/* Class = "UITabBarItem"; title = "New Group"; ObjectID = "0Fx-rq-hiS"; */
"0Fx-rq-hiS.title" = "Новая группа";

/* Class = "UIButton"; normalTitle = "Sign Up"; ObjectID = "1tv-os-KfJ"; */
"1tv-os-KfJ.normalTitle" = "Регистрация";

/* Class = "UILabel"; text = "Administration and Security"; ObjectID = "3hX-RM-7Ha"; */
"3hX-RM-7Ha.text" = "Административные настройки";

/* Class = "UIBarButtonItem"; title = "Invite"; ObjectID = "3zN-CC-6bS"; */
"3zN-CC-6bS.title" = "Пригласить";

/* Class = "UITableViewController"; title = "General Settings"; ObjectID = "4dd-0I-UFm"; */
"4dd-0I-UFm.title" = "Общие настройки";

/* Class = "UILabel"; text = "Send typing notifications"; ObjectID = "4ll-eW-b8Z"; */
"4ll-eW-b8Z.text" = "Индикатор печати";

/* Class = "UITableViewController"; title = "Credentials Change"; ObjectID = "4ur-p6-jff"; */
"4ur-p6-jff.title" = "Изменение учетных данных";

/* Class = "UILabel"; text = "Optional comment (private)"; ObjectID = "6Nd-3S-JBo"; */
"6Nd-3S-JBo.text" = "Комментарий (только для себя)";

/* Class = "UILabel"; text = "John Doe"; ObjectID = "6ON-kt-aM9"; */
"6ON-kt-aM9.text" = "Иван Петров";

/* Class = "UILabel"; text = "placeholder_file_name"; ObjectID = "6rW-B5-NCp"; */
"6rW-B5-NCp.text" = "placeholder_file_name";

/* Class = "UILabel"; text = "Report Contact"; ObjectID = "8eC-OS-Net"; */
"8eC-OS-Net.text" = "Пожаловаться";

/* Class = "UILabel"; text = "Log out"; ObjectID = "8RW-nB-5t3"; */
"8RW-nB-5t3.text" = "Выйти";

/* Class = "UILabel"; text = "Anonymous users"; ObjectID = "8wo-Rg-iTZ"; */
"8wo-Rg-iTZ.text" = "Анонимные";

/* Class = "UITextField"; placeholder = "Phone number"; ObjectID = "9Co-1p-ugz"; */
"9Co-1p-ugz.placeholder" = "Номер телефона";

/* Class = "UILabel"; text = "Terms of use"; ObjectID = "9dk-JW-5z0"; */
"9dk-JW-5z0.text" = "Условия использования";

/* Class = "UILabel"; text = "Authenticated users"; ObjectID = "9gO-eS-keH"; */
"9gO-eS-keH.text" = "Авторизованные";

/* Class = "UILabel"; text = "Contact us"; ObjectID = "9Lj-hp-MkL"; */
"9Lj-hp-MkL.text" = "Обратная связь";

/* Class = "UINavigationItem"; title = "Settings"; ObjectID = "9mf-og-8Hl"; */
"9mf-og-8Hl.title" = "Настройки";

/* Class = "UILabel"; text = "N"; ObjectID = "9rO-zX-bOn"; */
"9rO-zX-bOn.text" = "N";

/* Class = "UILabel"; text = "We will send confirmation code to the address below"; ObjectID = "9SI-IJ-VTf"; */
"9SI-IJ-VTf.text" = "Мы отправим код подтверждения на указанный адрес";

/* Class = "UITableViewSection"; headerTitle = "New Credential"; ObjectID = "9Zn-Sl-aQb"; */
"9Zn-Sl-aQb.headerTitle" = "Новая учетная запись";

/* Class = "UILabel"; text = "Size:"; ObjectID = "12g-Mq-Ht6"; */
"12g-Mq-Ht6.text" = "Размер:";

/* Class = "UITableViewSection"; headerTitle = "Group Members"; ObjectID = "26s-2T-nI0"; */
"26s-2T-nI0.headerTitle" = "Участники";

/* Class = "UILabel"; text = "1.0.0 (222)"; ObjectID = "71p-KF-hSv"; */
"71p-KF-hSv.text" = "1.0.0 (222)";

/* Class = "UITextField"; placeholder = "Enter Confirmation Code"; ObjectID = "82W-36-na3"; */
"82W-36-na3.placeholder" = "Введите код подверждения";

/* Class = "UIViewController"; title = "Image Preview"; ObjectID = "a2m-CR-0Zc"; */
"a2m-CR-0Zc.title" = "Предпросмотр";

/* Class = "UILabel"; text = "Report Group"; ObjectID = "a4o-bz-GPx"; */
"a4o-bz-GPx.text" = "Пожаловаться на группу";

/* Class = "UILabel"; text = "GROUP MEMBERS"; ObjectID = "a45-p0-44d"; */
"a45-p0-44d.text" = "УЧАСТНИКИ";

/* Class = "UILabel"; text = "File name:"; ObjectID = "aA7-FA-fcf"; */
"aA7-FA-fcf.text" = "Имя файла:";

/* Class = "UIButton"; normalTitle = "I Have Code"; ObjectID = "ab5-J1-Lx7"; */
"ab5-J1-Lx7.normalTitle" = "У меня есть код";

/* Class = "UILabel"; text = "Notifications"; ObjectID = "aCk-Z4-8m7"; */
"aCk-Z4-8m7.text" = "Уведомления";

/* Class = "UIButton"; normalTitle = "Confirm"; ObjectID = "aFc-MO-QyO"; */
"aFc-MO-QyO.normalTitle" = "Подтвердить";

/* Class = "UITextView"; text = "Private comment"; ObjectID = "Akq-Gr-LNH"; */
"Akq-Gr-LNH.text" = "Комментарий (только для себя)";

/* Class = "UILabel"; text = "N"; ObjectID = "aMv-to-Vu2"; */
"aMv-to-Vu2.text" = "N";

/* Class = "UILabel"; text = "Muted"; ObjectID = "AoI-xo-VbS"; */
"AoI-xo-VbS.text" = "Без уведомлений";

/* Class = "UITableViewController"; title = "General Settings"; ObjectID = "awR-up-0dD"; */
"awR-up-0dD.title" = "Общие настройки";

/* Class = "UILabel"; text = "App Version"; ObjectID = "AXP-O2-x5k"; */
"AXP-O2-x5k.text" = "Версия приложения";

/* Class = "UILabel"; text = "Verified"; ObjectID = "axr-PN-Xcr"; */
"axr-PN-Xcr.text" = "Официальный";

/* Class = "UITextField"; placeholder = "Description (optional)"; ObjectID = "bca-bT-6Tn"; */
"bca-bT-6Tn.placeholder" = "Описание (не обязательно)";

/* Class = "UILabel"; text = "Last active"; ObjectID = "bEA-WA-uoH"; */
"bEA-WA-uoH.text" = "Был онлайн";

/* Class = "UILabel"; text = "We will send a message with confirmation code to address above"; ObjectID = "bfU-AG-oM0"; */
"bfU-AG-oM0.text" = "Мы отправим сообщение с кодом подтверждения на указанный адрес";

/* Class = "UITableViewSection"; headerTitle = "Password reset"; ObjectID = "BRf-xV-zvt"; */
"BRf-xV-zvt.headerTitle" = "Пароль изменен";

/* Class = "UILabel"; text = "Tinode"; ObjectID = "BS4-zj-4bf"; */
"BS4-zj-4bf.text" = "Tinode";

/* Class = "UITableViewSection"; headerTitle = "Contacts"; ObjectID = "bvE-OV-sy1"; */
"bvE-OV-sy1.headerTitle" = "Контакты";

/* Class = "UILabel"; text = " MyUID"; ObjectID = "bvN-my-ZPi"; */
"bvN-my-ZPi.text" = " MyUID";

/* Class = "UILabel"; text = "No results"; ObjectID = "bYc-bz-7iK"; */
"bYc-bz-7iK.text" = "Пусто";

/* Class = "UILabel"; text = "N"; ObjectID = "bZv-2Q-BI9"; */
"bZv-2Q-BI9.text" = "N";

/* Class = "UILabel"; text = "image/jpeg"; ObjectID = "C6Z-tO-4g8"; */
"C6Z-tO-4g8.text" = "image/jpeg";

/* Class = "UILabel"; text = "Add optional description"; ObjectID = "cD6-Om-VgZ"; */
"cD6-Om-VgZ.text" = "Добавить описание (не обязательно)";

/* Class = "UIViewController"; title = "Video Call"; ObjectID = "Cib-aE-hH5"; */
"Cib-aE-hH5.title" = "Видеозвонок";

<<<<<<< HEAD
/* Class = "UIButton"; normalTitle = "Change"; ObjectID = "cOw-88-WKy"; */
"cOw-88-WKy.normalTitle" = "Изменить";

=======
>>>>>>> ebcef7d6
/* Class = "UITextField"; placeholder = "Optional description"; ObjectID = "Cy6-Bq-QCi"; */
"Cy6-Bq-QCi.placeholder" = "Описание (не обязательно)";

/* Class = "UITextView"; text = "Description"; ObjectID = "D3z-yf-zJA"; */
"D3z-yf-zJA.text" = "Пояснение (только для себя)";

/* Class = "UILabel"; text = "Address"; ObjectID = "D6H-jy-Zh4"; */
"D6H-jy-Zh4.text" = "Адрес";

/* Class = "UINavigationItem"; title = "Help and About"; ObjectID = "d7l-9Y-8mk"; */
"d7l-9Y-8mk.title" = "Помощь, о приложении";

/* Class = "UILabel"; text = "Archived"; ObjectID = "DEM-ia-TIj"; */
"DEM-ia-TIj.text" = "Архивировано";

/* Class = "UIButton"; normalTitle = "OK"; ObjectID = "DMQ-om-04T"; */
"DMQ-om-04T.normalTitle" = "OK";

/* Class = "UITextField"; placeholder = "Additional info (private)"; ObjectID = "Do2-Ue-UdA"; */
"Do2-Ue-UdA.placeholder" = "Пояснение (только для себя)";

/* Class = "UILabel"; text = "Delete Group"; ObjectID = "dT7-dW-WFv"; */
"dT7-dW-WFv.text" = "Удалить группу";

/* Class = "UILabel"; text = "Manage tags"; ObjectID = "eHa-mE-ZbY"; */
"eHa-mE-ZbY.text" = "Управлять";

/* Class = "UILabel"; text = "128x365; 35KB"; ObjectID = "eVu-vx-CU8"; */
"eVu-vx-CU8.text" = "128x365; 35KB";

/* Class = "UILabel"; text = "Add members"; ObjectID = "FeF-3T-sWp"; */
"FeF-3T-sWp.text" = "Пригласить";

/* Class = "UILabel"; text = "Delete account"; ObjectID = "Fjs-5K-JCI"; */
"Fjs-5K-JCI.text" = "Удалить аккаунт";

/* Class = "UINavigationItem"; title = "Forward To"; ObjectID = "fO5-2o-Zk6"; */
"fO5-2o-Zk6.title" = "Переслать к";

/* Class = "UINavigationItem"; title = "Archived chats"; ObjectID = "fP4-sa-3Wz"; */
"fP4-sa-3Wz.title" = "Архив чатов";

/* Class = "UILabel"; text = "Help and About"; ObjectID = "fPM-Ht-gZz"; */
"fPM-Ht-gZz.text" = "Помощь, о приложении";

/* Class = "UILabel"; text = "ALL USERS"; ObjectID = "ftJ-J6-tqx"; */
"ftJ-J6-tqx.text" = "ВСЕ ПОЛЬЗОВАТЕЛИ";

/* Class = "UILabel"; text = "Send read receipts"; ObjectID = "geh-gC-6qO"; */
"geh-gC-6qO.text" = "Уведомления о прочтении";

/* Class = "UIViewController"; title = "Video Preview"; ObjectID = "gfT-SI-43h"; */
<<<<<<< HEAD
"gfT-SI-43h.title" = "Предпросмотр видео";
=======
"gfT-SI-43h.title" = "Превью видео";
>>>>>>> ebcef7d6

/* Class = "UITextField"; accessibilityHint = "Password"; ObjectID = "gLF-JR-ZfF"; */
"gLF-JR-ZfF.accessibilityHint" = "Пароль";

/* Class = "UITextField"; accessibilityLabel = "Password"; ObjectID = "gLF-JR-ZfF"; */
"gLF-JR-ZfF.accessibilityLabel" = "Пароль";

/* Class = "UITextField"; placeholder = "Password"; ObjectID = "gLF-JR-ZfF"; */
"gLF-JR-ZfF.placeholder" = "Пароль";

/* Class = "UITableViewSection"; headerTitle = "Default Permissions"; ObjectID = "H78-sG-L0j"; */
"H78-sG-L0j.headerTitle" = "Разрешения по умолчанию";

/* Class = "UINavigationItem"; title = "Video Preview"; ObjectID = "Hah-A8-0yd"; */
<<<<<<< HEAD
"Hah-A8-0yd.title" = "Предпросмотр видео";
=======
"Hah-A8-0yd.title" = "Превью видео";
>>>>>>> ebcef7d6

/* Class = "UILabel"; text = "placeholder_file_name"; ObjectID = "HIs-n4-sFa"; */
"HIs-n4-sFa.text" = "placeholder_file_name";

/* Class = "UIButton"; normalTitle = "Request"; ObjectID = "hoE-gS-bIw"; */
"hoE-gS-bIw.normalTitle" = "Запросить";

/* Class = "UINavigationItem"; title = "Blocked Contacts"; ObjectID = "hTR-e8-PeX"; */
"hTR-e8-PeX.title" = "Заблокированные";

/* Class = "UINavigationItem"; title = "Personal"; ObjectID = "hUo-8f-ZiA"; */
"hUo-8f-ZiA.title" = "О себе";

/* Class = "UINavigationItem"; title = "New Chat"; ObjectID = "hZA-k4-xku"; */
"hZA-k4-xku.title" = "Новый чат";

/* Class = "UILabel"; text = "Add optional description"; ObjectID = "IbJ-of-vl0"; */
"IbJ-of-vl0.text" = "Добавить описание (не обязательно)";

/* Class = "UITableViewController"; title = "Reset Password"; ObjectID = "IMk-1F-WiZ"; */
"IMk-1F-WiZ.title" = "Восстановить пароль";

/* Class = "UITextView"; text = "Title"; ObjectID = "ity-bg-zqr"; */
"ity-bg-zqr.text" = "Название группы";

/* Class = "UITableViewSection"; headerTitle = "General"; ObjectID = "iYo-Ip-40L"; */
"iYo-Ip-40L.headerTitle" = "Общее";

/* Class = "UILabel"; text = "Verified"; ObjectID = "IzY-DL-wiS"; */
"IzY-DL-wiS.text" = "Официальный";

/* Class = "UITableViewSection"; headerTitle = "Tags (Content Discovery)"; ObjectID = "jal-tR-OpF"; */
"jal-tR-OpF.headerTitle" = "Тэги (поиск групп и контактов)";

/* Class = "UITableViewSection"; headerTitle = "Confirmation"; ObjectID = "jjO-7B-XRZ"; */
"jjO-7B-XRZ.headerTitle" = "Подтверждение";

/* Class = "UILabel"; text = "Confirmation code"; ObjectID = "JlG-TH-asZ"; */
"JlG-TH-asZ.text" = "Код подтверждения";

/* Class = "UINavigationItem"; title = "Image Preview"; ObjectID = "JpP-JB-AWY"; */
"JpP-JB-AWY.title" = "Предпросмотр";

/* Class = "UILabel"; text = "Add Members"; ObjectID = "jZE-Vv-ggf"; */
"jZE-Vv-ggf.text" = "Добавить участников";

/* Class = "UILabel"; text = "Subtitle"; ObjectID = "K7L-Uc-b68"; */
"K7L-Uc-b68.text" = "Подзаголовок";

/* Class = "UITextField"; placeholder = "Name of the group"; ObjectID = "kDN-bf-JDL"; */
"kDN-bf-JDL.placeholder" = "Название группы";

/* Class = "UILabel"; text = "Content type:"; ObjectID = "kiu-a5-pT6"; */
"kiu-a5-pT6.text" = "Тип контента:";

/* Class = "UITableViewSection"; headerTitle = "Permissions"; ObjectID = "kJw-Pr-jNc"; */
"kJw-Pr-jNc.headerTitle" = "Права доступа";

/* Class = "UILabel"; text = "Untrustworthy"; ObjectID = "KL3-O0-A0I"; */
"KL3-O0-A0I.text" = "Подозрительный";

/* Class = "UILabel"; text = "File name:"; ObjectID = "kSc-xN-hqx"; */
"kSc-xN-hqx.text" = "Имя файла:";

/* Class = "UILabel"; text = "Block Contact"; ObjectID = "KSy-US-Bkx"; */
"KSy-US-Bkx.text" = "Заблокировать контакт";

/* Class = "UILabel"; text = "Blocked contacts"; ObjectID = "Lh9-1X-ez1"; */
"Lh9-1X-ez1.text" = "Заблокированные контакты";

/* Class = "UITableViewSection"; headerTitle = "Group Members"; ObjectID = "lJB-qW-1zX"; */
"lJB-qW-1zX.headerTitle" = "Участники";

/* Class = "UILabel"; text = "File name:"; ObjectID = "lRE-RJ-Qgv"; */
"lRE-RJ-Qgv.text" = "Имя файла:";

/* Class = "UILabel"; text = "File name:"; ObjectID = "lRE-RJ-Qgv"; */
"lRE-RJ-Qgv.text" = "Имя файла:";

/* Class = "UINavigationItem"; title = "Edit Members"; ObjectID = "LRu-ae-drd"; */
"LRu-ae-drd.title" = "Изменить участников";

/* Class = "UIBarButtonItem"; title = "New Chat"; ObjectID = "LVG-dB-flA"; */
"LVG-dB-flA.title" = "Новый чат";

/* Class = "UILabel"; text = "Untrusworthy"; ObjectID = "LVW-qL-KG8"; */
"LVW-qL-KG8.text" = "Подозрительный";

/* Class = "UILabel"; text = "Size: "; ObjectID = "moa-6V-LhX"; */
"moa-6V-LhX.text" = "Размер: ";

/* Class = "UILabel"; text = "N"; ObjectID = "mTa-Ke-dom"; */
"mTa-Ke-dom.text" = "N";

/* Class = "UINavigationItem"; title = "Account and Security"; ObjectID = "mV4-Fq-kmc"; */
"mV4-Fq-kmc.title" = "Аккаунт и безопасность";

/* Class = "UIViewController"; title = "Chats"; ObjectID = "n9d-hv-55K"; */
"n9d-hv-55K.title" = "Чаты";

/* Class = "UITextField"; placeholder = "Login"; ObjectID = "nho-5Y-Mt8"; */
"nho-5Y-Mt8.placeholder" = "Логин";

/* Class = "UITextField"; placeholder = "New Email Address"; ObjectID = "NNn-m0-IQE"; */
"NNn-m0-IQE.placeholder" = "Новый емейл";

/* Class = "UILabel"; text = "No results"; ObjectID = "ntt-8z-Ay2"; */
"ntt-8z-Ay2.text" = "Не найдено";

/* Class = "UINavigationItem"; title = "Notifications"; ObjectID = "O9h-LB-2lW"; */
"O9h-LB-2lW.title" = "Уведомления";

/* Class = "UINavigationController"; title = "ChatsNavigationController"; ObjectID = "oDj-ht-EO8"; */
"oDj-ht-EO8.title" = "ChatsNavigationController";

/* Class = "UILabel"; text = "Content type:"; ObjectID = "OeG-Kx-gwG"; */
"OeG-Kx-gwG.text" = "Тип контента:";

/* Class = "UINavigationItem"; title = "Confirm credentials"; ObjectID = "oER-Xi-WOZ"; */
"oER-Xi-WOZ.title" = "Подтвердить емейл";

/* Class = "UILabel"; text = "TopicID"; ObjectID = "om5-K5-yRq"; */
"om5-K5-yRq.text" = "TopicID";

/* Class = "UINavigationController"; title = "StartNavigationController"; ObjectID = "oPa-Qr-HlP"; */
"oPa-Qr-HlP.title" = "StartNavigationController";

/* Class = "UILabel"; text = "Address"; ObjectID = "OwU-2N-QQV"; */
"OwU-2N-QQV.text" = "Адрес";

/* Class = "UITableViewController"; title = "Account Settings"; ObjectID = "Pnk-9m-ZVg"; */
"Pnk-9m-ZVg.title" = "Настройки аккаунта";

/* Class = "UILabel"; text = "First and Last Name"; ObjectID = "PuQ-zO-4Of"; */
"PuQ-zO-4Of.text" = "Имя и фамилия";

/* Class = "UIButton"; normalTitle = "Forgot password?"; ObjectID = "q6T-TC-n42"; */
"q6T-TC-n42.normalTitle" = "Забыл пароль?";

/* Class = "UITabBarController"; title = "New chat"; ObjectID = "qBo-ye-avT"; */
"qBo-ye-avT.title" = "Новый чат";

/* Class = "UINavigationItem"; title = "Administrative and Security"; ObjectID = "qeU-hX-VEM"; */
"qeU-hX-VEM.title" = "Административные настройки";

/* Class = "UILabel"; text = "Change password"; ObjectID = "qvs-D4-f94"; */
"qvs-D4-f94.text" = "Изменить пароль";

<<<<<<< HEAD
/* Class = "UITableViewSection"; headerTitle = "Security"; ObjectID = "QwO-fs-VYW"; */
"QwO-fs-VYW.headerTitle" = "Безопасность";

/* Class = "UILabel"; text = "Size:"; ObjectID = "qY7-Dy-tZI"; */
"qY7-Dy-tZI.text" = "Размер:";

/* Class = "UIButton"; normalTitle = "Request"; ObjectID = "R6w-cr-96Z"; */
"R6w-cr-96Z.normalTitle" = "Запросить";

=======
/* Class = "UILabel"; text = "Size:"; ObjectID = "qY7-Dy-tZI"; */
"qY7-Dy-tZI.text" = "Размер:";

>>>>>>> ebcef7d6
/* Class = "UILabel"; text = "Manage Tags"; ObjectID = "r8j-wT-BLF"; */
"r8j-wT-BLF.text" = "Настройки тэгов";

/* Class = "UILabel"; text = "Topic or user ID"; ObjectID = "RA0-dx-dSp"; */
"RA0-dx-dSp.text" = "Адрес пользователя или группы";

/* Class = "UITableViewSection"; headerTitle = "Actions"; ObjectID = "raq-d6-2nI"; */
"raq-d6-2nI.headerTitle" = "Действия";

/* Class = "UINavigationItem"; title = "Tinode"; ObjectID = "Rgo-YL-uPZ"; */
"Rgo-YL-uPZ.title" = "Tinode";

/* Class = "UIBarButtonItem"; title = "Profile"; ObjectID = "rlG-v4-QUc"; */
"rlG-v4-QUc.title" = "Профиль";

/* Class = "UILabel"; text = "Leave Group"; ObjectID = "rlX-B4-4KE"; */
"rlX-B4-4KE.text" = "Покинуть группу";

/* Class = "UILabel"; text = "Staff-managed"; ObjectID = "ROK-aW-Tlk"; */
"ROK-aW-Tlk.text" = "Административный";

/* Class = "UITabBarItem"; title = "Find"; ObjectID = "rqZ-eR-8TP"; */
"rqZ-eR-8TP.title" = "Найти";

/* Class = "UIButton"; normalTitle = "Sign up"; ObjectID = "Rv6-qQ-FqW"; */
"Rv6-qQ-FqW.normalTitle" = "Зарегистрироваться";

/* Class = "UILabel"; text = "Content type:"; ObjectID = "RvM-se-Nch"; */
"RvM-se-Nch.text" = "Тип контента:";

/* Class = "UILabel"; text = "N"; ObjectID = "s6S-ku-F63"; */
"s6S-ku-F63.text" = "N";

/* Class = "UILabel"; text = "This is a channel"; ObjectID = "skU-B7-Zed"; Note = "Label for channel switch"; */
"skU-B7-Zed.text" = "Это канал";

/* Class = "UITextField"; placeholder = "Email"; ObjectID = "SQN-GC-qEL"; */
"SQN-GC-qEL.placeholder" = "Емейл";

/* Class = "UILabel"; text = "John Doe"; ObjectID = "syF-Vp-vRc"; */
"syF-Vp-vRc.text" = "Иван Петров";

/* Class = "UITabBarItem"; title = "By ID"; ObjectID = "T7l-iC-Rs6"; */
"T7l-iC-Rs6.title" = "По адресу";

/* Class = "UIView"; accessibilityLabel = "Footer"; ObjectID = "te7-Jx-ztq"; */
"te7-Jx-ztq.accessibilityLabel" = "Footer";

/* Class = "UITableViewSection"; headerTitle = "Contacts"; ObjectID = "TQV-dP-vL9"; */
"TQV-dP-vL9.headerTitle" = "Контакты";

/* Class = "UIButton"; normalTitle = "Sign In"; ObjectID = "TvF-F9-blO"; */
"TvF-F9-blO.normalTitle" = "Войти";

/* Class = "UITableViewSection"; headerTitle = "Actions"; ObjectID = "U5T-k4-DgP"; */
"U5T-k4-DgP.headerTitle" = "Действия";

/* Class = "UITableViewController"; title = "Find Controller"; ObjectID = "UgX-En-K1m"; */
"UgX-En-K1m.title" = "Find Controller";

/* Class = "UILabel"; text = "Anonymous users"; ObjectID = "Ukl-EW-zMS"; */
"Ukl-EW-zMS.text" = "Анонимные";

/* Class = "UILabel"; text = "N"; ObjectID = "Un9-ds-iQd"; */
"Un9-ds-iQd.text" = "N";

/* Class = "UITableViewSection"; headerTitle = "Current Credential"; ObjectID = "VLd-3M-5wj"; */
"VLd-3M-5wj.headerTitle" = "Текущая запись";

/* Class = "UILabel"; text = "Authenticated users"; ObjectID = "wd7-ah-oJu"; */
"wd7-ah-oJu.text" = "Авторизованныые";

/* Class = "UILabel"; text = "128x365; 35KB"; ObjectID = "wfA-TG-Chj"; */
"wfA-TG-Chj.text" = "128x365; 35KB";

/* Class = "UILabel"; text = "Delete Messages"; ObjectID = "wnZ-ve-5xb"; */
"wnZ-ve-5xb.text" = "Удалить сообщения";

/* Class = "UILabel"; text = "Yours"; ObjectID = "wPJ-94-8aV"; */
"wPJ-94-8aV.text" = "Ваш";

/* Class = "UITextField"; placeholder = "New password"; ObjectID = "WTE-Mf-oSE"; */
"WTE-Mf-oSE.placeholder" = "Новый пароль";

/* Class = "UILabel"; text = "The name of the group"; ObjectID = "WVu-hr-VVU"; */
"WVu-hr-VVU.text" = "Название группы";

/* Class = "UITextField"; placeholder = "Email"; ObjectID = "Wyn-hP-c2H"; */
"Wyn-hP-c2H.placeholder" = "Емейл";

/* Class = "UIView"; accessibilityLabel = "Footer"; ObjectID = "xIw-r0-6Pv"; */
"xIw-r0-6Pv.accessibilityLabel" = "Footer";

/* Class = "UILabel"; text = "Subtitle"; ObjectID = "xMh-7W-PhM"; */
"xMh-7W-PhM.text" = "Подзаголовок";

/* Class = "UITextField"; placeholder = "usr123aBcDef"; ObjectID = "xmn-wq-Hpr"; */
"xmn-wq-Hpr.placeholder" = "usr123aBcDef";

/* Class = "UILabel"; text = "Incognito mode"; ObjectID = "xyg-ee-0pd"; Note = "Label for incognito mode switch"; */
"xyg-ee-0pd.text" = "Инкогнито";

/* Class = "UITextField"; placeholder = "Confirmation code"; ObjectID = "y4A-Jz-woo"; */
"y4A-Jz-woo.placeholder" = "Код подтверждения";

/* Class = "UIButton"; normalTitle = "Confirm"; ObjectID = "yFq-90-cu1"; */
"yFq-90-cu1.normalTitle" = "Подтвердить";

/* Class = "UITextField"; placeholder = "First and last name"; ObjectID = "yKx-xt-rdn"; */
"yKx-xt-rdn.placeholder" = "Имя и фамилия";

/* Class = "UILabel"; text = "image/jpeg"; ObjectID = "YLX-fZ-c26"; */
"YLX-fZ-c26.text" = "image/jpeg";

/* Class = "UITableViewController"; title = "SignUp"; ObjectID = "YmQ-cB-rjH"; */
"YmQ-cB-rjH.title" = "SignUp";

/* Class = "UILabel"; text = "Account and Security"; ObjectID = "z08-iK-CeG"; */
"z08-iK-CeG.text" = "Аккаунт и безопасность";

/* Class = "UILabel"; text = "Others can find group by these tags"; ObjectID = "Zdw-nR-1tB"; */
"Zdw-nR-1tB.text" = "Тэги для поиска";

/* Class = "UILabel"; text = "Staff-managed"; ObjectID = "zkl-8R-Tma"; */
"zkl-8R-Tma.text" = "Административный";

/* Class = "UITextField"; placeholder = "Email"; ObjectID = "zmL-3Y-R2r"; */
"zmL-3Y-R2r.placeholder" = "Емейл или телефон";

/* Class = "UILabel"; text = "Privacy policy"; ObjectID = "Zn8-7V-BcX"; */
"Zn8-7V-BcX.text" = "Политика конфиденциальности";

/* Class = "UITextField"; placeholder = "Password"; ObjectID = "ZQy-2N-acy"; */
"ZQy-2N-acy.placeholder" = "Пароль";

/* Class = "UILabel"; text = "Leave Conversation"; ObjectID = "zr8-yN-F8L"; */
"zr8-yN-F8L.text" = "Покинуть чат";

/* Class = "UITextField"; accessibilityHint = "Login"; ObjectID = "ZTD-e7-fNF"; */
"ZTD-e7-fNF.accessibilityHint" = "Логин";

/* Class = "UITextField"; accessibilityLabel = "Login"; ObjectID = "ZTD-e7-fNF"; */
"ZTD-e7-fNF.accessibilityLabel" = "Логин";

/* Class = "UITextField"; placeholder = "User name"; ObjectID = "ZTD-e7-fNF"; */
"ZTD-e7-fNF.placeholder" = "Имя пользователя";

/* Class = "UIViewController"; title = "File Preview"; ObjectID = "ZTN-Oj-COh"; */
"ZTN-Oj-COh.title" = "Предпросмотр";

/* Class = "UITableViewSection"; headerTitle = "Default Permissions"; ObjectID = "zW8-KF-N8J"; */
"zW8-KF-N8J.headerTitle" = "Права доступа по умолчанию";

/* Class = "UINavigationItem"; title = "Settings"; ObjectID = "zww-h7-9s0"; */
"zww-h7-9s0.title" = "Настройки";

/* Class = "UILabel"; text = "Permissions, block or report chat"; ObjectID = "zz2-fg-2IG"; */
"zz2-fg-2IG.text" = "Разрешения, заблокировать или пожаловаться";
<|MERGE_RESOLUTION|>--- conflicted
+++ resolved
@@ -148,12 +148,9 @@
 /* Class = "UIViewController"; title = "Video Call"; ObjectID = "Cib-aE-hH5"; */
 "Cib-aE-hH5.title" = "Видеозвонок";
 
-<<<<<<< HEAD
 /* Class = "UIButton"; normalTitle = "Change"; ObjectID = "cOw-88-WKy"; */
 "cOw-88-WKy.normalTitle" = "Изменить";
 
-=======
->>>>>>> ebcef7d6
 /* Class = "UITextField"; placeholder = "Optional description"; ObjectID = "Cy6-Bq-QCi"; */
 "Cy6-Bq-QCi.placeholder" = "Описание (не обязательно)";
 
@@ -206,11 +203,7 @@
 "geh-gC-6qO.text" = "Уведомления о прочтении";
 
 /* Class = "UIViewController"; title = "Video Preview"; ObjectID = "gfT-SI-43h"; */
-<<<<<<< HEAD
-"gfT-SI-43h.title" = "Предпросмотр видео";
-=======
 "gfT-SI-43h.title" = "Превью видео";
->>>>>>> ebcef7d6
 
 /* Class = "UITextField"; accessibilityHint = "Password"; ObjectID = "gLF-JR-ZfF"; */
 "gLF-JR-ZfF.accessibilityHint" = "Пароль";
@@ -225,11 +218,7 @@
 "H78-sG-L0j.headerTitle" = "Разрешения по умолчанию";
 
 /* Class = "UINavigationItem"; title = "Video Preview"; ObjectID = "Hah-A8-0yd"; */
-<<<<<<< HEAD
-"Hah-A8-0yd.title" = "Предпросмотр видео";
-=======
 "Hah-A8-0yd.title" = "Превью видео";
->>>>>>> ebcef7d6
 
 /* Class = "UILabel"; text = "placeholder_file_name"; ObjectID = "HIs-n4-sFa"; */
 "HIs-n4-sFa.text" = "placeholder_file_name";
@@ -378,7 +367,6 @@
 /* Class = "UILabel"; text = "Change password"; ObjectID = "qvs-D4-f94"; */
 "qvs-D4-f94.text" = "Изменить пароль";
 
-<<<<<<< HEAD
 /* Class = "UITableViewSection"; headerTitle = "Security"; ObjectID = "QwO-fs-VYW"; */
 "QwO-fs-VYW.headerTitle" = "Безопасность";
 
@@ -388,11 +376,6 @@
 /* Class = "UIButton"; normalTitle = "Request"; ObjectID = "R6w-cr-96Z"; */
 "R6w-cr-96Z.normalTitle" = "Запросить";
 
-=======
-/* Class = "UILabel"; text = "Size:"; ObjectID = "qY7-Dy-tZI"; */
-"qY7-Dy-tZI.text" = "Размер:";
-
->>>>>>> ebcef7d6
 /* Class = "UILabel"; text = "Manage Tags"; ObjectID = "r8j-wT-BLF"; */
 "r8j-wT-BLF.text" = "Настройки тэгов";
 
