--- conflicted
+++ resolved
@@ -408,11 +408,7 @@
             self.horizontalSliderView.isHidden = true
             if state == .lock {
                 self.sendButtonSize.constant = Constants.kButtonSizeNormal
-<<<<<<< HEAD
-                self.sendButton.setImage(SendMessageBar.Constants.kSendButtonImageArrow, for: .normal)
-=======
                 self.sendButton.setImage(Constants.kSendButtonImageArrow, for: .normal)
->>>>>>> 048a181a
                 self.showAudioBar(.longInitial)
             } else {
                 self.sendButtonSize.constant = Constants.kButtonSizeNormal
