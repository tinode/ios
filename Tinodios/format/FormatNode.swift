//
//  FormatNode.swift
//
//  Copyright © 2022 Tinode LLC. All rights reserved.
//

import Foundation
import MobileCoreServices // For MIME -> UTI conversion
import UIKit
import TinodeSDK

// File or image attachment.
struct Attachment {
    enum AttachmentType: Equatable {
        case audio
        case data
        case image
        case button
        case quote
        case call(Bool, String, Int)  // isOutgoing, callState, callDuration
        case empty
        case unkn

        var description: String {
          get {
            switch self {
            case .audio:
                return "audio"
            case .data:
                return "data"
            case .image:
                return "image"
            case .button:
                return "button"
            case .quote:
                return "quote"
            case .call:
                return "call"
            case .empty:
                return "empty"
            case .unkn:
                return "unkn"
            }
          }
        }
    }

    var content: AttachmentType

    // Literal payload
    var bits: Data?
    // Reference to payload
    var ref: String?
    // Reference to app or system icon.
    var icon: String?
    var mime: String?
    var name: String?
    // Callback to run after the image has been downloaded from ref.
    var afterRefDownloaded: ((UIImage) -> UIImage?)?
    var size: Int?
    var width: Int?
    var height: Int?
    // Image offset from the origin.
    var offset: CGPoint?
    // Audio duration
    var duration: Int?
    // Audio preview.
    var preview: Data?
    // Draw background over the entire available width, not just under the text (quoted text).
    var fullWidth: Bool?
    // Index of the entity in the original Drafty object.
    var draftyEntityKey: Int?
}

// Class representing Drafty as a tree of nodes with content and styles attached.
class FormatNode: CustomStringConvertible {
    internal enum Constants {
        /// Size of the document icon in attachments.
        static let kAttachmentIconSize = CGSize(width: 24, height: 32)
        /// Size of the play/pause icon (square)
        static let kPlayIconSize: CGFloat = 28
        /// Size of the audio wave.
        static let kWaveSize = CGSize(width: 144, height: 32)
        /// URL and Button text color
        static let kLinkColor = UIColor.link //(red: 0, green: 122/255, blue: 1, alpha: 1)
        static let kQuoteTextColorAdj = 0.7 // Adjustment to font alpha in quote to make it less prominent.
        static let kPlayButtonColorAdj = 0.6 // Adjustment to alpha for showing Play/Pause buttons.
    }

    // Thrown by the formatting function when the length budget gets exceeded.
    // Param represents the maximum prefix fitting within the length budget.
    public enum LengthExceededError: Error {
        case runtimeError(NSAttributedString)
    }

    typealias CharacterStyle = [NSAttributedString.Key: Any]

    // A set of font traits to apply at the leaf level
    var cFont: UIFontDescriptor.SymbolicTraits?
    // Character style which can be applied over leaf or subtree
    var cStyle: CharacterStyle?
    // Paragraph-level style to apply to leaf or subtree
    var pStyle: NSMutableParagraphStyle?
    // Attachment. Apple is really bad at designing interfaces.
    var attachment: Attachment?
    // Attachment. Like text, it simply gets appended to the output attributed string.
    var preformattedAttachment: NSTextAttachment?

    // Leaf
    var text: String?

    // Subtree
    var children: [FormatNode]?

    required init() {
        text = nil
        children = nil
    }

    // Create unstyled leaf node.
    init(_ text: String) {
        self.text = text
    }

    // Unstyled node with one or more subnodes.
    init(_ nodes: [FormatNode]) {
        if nodes.count > 1 {
            self.children = nodes
        } else if nodes.count == 1 {
            // Just copy the single child node to self.
            self.cFont = nodes[0].cFont
            self.cStyle = nodes[0].cStyle
            self.pStyle = nodes[0].pStyle
            self.attachment = nodes[0].attachment
            self.preformattedAttachment = nodes[0].preformattedAttachment
            self.text = nodes[0].text
            self.children = nodes[0].children
        }
    }

    private init(style: CharacterStyle, nodes: [FormatNode]) {
        self.cStyle = style
        self.children = nodes
    }

    func style(cstyle: CharacterStyle) {
        cStyle = cstyle
    }

    func style(pstyle: NSMutableParagraphStyle) {
        pStyle = pstyle
    }

    func style(fontTraits: UIFontDescriptor.SymbolicTraits) {
        cFont = fontTraits
    }

    func attachment(_ attachment: Attachment) {
        self.attachment = attachment
    }

    func preformattedAttachment(_ attachment: NSTextAttachment) {
        self.preformattedAttachment = attachment
    }

    func append(_ child: FormatNode) {
        if children == nil { children = [] }
        if text != nil {
            children!.append(FormatNode(text!))
            text = nil
        }
        children!.append(child)
    }

    var isEmpty: Bool {
        return text == nil && (children?.isEmpty ?? true) && attachment == nil
    }

    /// Simple representation of an attachment as plain string.
    private func attachmentDescription(_ attachment: Attachment) -> String {
        switch attachment.content {
        case .audio:
            return "{audio ref=\(attachment.ref ?? "nil") bits.count=\(attachment.bits?.count ?? -1) \(attachment.name ?? "unnamed") \(attachment.duration ?? 0)ms \(attachment.size ?? 0)B}"
        case .image:
            return "{img ref=\(attachment.ref ?? "nil") bits.count=\(attachment.bits?.count ?? -1) \(attachment.name ?? "unnamed") \(attachment.width ?? 0)x\(attachment.height ?? 0) \(attachment.size ?? 0)B}"
        case .quote:
            fallthrough
        case .button:
            let entity = attachment.content.description
            if let text = text {
                return "{\(entity): '\(text)'}"
            } else if let children = children {
                var faceText = ""
                for child in children {
                    faceText += child.description
                }
                return "{\(entity): [\(faceText)]}"
            }
            return "{\(entity)}"
        case .empty:
            return "{empty}"
        case .data:
            var fname = attachment.name ?? "unnamed"
            if fname.count > 32 {
                fname = fname.prefix(14) + "…" + fname.suffix(14)
            }
            return "{att: '\(fname)'}"
<<<<<<< HEAD
        case .call:
            return "{video call}"
=======
        case .unkn:
            return "{unkn}"
>>>>>>> 333d7233
        }
    }

    // File attachment, including attachment with no data.
    private func createFileAttachmentString(_ attachment: Attachment, withData bits: Data?, withRef ref: String?, defaultAttrs attributes: [NSAttributedString.Key: Any], maxSize size: CGSize) -> NSAttributedString {
        let attributed = NSMutableAttributedString()
        let baseFont = attributes[.font] as! UIFont
        attributed.beginEditing()

        // Get file description such as 'PDF Document'.
        let mimeType = attachment.mime ?? "application/octet-stream"
        let fileUti = UTTypeCreatePreferredIdentifierForTag(kUTTagClassMIMEType, mimeType as CFString, nil)?.takeRetainedValue() ?? kUTTypeData
        let fileDesc = (UTTypeCopyDescription(fileUti)?.takeRetainedValue() as String?) ?? NSLocalizedString("Unknown type", comment: "Displayed when the type of attachment cannot be determined")

        // Using basic kUTTypeData to prevent iOS from displaying distorted previews.
        let tinode = Cache.tinode
        // The attachment is valid if it contains either data or a link to download the data.
        let isValid = bits != nil || ref != nil
        if isValid {
            // TODO: use mime-specific file icon:
            // let fileIcon = UIImage.defaultIcon(forMime: mimeType, preferredWidth: baseFont.lineHeight * 0.8)
            let data = bits ?? Data(tinode.hostURL(useWebsocketProtocol: false)!.appendingPathComponent(ref!).absoluteString.utf8)
            let wrapper = NSTextAttachment(data: data, ofType: kUTTypeData as String)
            wrapper.bounds = CGRect(origin: CGPoint(x: 0, y: baseFont.capHeight - Constants.kAttachmentIconSize.height), size: Constants.kAttachmentIconSize)
            attributed.append(NSAttributedString(attachment: wrapper))
        }

        // Append document's file name.
        let originalFileName = attachment.name ?? "tinode_file_attachment"
        var fname = originalFileName
        // Heuristic for fitting file name in one line.
        let maxLen = Int(size.width) / 11
        if fname.count > maxLen {
            let visibleLen = (maxLen - 3) / 2
            fname = fname.prefix(visibleLen) + "…" + fname.suffix(visibleLen)
        }
        attributed.append(NSAttributedString(string: " "))
        attributed.append(NSAttributedString(string: fname, attributes: [NSAttributedString.Key.font: UIFont(name: "Courier", size: baseFont.pointSize)!]))

        // PDF Document · 2.0MB
        // \u{2009} because iOS is buggy and bugs go unfixed for years.
        // https://stackoverflow.com/questions/29041458/how-to-set-color-of-templated-image-in-nstextattachment
        attributed.append(NSAttributedString(string: "\u{2009}\n", attributes: [NSAttributedString.Key.font: baseFont]))

        let second = NSMutableAttributedString(string: "\(fileDesc)")
        second.beginEditing()

        if let size = attachment.size {
            // Append file size.
            second.append(NSAttributedString(string: " · \(UiUtils.bytesToHumanSize(Int64(size)))"))
        }

        let paragraph = NSMutableParagraphStyle()
        paragraph.firstLineHeadIndent = Constants.kAttachmentIconSize.width + baseFont.capHeight * 0.25
        paragraph.lineSpacing = 0
        paragraph.lineHeightMultiple = 0.25
        second.addAttributes([NSAttributedString.Key.paragraphStyle: paragraph, NSAttributedString.Key.foregroundColor: UIColor.gray
        ], range: NSRange(location: 0, length: second.length))

        second.endEditing()
        attributed.append(second)

        if isValid {
            // Insert linebreak then a clickable [↓ save] line
            attributed.append(NSAttributedString(string: "\u{2009}\n", attributes: [NSAttributedString.Key.font: baseFont]))

            let second = NSMutableAttributedString(string: "\u{2009}")
            second.beginEditing()

            // Add 'download file' icon
            let icon = NSTextAttachment()
            icon.image = UIImage(named: "download")?.withRenderingMode(.alwaysTemplate)
            icon.bounds = CGRect(origin: CGPoint(x: 0, y: -2), size: CGSize(width: baseFont.lineHeight * 0.8, height: baseFont.lineHeight * 0.8))
            second.append(NSAttributedString(attachment: icon))

            // Add "save" text.
            second.append(NSAttributedString(string: " save", attributes: [NSAttributedString.Key.font: baseFont]))

            // Add paragraph style and coloring
            let paragraph = NSMutableParagraphStyle()
            paragraph.firstLineHeadIndent = Constants.kAttachmentIconSize.width + baseFont.capHeight * 0.25
            paragraph.lineSpacing = 0
            paragraph.lineHeightMultiple = 0
            second.addAttributes([NSAttributedString.Key.paragraphStyle: paragraph, NSAttributedString.Key.foregroundColor: Constants.kLinkColor
            ], range: NSRange(location: 0, length: second.length))

            var baseUrl = URLComponents(string: "tinode://\(tinode.hostName)")!
            baseUrl.path = ref != nil ? "/attachment/large" : "/attachment/small"
            baseUrl.queryItems = [URLQueryItem(name: "filename", value: originalFileName), URLQueryItem(name: "key", value: (attachment.draftyEntityKey != nil ? String(attachment.draftyEntityKey!) : nil))]

            second.addAttribute(.link, value: baseUrl.url! as Any, range: NSRange(location: 0, length: second.length))
            second.endEditing()
            attributed.append(second)
        }

        attributed.endEditing()
        return attributed
    }

    private func createAudioAttachmentString(_ attachment: Attachment, withData bits: Data?, withRef ref: String?, defaultAttrs attributes: [NSAttributedString.Key: Any], maxSize size: CGSize) -> NSAttributedString {

        let baseFont = attributes[.font] as! UIFont
        var baseUrl = URLComponents(string: "tinode://\(ref != nil ? "/audio/large" : "/audio/small")")!
        baseUrl.queryItems = [URLQueryItem(name: "key", value: (attachment.draftyEntityKey != nil ? String(attachment.draftyEntityKey!) : nil))]

        let attributed = NSMutableAttributedString(string: "\u{2009}")
        attributed.beginEditing()

        var attrs = attributes
        if let fg = attributes[.foregroundColor] as? UIColor {
            attrs[.foregroundColor] = fg.withAlphaComponent(Constants.kPlayButtonColorAdj)
        }

        // Play icon.
        let play = MultiImageTextAttachment(images: [UIImage(named: "play.circle.fill")!.withRenderingMode(.alwaysTemplate), UIImage(named: "pause.circle")!.withRenderingMode(.alwaysTemplate)])
        play.type = "audio/toggle-play"
        play.draftyEntityKey = attachment.draftyEntityKey
        play.delegate = PlayTextAttachmentDelegate(parent: play)
        play.bounds = CGRect(origin: CGPoint(x: 0, y: -2), size: CGSize(width: Constants.kPlayIconSize, height: Constants.kPlayIconSize))

        var second = NSMutableAttributedString()
        second.beginEditing()
        second.append(NSAttributedString(attachment: play))
        second.addAttributes(attrs, range: NSRange(location: 0, length: attributed.length))
        second.endEditing()

        attributed.append(second)

        let wave = WaveTextAttachment(frame: CGRect(origin: CGPoint(x: 0, y: 0), size: Constants.kWaveSize), data: attachment.preview)
        wave.type = "audio/seek"
        wave.draftyEntityKey = attachment.draftyEntityKey
        wave.delegate = WaveTextAttachmentDelegate(parent: wave)
        if let duration = attachment.duration, duration > 0 {
            wave.duration = duration
        }
        if let fg = attributes[.foregroundColor] as? UIColor {
            wave.pastBarColor = fg.withAlphaComponent(0.7).cgColor
            wave.futureBarColor = fg.withAlphaComponent(0.5).cgColor
            wave.update(recalc: false)
        }
        attributed.append(NSAttributedString(attachment: wave))

        // Linebreak.
        attributed.append(NSAttributedString(string: "\u{2009}\n", attributes: [NSAttributedString.Key.font: baseFont]))

        // Second line: duration
        let duration = attachment.duration != nil ? AbstractFormatter.millisToTime(millis: attachment.duration!) : "-:--"
        second = NSMutableAttributedString(string: duration)
        second.beginEditing()
        let paragraph = NSMutableParagraphStyle()
        paragraph.firstLineHeadIndent = Constants.kPlayIconSize + baseFont.capHeight * 0.25
        paragraph.lineSpacing = 0
        paragraph.lineHeightMultiple = 0.5
        var strAttrs: [NSAttributedString.Key: Any] = [NSAttributedString.Key.paragraphStyle: paragraph]
        if let fg = attributes[.foregroundColor] {
            strAttrs[NSAttributedString.Key.foregroundColor] = fg
        }
        second.addAttributes(strAttrs, range: NSRange(location: 0, length: second.length))
        second.endEditing()

        attributed.append(second)

        attributed.endEditing()
        return attributed
    }

    private func createVideoCallAttachmentString(isOutgoing: Bool, callState: String, callDuration: Int,
                                                 defaultAttrs attributes: [NSAttributedString.Key: Any]) -> NSAttributedString {
        let attributed = NSMutableAttributedString()
        attributed.beginEditing()

        let arrow = NSMutableAttributedString(string: isOutgoing ? "↗" : "↙", attributes: attributes)
        arrow.addAttribute(.foregroundColor, value: callState == "disconnected" ? UIColor.red : UiUtils.kSuccessfulCallArrow, range: NSRange(location: 0, length: arrow.length))
        attributed.append(arrow)

        attributed.append(NSAttributedString(string: isOutgoing ? "Outgoing call" : "Incoming call", attributes: attributes))
        if callDuration > 0 {
            attributed.append(NSAttributedString(string: " (" + AbstractFormatter.millisToTime(millis: callDuration) + ")", attributes: attributes))
        }
        attributed.endEditing()
        return attributed
    }

    /// Create custom layout for attachments.
    private func attachmentToAttributed(_ attachment: Attachment, defaultAttrs attributes: [NSAttributedString.Key: Any], fontTraits: UIFontDescriptor.SymbolicTraits?, maxSize size: CGSize) -> NSAttributedString {
        switch attachment.content {

        case .audio:
            return createAudioAttachmentString(attachment, withData: attachment.bits, withRef: attachment.ref, defaultAttrs: attributes, maxSize: size)
        case .image:
            // Image handling is easy.

            let url: URL?
            if let ref = attachment.ref {
                url = Utils.tinodeResourceUrl(from: ref)
            } else {
                url = nil
            }
            // tinode:// and mid: schemes are not real external URLs.
            let wrapper = (url == nil || url!.scheme == "mid" || url!.scheme == "tinode") ? EntityTextAttachment() : AsyncImageTextAttachment(url: url!, afterDownloaded: attachment.afterRefDownloaded)
            wrapper.type = "image"
            wrapper.draftyEntityKey = attachment.draftyEntityKey

            var image: UIImage?
            if let bits = attachment.bits, let preview = UIImage(data: bits) {
                // FIXME: maybe cache result of converting Data to image (using topic+message_id as key).
                // KingfisherManager.shared.cache.store(T##image: KFCrossPlatformImage##KFCrossPlatformImage, forKey: T##String)
                image = preview
            } else if let iconNamed = attachment.icon {
                image = UIImage(named: iconNamed)
            }

            var originalSize: CGSize
            if let width = attachment.width, let height = attachment.height, width > 0 && height > 0 {
                // Sender provider valid width and height of the image.
                originalSize = CGSize(width: width, height: height)
            } else if let image = image {
                originalSize = image.size
            } else {
                originalSize = CGSize(width: UiUtils.kDefaultBitmapSize, height: UiUtils.kDefaultBitmapSize)
            }

            let scaledSize = UiUtils.sizeUnder(original: originalSize, fitUnder: size, scale: 1, clip: false).dst
            if image == nil {
                let iconName = attachment.ref != nil ? "image-wait" : "broken-image"
                // No need to scale the stock image.
                wrapper.image = UiUtils.placeholderImage(named: iconName, withBackground: nil, width: scaledSize.width, height: scaledSize.height)
            } else {
                wrapper.image = image
            }
            wrapper.bounds = CGRect(origin: attachment.offset ?? .zero, size: scaledSize)

            (wrapper as? AsyncImageTextAttachment)?.startDownload(onError: UiUtils.placeholderImage(named: "broken-image", withBackground: image, width: scaledSize.width, height: scaledSize.height))

            return NSAttributedString(attachment: wrapper)

        case .quote, .button:
            let isButton = attachment.content == .button
            let faceText = NSMutableAttributedString()
            var entity: String
            // Change color of text from default to link color.
            var attrs = attributes

            if isButton {
                attrs[.foregroundColor] = Constants.kLinkColor
                entity = NSLocalizedString("button", comment: "Text written on button face when all else fails.")
            } else {
                if let fg = attributes[.foregroundColor] as? UIColor {
                    attrs[.foregroundColor] = fg.withAlphaComponent(Constants.kQuoteTextColorAdj)
                }
                // Quote: just display nothing.
                entity = " "
            }

            if let text = text {
                faceText.append(FormatNode.textToAttributed(text, defaultAttrs: attrs, fontTraits: fontTraits))
            } else if let children = children {
                for child in children {
                    faceText.append(try! child.toAttributed(withAttributes: attrs, fontTraits: fontTraits, fitIn: size))
                }
            } else {
                faceText.append(NSAttributedString(string: entity, attributes: attrs))
            }
            if isButton {
                return NSAttributedString(attachment: ButtonAttachment(face: faceText, data: URL(string: attachment.ref!)))
            }
            return NSAttributedString(attachment: QuotedAttachment(quotedText: faceText, fitIn: size, fullWidth: attachment.fullWidth ?? false))

        case .call(let isOutgoing, let callState, let callDuration):
            return createVideoCallAttachmentString(isOutgoing: isOutgoing, callState: callState, callDuration: callDuration,
                                                   defaultAttrs: attributes)

        // File attachment is harder: construct attributed string showing an attachment.
        case .data, .empty:
            return createFileAttachmentString(attachment, withData: attachment.bits, withRef: attachment.ref, defaultAttrs: attributes, maxSize: size)
        case .unkn:
            let attributed = NSMutableAttributedString(string: "\u{2009}")
            attributed.beginEditing()

            let icon = NSTextAttachment()
            icon.image = UIImage(systemName: "puzzlepiece.extension")?.withRenderingMode(.alwaysTemplate)
            let baseFont = attributes[.font] as! UIFont
            icon.bounds = CGRect(origin: CGPoint(x: 0, y: -4), size: CGSize(width: baseFont.lineHeight, height: baseFont.lineHeight))

            attributed.append(NSAttributedString(attachment: icon))
            attributed.append(NSAttributedString(string: " "))

            if let text = text {
                attributed.append(FormatNode.textToAttributed(text, defaultAttrs: attributes, fontTraits: fontTraits))
            } else if let children = children {
                for child in children {
                    attributed.append(try! child.toAttributed(withAttributes: attributes, fontTraits: fontTraits, fitIn: size))
                }
            } else {
                attributed.append(NSAttributedString(string: NSLocalizedString("Unsupported", comment: "Unsupported (unknown) Drafty tag"), attributes: attributes))
            }

            attributed.endEditing()
            return attributed
        }
    }

    /// Plain text to attributed string.
    public static func textToAttributed(_ text: String, defaultAttrs: [NSAttributedString.Key: Any], fontTraits: UIFontDescriptor.SymbolicTraits?) -> NSAttributedString {

        var attributes = defaultAttrs
        if let fontTraits = fontTraits {
            let font = defaultAttrs[NSAttributedString.Key.font] as! UIFont
            attributes[.font] = UIFont(descriptor: font.fontDescriptor.withSymbolicTraits(fontTraits)!, size: font.pointSize)
        }

        return NSAttributedString(string: text, attributes: attributes)
    }

    /// Convert tree of nodes into a string useful for debugging.
    var description: String {
        var str: String = ""
        // First check for attachments.
        if let preformatted = preformattedAttachment {
            str += "[pf: \(preformatted.description)]"
        }
        if let attachment = self.attachment {
            // Image or file attachment
            str += attachmentDescription(attachment)
        }
        if let text = self.text {
            str += "'\(text)'"
        } else if let children = self.children {
            // Process children.
            str += "["
            for child in children {
                str += child.description
            }
            str += "]"
        }
        return "{\(str)}"
    }

    /// Convert tree of nodes into a plain string.
    func toString() -> String {
        var str: String = ""
        // First check for attachments.
        if let attachment = self.attachment {
            // Image or file attachment
            str += attachmentDescription(attachment)
        } else if let text = self.text {
            str += text
        } else if let children = self.children {
            // Process children.
            for child in children {
                str += child.toString()
            }
        }
        return str
    }

    /// Convert tree of nodes into an attributed string.
    func toAttributed(withAttributes attributes: [NSAttributedString.Key: Any], fontTraits parentFontTraits: UIFontDescriptor.SymbolicTraits?, fitIn size: CGSize) throws -> NSAttributedString {

        // Font traits for this substring and all its children.
        var fontTraits: UIFontDescriptor.SymbolicTraits? = cFont
        if let parentFontTraits = parentFontTraits {
            if fontTraits != nil {
                fontTraits!.insert(parentFontTraits)
            } else {
                fontTraits = parentFontTraits
            }
        }

        var exceeded = false
        let attributed = NSMutableAttributedString()
        attributed.beginEditing()

        // First check for attachments.
        if let preAttachment = self.preformattedAttachment {
            attributed.append(NSAttributedString(attachment: preAttachment))
        } else if let attachment = self.attachment {
            // Attachment.
            attributed.append(attachmentToAttributed(attachment, defaultAttrs: attributes, fontTraits: fontTraits, maxSize: size))
        } else if let text = self.text {
            // Uniformly styled substring. Apply uniform font style.
            attributed.append(FormatNode.textToAttributed(text, defaultAttrs: attributes, fontTraits: fontTraits))
        }

        if self.attachment == nil, let children = self.children {
            do {
                // Pass calculated font styles to children.
                for child in children {
                    attributed.append(try child.toAttributed(withAttributes: attributes, fontTraits: fontTraits, fitIn: size))
                }
            } catch LengthExceededError.runtimeError(let str) {
                exceeded = true
                attributed.append(str)
            }
        }

        // Then apply styles to the entire string.
        if let cstyle = cStyle {
            attributed.addAttributes(cstyle, range: NSRange(location: 0, length: attributed.length))
        } else if let pstyle = pStyle {
            attributed.addAttributes([.paragraphStyle: pstyle], range: NSRange(location: 0, length: attributed.length))
        }

        attributed.endEditing()
        if exceeded {
            throw LengthExceededError.runtimeError(attributed)
        }
        return attributed
    }
}

class WaveTextAttachmentDelegate: EntityTextAttachmentDelegate {
    weak var parent: EntityTextAttachment?

    init(parent: EntityTextAttachment) {
        self.parent = parent
    }

    public func action(_ value: String, payload: Any? = nil) {
        guard let wave = (self.parent as? WaveTextAttachment) else  { return }
        switch value {
        case "play":
            wave.play()
        case "pause":
            wave.pause()
        case "reset":
            wave.reset()
        case "seek":
            if let pos = payload as? Float {
                wave.seekTo(pos)
            }
        default:
            // Unknown action, ignore.
            break
        }
    }
}

class PlayTextAttachmentDelegate: EntityTextAttachmentDelegate {
    weak var parent: EntityTextAttachment?

    init(parent: EntityTextAttachment) {
        self.parent = parent
    }

    public func action(_ value: String, payload: Any? = nil) {
        guard let playButton = (parent as? MultiImageTextAttachment) else { return }
        switch value {
        case "play":
            playButton.setFrame(1)
        case "pause":
            playButton.setFrame(0)
        case "reset":
            playButton.reset()
        default:
            // Unsupported action like "seek", ignore.
            break
        }
    }
}<|MERGE_RESOLUTION|>--- conflicted
+++ resolved
@@ -205,13 +205,10 @@
                 fname = fname.prefix(14) + "…" + fname.suffix(14)
             }
             return "{att: '\(fname)'}"
-<<<<<<< HEAD
         case .call:
             return "{video call}"
-=======
         case .unkn:
             return "{unkn}"
->>>>>>> 333d7233
         }
     }
 
