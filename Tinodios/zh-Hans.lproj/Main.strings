/* Class = "UITabBarItem"; title = "New Group"; ObjectID = "0Fx-rq-hiS"; */
"0Fx-rq-hiS.title" = "新群组";

/* Class = "UIButton"; normalTitle = "Sign Up"; ObjectID = "1tv-os-KfJ"; */
"1tv-os-KfJ.normalTitle" = "注册";

/* Class = "UILabel"; text = "Administration and Security"; ObjectID = "3hX-RM-7Ha"; */
"3hX-RM-7Ha.text" = "行政和安全";

/* Class = "UIBarButtonItem"; title = "Invite"; ObjectID = "3zN-CC-6bS"; */
"3zN-CC-6bS.title" = "邀请";

/* Class = "UITableViewController"; title = "General Settings"; ObjectID = "4dd-0I-UFm"; */
"4dd-0I-UFm.title" = "常规设置";

/* Class = "UILabel"; text = "Send typing notifications"; ObjectID = "4ll-eW-b8Z"; */
"4ll-eW-b8Z.text" = "发送键入通知";

/* Class = "UITableViewController"; title = "Credentials Change"; ObjectID = "4ur-p6-jff"; */
"4ur-p6-jff.title" = "凭证变更";

/* Class = "UILabel"; text = "Optional comment (private)"; ObjectID = "6Nd-3S-JBo"; */
"6Nd-3S-JBo.text" = "可选评论（私人）";

/* Class = "UILabel"; text = "John Doe"; ObjectID = "6ON-kt-aM9"; */
"6ON-kt-aM9.text" = "例如张伟";

/* Class = "UILabel"; text = "placeholder_file_name"; ObjectID = "6rW-B5-NCp"; */
"6rW-B5-NCp.text" = "占位_文件_名称";

/* Class = "UILabel"; text = "Report Contact"; ObjectID = "8eC-OS-Net"; */
"8eC-OS-Net.text" = "报告联系人";

/* Class = "UILabel"; text = "Log out"; ObjectID = "8RW-nB-5t3"; */
"8RW-nB-5t3.text" = "登出";

/* Class = "UILabel"; text = "Anonymous users"; ObjectID = "8wo-Rg-iTZ"; */
"8wo-Rg-iTZ.text" = "匿名用户";

/* Class = "UITextField"; placeholder = "Phone number"; ObjectID = "9Co-1p-ugz"; */
"9Co-1p-ugz.placeholder" = "电话号码";

/* Class = "UILabel"; text = "Terms of use"; ObjectID = "9dk-JW-5z0"; */
"9dk-JW-5z0.text" = "使用条款";

/* Class = "UILabel"; text = "Authenticated users"; ObjectID = "9gO-eS-keH"; */
"9gO-eS-keH.text" = "经过身份验证的用户";

/* Class = "UILabel"; text = "Contact us"; ObjectID = "9Lj-hp-MkL"; */
"9Lj-hp-MkL.text" = "联系我们";

/* Class = "UINavigationItem"; title = "Settings"; ObjectID = "9mf-og-8Hl"; */
"9mf-og-8Hl.title" = "设置";

/* Class = "UILabel"; text = "N"; ObjectID = "9rO-zX-bOn"; */
"9rO-zX-bOn.text" = "N";

/* Class = "UILabel"; text = "We will send confirmation code to the address below"; ObjectID = "9SI-IJ-VTf"; */
"9SI-IJ-VTf.text" = "我们将向以下地址发送确认码";

/* Class = "UITableViewSection"; headerTitle = "New Credential"; ObjectID = "9Zn-Sl-aQb"; */
"9Zn-Sl-aQb.headerTitle" = "新的凭证";

/* Class = "UILabel"; text = "Size:"; ObjectID = "12g-Mq-Ht6"; */
"12g-Mq-Ht6.text" = "尺寸:";

/* Class = "UITableViewSection"; headerTitle = "Group Members"; ObjectID = "26s-2T-nI0"; */
"26s-2T-nI0.headerTitle" = "群组成员";

/* Class = "UILabel"; text = "1.0.0 (222)"; ObjectID = "71p-KF-hSv"; */
"71p-KF-hSv.text" = "1.0.0 (222)";

/* Class = "UITextField"; placeholder = "Enter Confirmation Code"; ObjectID = "82W-36-na3"; */
"82W-36-na3.placeholder" = "输入确认码";

/* Class = "UIViewController"; title = "Image Preview"; ObjectID = "a2m-CR-0Zc"; */
"a2m-CR-0Zc.title" = "图片预览";

/* Class = "UILabel"; text = "Report Group"; ObjectID = "a4o-bz-GPx"; */
"a4o-bz-GPx.text" = "报告组";

/* Class = "UILabel"; text = "GROUP MEMBERS"; ObjectID = "a45-p0-44d"; */
"a45-p0-44d.text" = "群组成员";

/* Class = "UILabel"; text = "File name:"; ObjectID = "aA7-FA-fcf"; */
"aA7-FA-fcf.text" = "文件名:";

/* Class = "UIButton"; normalTitle = "I Have Code"; ObjectID = "ab5-J1-Lx7"; */
"ab5-J1-Lx7.normalTitle" = "我有代码";

/* Class = "UILabel"; text = "Notifications"; ObjectID = "aCk-Z4-8m7"; */
"aCk-Z4-8m7.text" = "通知";

/* Class = "UIButton"; normalTitle = "Confirm"; ObjectID = "aFc-MO-QyO"; */
"aFc-MO-QyO.normalTitle" = "确认";

/* Class = "UITextView"; text = "Private comment"; ObjectID = "Akq-Gr-LNH"; */
"Akq-Gr-LNH.text" = "私人评论";

/* Class = "UILabel"; text = "N"; ObjectID = "aMv-to-Vu2"; */
"aMv-to-Vu2.text" = "N";

/* Class = "UILabel"; text = "Muted"; ObjectID = "AoI-xo-VbS"; */
"AoI-xo-VbS.text" = "静音";

/* Class = "UITableViewController"; title = "General Settings"; ObjectID = "awR-up-0dD"; */
"awR-up-0dD.title" = "通用设置";

/* Class = "UILabel"; text = "App Version"; ObjectID = "AXP-O2-x5k"; */
"AXP-O2-x5k.text" = "应用版本";

/* Class = "UILabel"; text = "Verified"; ObjectID = "axr-PN-Xcr"; */
"axr-PN-Xcr.text" = "值得信赖";

/* Class = "UITextField"; placeholder = "Description (optional)"; ObjectID = "bca-bT-6Tn"; */
"bca-bT-6Tn.placeholder" = "描述（可选）";

/* Class = "UILabel"; text = "Last active"; ObjectID = "bEA-WA-uoH"; */
"bEA-WA-uoH.text" = "上次登录";

/* Class = "UILabel"; text = "We will send a message with confirmation code to address above"; ObjectID = "bfU-AG-oM0"; */
"bfU-AG-oM0.text" = "我们将发送一条带有确认码的消息，以解决上述地址";

/* Class = "UITableViewSection"; headerTitle = "Password reset"; ObjectID = "BRf-xV-zvt"; */
"BRf-xV-zvt.headerTitle" = "密码重设";

/* Class = "UILabel"; text = "Tinode"; ObjectID = "BS4-zj-4bf"; */
"BS4-zj-4bf.text" = "Tinode";

/* Class = "UITableViewSection"; headerTitle = "Contacts"; ObjectID = "bvE-OV-sy1"; */
"bvE-OV-sy1.headerTitle" = "联系人";

/* Class = "UILabel"; text = " MyUID"; ObjectID = "bvN-my-ZPi"; */
"bvN-my-ZPi.text" = " MyUID";

/* Class = "UILabel"; text = "No results"; ObjectID = "bYc-bz-7iK"; */
"bYc-bz-7iK.text" = "没有结果";

/* Class = "UILabel"; text = "N"; ObjectID = "bZv-2Q-BI9"; */
"bZv-2Q-BI9.text" = "N";

/* Class = "UILabel"; text = "image/jpeg"; ObjectID = "C6Z-tO-4g8"; */
"C6Z-tO-4g8.text" = "image/jpeg";

/* Class = "UILabel"; text = "Add optional description"; ObjectID = "cD6-Om-VgZ"; */
"cD6-Om-VgZ.text" = "添加可选描述";

/* Class = "UIViewController"; title = "Video Call"; ObjectID = "Cib-aE-hH5"; */
"Cib-aE-hH5.title" = "视频通话";

<<<<<<< HEAD
/* Class = "UIButton"; normalTitle = "Change"; ObjectID = "cOw-88-WKy"; */
"cOw-88-WKy.normalTitle" = "改变";

=======
>>>>>>> ebcef7d6
/* Class = "UITextField"; placeholder = "Optional description"; ObjectID = "Cy6-Bq-QCi"; */
"Cy6-Bq-QCi.placeholder" = "可选描述";

/* Class = "UITextView"; text = "Description"; ObjectID = "D3z-yf-zJA"; */
"D3z-yf-zJA.text" = "主题副标题（私人）";

/* Class = "UILabel"; text = "Address"; ObjectID = "D6H-jy-Zh4"; */
"D6H-jy-Zh4.text" = "地址";

/* Class = "UINavigationItem"; title = "Help and About"; ObjectID = "d7l-9Y-8mk"; */
"d7l-9Y-8mk.title" = "帮助和关于";

/* Class = "UILabel"; text = "Archived"; ObjectID = "DEM-ia-TIj"; */
"DEM-ia-TIj.text" = "已存档";

/* Class = "UIButton"; normalTitle = "OK"; ObjectID = "DMQ-om-04T"; */
"DMQ-om-04T.normalTitle" = "确认";

/* Class = "UITextField"; placeholder = "Additional info (private)"; ObjectID = "Do2-Ue-UdA"; */
"Do2-Ue-UdA.placeholder" = "附加信息（私人）";

/* Class = "UILabel"; text = "Delete Group"; ObjectID = "dT7-dW-WFv"; */
"dT7-dW-WFv.text" = "删除群组";

/* Class = "UILabel"; text = "Manage tags"; ObjectID = "eHa-mE-ZbY"; */
"eHa-mE-ZbY.text" = "管理";

/* Class = "UILabel"; text = "128x365; 35KB"; ObjectID = "eVu-vx-CU8"; */
"eVu-vx-CU8.text" = "128x365; 35KB";

/* Class = "UILabel"; text = "Add members"; ObjectID = "FeF-3T-sWp"; */
"FeF-3T-sWp.text" = "添加成员";

/* Class = "UILabel"; text = "Delete account"; ObjectID = "Fjs-5K-JCI"; */
"Fjs-5K-JCI.text" = "删除帐户";

/* Class = "UINavigationItem"; title = "Forward To"; ObjectID = "fO5-2o-Zk6"; */
"fO5-2o-Zk6.title" = "重定向消息";

/* Class = "UINavigationItem"; title = "Archived chats"; ObjectID = "fP4-sa-3Wz"; */
"fP4-sa-3Wz.title" = "存档的会话";

/* Class = "UILabel"; text = "Help and About"; ObjectID = "fPM-Ht-gZz"; */
"fPM-Ht-gZz.text" = "帮助和关于";

/* Class = "UILabel"; text = "ALL USERS"; ObjectID = "ftJ-J6-tqx"; */
"ftJ-J6-tqx.text" = "全部用户";

/* Class = "UILabel"; text = "Send read receipts"; ObjectID = "geh-gC-6qO"; */
"geh-gC-6qO.text" = "发送已读回执";

/* Class = "UIViewController"; title = "Video Preview"; ObjectID = "gfT-SI-43h"; */
"gfT-SI-43h.title" = "视频预览";

/* Class = "UITextField"; accessibilityHint = "Password"; ObjectID = "gLF-JR-ZfF"; */
"gLF-JR-ZfF.accessibilityHint" = "密码";

/* Class = "UITextField"; accessibilityLabel = "Password"; ObjectID = "gLF-JR-ZfF"; */
"gLF-JR-ZfF.accessibilityLabel" = "密码";

/* Class = "UITextField"; placeholder = "Password"; ObjectID = "gLF-JR-ZfF"; */
"gLF-JR-ZfF.placeholder" = "密码";

/* Class = "UITableViewSection"; headerTitle = "Default Permissions"; ObjectID = "H78-sG-L0j"; */
"H78-sG-L0j.headerTitle" = "默认权限";

/* Class = "UINavigationItem"; title = "Video Preview"; ObjectID = "Hah-A8-0yd"; */
"Hah-A8-0yd.title" = "视频预览";

/* Class = "UILabel"; text = "placeholder_file_name"; ObjectID = "HIs-n4-sFa"; */
"HIs-n4-sFa.text" = "占位_文件_名称";

/* Class = "UIButton"; normalTitle = "Request"; ObjectID = "hoE-gS-bIw"; */
"hoE-gS-bIw.normalTitle" = "请求";

/* Class = "UINavigationItem"; title = "Blocked Contacts"; ObjectID = "hTR-e8-PeX"; */
"hTR-e8-PeX.title" = "被阻止的联系人";

/* Class = "UINavigationItem"; title = "Personal"; ObjectID = "hUo-8f-ZiA"; */
"hUo-8f-ZiA.title" = "关于我";

/* Class = "UINavigationItem"; title = "New Chat"; ObjectID = "hZA-k4-xku"; */
"hZA-k4-xku.title" = "新会话";

/* Class = "UILabel"; text = "Add optional description"; ObjectID = "IbJ-of-vl0"; */
"IbJ-of-vl0.text" = "添加可选描述";

/* Class = "UITableViewController"; title = "Reset Password"; ObjectID = "IMk-1F-WiZ"; */
"IMk-1F-WiZ.title" = "重设密码";

/* Class = "UITextView"; text = "Title"; ObjectID = "ity-bg-zqr"; */
"ity-bg-zqr.text" = "主题标题（公开）";

/* Class = "UITableViewSection"; headerTitle = "General"; ObjectID = "iYo-Ip-40L"; */
"iYo-Ip-40L.headerTitle" = "将军";

/* Class = "UILabel"; text = "Verified"; ObjectID = "IzY-DL-wiS"; */
"IzY-DL-wiS.text" = "值得信赖";

/* Class = "UITableViewSection"; headerTitle = "Tags (Content Discovery)"; ObjectID = "jal-tR-OpF"; */
"jal-tR-OpF.headerTitle" = "标签（内容发现）";

/* Class = "UITableViewSection"; headerTitle = "Confirmation"; ObjectID = "jjO-7B-XRZ"; */
"jjO-7B-XRZ.headerTitle" = "确认";

/* Class = "UILabel"; text = "Confirmation code"; ObjectID = "JlG-TH-asZ"; */
"JlG-TH-asZ.text" = "确认码";

/* Class = "UINavigationItem"; title = "Image Preview"; ObjectID = "JpP-JB-AWY"; */
"JpP-JB-AWY.title" = "图片预览";

/* Class = "UILabel"; text = "Add Members"; ObjectID = "jZE-Vv-ggf"; */
"jZE-Vv-ggf.text" = "添加成员";

/* Class = "UILabel"; text = "Subtitle"; ObjectID = "K7L-Uc-b68"; */
"K7L-Uc-b68.text" = "字幕";

/* Class = "UITextField"; placeholder = "Name of the group"; ObjectID = "kDN-bf-JDL"; */
"kDN-bf-JDL.placeholder" = "群组名称";

/* Class = "UILabel"; text = "Content type:"; ObjectID = "kiu-a5-pT6"; */
"kiu-a5-pT6.text" = "内容类型:";

/* Class = "UITableViewSection"; headerTitle = "Permissions"; ObjectID = "kJw-Pr-jNc"; */
"kJw-Pr-jNc.headerTitle" = "权限";

/* Class = "UILabel"; text = "Untrustworthy"; ObjectID = "KL3-O0-A0I"; */
"KL3-O0-A0I.text" = "可疑的";

/* Class = "UILabel"; text = "File name:"; ObjectID = "kSc-xN-hqx"; */
"kSc-xN-hqx.text" = "文件名：";

/* Class = "UILabel"; text = "Block Contact"; ObjectID = "KSy-US-Bkx"; */
"KSy-US-Bkx.text" = "阻止联系";

/* Class = "UILabel"; text = "Blocked contacts"; ObjectID = "Lh9-1X-ez1"; */
"Lh9-1X-ez1.text" = "已屏蔽的联系人";

/* Class = "UITableViewSection"; headerTitle = "Group Members"; ObjectID = "lJB-qW-1zX"; */
"lJB-qW-1zX.headerTitle" = "群组成员";

/* Class = "UILabel"; text = "File name:"; ObjectID = "lRE-RJ-Qgv"; */
"lRE-RJ-Qgv.text" = "文件名：";

/* Class = "UILabel"; text = "File name:"; ObjectID = "lRE-RJ-Qgv"; */
"lRE-RJ-Qgv.text" = "文件名：";

/* Class = "UINavigationItem"; title = "Edit Members"; ObjectID = "LRu-ae-drd"; */
"LRu-ae-drd.title" = "编辑成员";

/* Class = "UIBarButtonItem"; title = "New Chat"; ObjectID = "LVG-dB-flA"; */
"LVG-dB-flA.title" = "新会话";

/* Class = "UILabel"; text = "Untrusworthy"; ObjectID = "LVW-qL-KG8"; */
"LVW-qL-KG8.text" = "可疑的";

/* Class = "UILabel"; text = "Size: "; ObjectID = "moa-6V-LhX"; */
"moa-6V-LhX.text" = "尺寸：";

/* Class = "UILabel"; text = "N"; ObjectID = "mTa-Ke-dom"; */
"mTa-Ke-dom.text" = "N";

/* Class = "UINavigationItem"; title = "Account and Security"; ObjectID = "mV4-Fq-kmc"; */
"mV4-Fq-kmc.title" = "账户和安全";

/* Class = "UIViewController"; title = "Chats"; ObjectID = "n9d-hv-55K"; */
"n9d-hv-55K.title" = "会话";

/* Class = "UITextField"; placeholder = "Login"; ObjectID = "nho-5Y-Mt8"; */
"nho-5Y-Mt8.placeholder" = "登录";

/* Class = "UITextField"; placeholder = "New Email Address"; ObjectID = "NNn-m0-IQE"; */
"NNn-m0-IQE.placeholder" = "新电子邮件地址";

/* Class = "UILabel"; text = "No results"; ObjectID = "ntt-8z-Ay2"; */
"ntt-8z-Ay2.text" = "没有结果";

/* Class = "UINavigationItem"; title = "Notifications"; ObjectID = "O9h-LB-2lW"; */
"O9h-LB-2lW.title" = "通知";

/* Class = "UINavigationController"; title = "ChatsNavigationController"; ObjectID = "oDj-ht-EO8"; */
"oDj-ht-EO8.title" = "ChatsNavigationController";

/* Class = "UILabel"; text = "Content type:"; ObjectID = "OeG-Kx-gwG"; */
"OeG-Kx-gwG.text" = "内容类型：";

/* Class = "UINavigationItem"; title = "Confirm credentials"; ObjectID = "oER-Xi-WOZ"; */
"oER-Xi-WOZ.title" = "确认凭据";

/* Class = "UILabel"; text = "TopicID"; ObjectID = "om5-K5-yRq"; */
"om5-K5-yRq.text" = "TopicID";

/* Class = "UINavigationController"; title = "StartNavigationController"; ObjectID = "oPa-Qr-HlP"; */
"oPa-Qr-HlP.title" = "StartNavigationController";

/* Class = "UILabel"; text = "Address"; ObjectID = "OwU-2N-QQV"; */
"OwU-2N-QQV.text" = "地址";

/* Class = "UITableViewController"; title = "Account Settings"; ObjectID = "Pnk-9m-ZVg"; */
"Pnk-9m-ZVg.title" = "账户设置";

/* Class = "UILabel"; text = "First and Last Name"; ObjectID = "PuQ-zO-4Of"; */
"PuQ-zO-4Of.text" = "名和姓";

/* Class = "UIButton"; normalTitle = "Forgot password?"; ObjectID = "q6T-TC-n42"; */
"q6T-TC-n42.normalTitle" = "忘记密码?";

/* Class = "UITabBarController"; title = "New chat"; ObjectID = "qBo-ye-avT"; */
"qBo-ye-avT.title" = "新会话";

/* Class = "UINavigationItem"; title = "Administrative and Security"; ObjectID = "qeU-hX-VEM"; */
"qeU-hX-VEM.title" = "行政和安全";

/* Class = "UILabel"; text = "Change password"; ObjectID = "qvs-D4-f94"; */
"qvs-D4-f94.text" = "更改密码";

<<<<<<< HEAD
/* Class = "UITableViewSection"; headerTitle = "Security"; ObjectID = "QwO-fs-VYW"; */
"QwO-fs-VYW.headerTitle" = "安全";

/* Class = "UILabel"; text = "Size:"; ObjectID = "qY7-Dy-tZI"; */
"qY7-Dy-tZI.text" = "尺寸:";

/* Class = "UIButton"; normalTitle = "Request"; ObjectID = "R6w-cr-96Z"; */
"R6w-cr-96Z.normalTitle" = "请求";
=======
/* Class = "UILabel"; text = "Size:"; ObjectID = "qY7-Dy-tZI"; */
"qY7-Dy-tZI.text" = "尺寸：";
>>>>>>> ebcef7d6

/* Class = "UILabel"; text = "Manage Tags"; ObjectID = "r8j-wT-BLF"; */
"r8j-wT-BLF.text" = "管理标签";

/* Class = "UILabel"; text = "Topic or user ID"; ObjectID = "RA0-dx-dSp"; */
"RA0-dx-dSp.text" = "主题或用户ID";

/* Class = "UITableViewSection"; headerTitle = "Actions"; ObjectID = "raq-d6-2nI"; */
"raq-d6-2nI.headerTitle" = "动作";

/* Class = "UINavigationItem"; title = "Tinode"; ObjectID = "Rgo-YL-uPZ"; */
"Rgo-YL-uPZ.title" = "Tinode";

/* Class = "UIBarButtonItem"; title = "Profile"; ObjectID = "rlG-v4-QUc"; */
"rlG-v4-QUc.title" = "个人中心";

/* Class = "UILabel"; text = "Leave Group"; ObjectID = "rlX-B4-4KE"; */
"rlX-B4-4KE.text" = "休假组";

/* Class = "UILabel"; text = "Staff-managed"; ObjectID = "ROK-aW-Tlk"; */
"ROK-aW-Tlk.text" = "在员工管理下";

/* Class = "UITabBarItem"; title = "Find"; ObjectID = "rqZ-eR-8TP"; */
"rqZ-eR-8TP.title" = "查找";

/* Class = "UIButton"; normalTitle = "Sign up"; ObjectID = "Rv6-qQ-FqW"; */
"Rv6-qQ-FqW.normalTitle" = "注册";

/* Class = "UILabel"; text = "Content type:"; ObjectID = "RvM-se-Nch"; */
"RvM-se-Nch.text" = "内容类型：";

/* Class = "UILabel"; text = "N"; ObjectID = "s6S-ku-F63"; */
"s6S-ku-F63.text" = "N";

/* Class = "UILabel"; text = "This is a channel"; ObjectID = "skU-B7-Zed"; Note = "Label for channel switch"; */
"skU-B7-Zed.text" = "这是一个频道";

/* Class = "UITextField"; placeholder = "Email"; ObjectID = "SQN-GC-qEL"; */
"SQN-GC-qEL.placeholder" = "电子邮件";

/* Class = "UILabel"; text = "John Doe"; ObjectID = "syF-Vp-vRc"; */
"syF-Vp-vRc.text" = "例如张伟";

/* Class = "UITabBarItem"; title = "By ID"; ObjectID = "T7l-iC-Rs6"; */
"T7l-iC-Rs6.title" = "通过ID";

/* Class = "UIView"; accessibilityLabel = "Footer"; ObjectID = "te7-Jx-ztq"; */
"te7-Jx-ztq.accessibilityLabel" = "Footer";

/* Class = "UITableViewSection"; headerTitle = "Contacts"; ObjectID = "TQV-dP-vL9"; */
"TQV-dP-vL9.headerTitle" = "联系人";

/* Class = "UIButton"; normalTitle = "Sign In"; ObjectID = "TvF-F9-blO"; */
"TvF-F9-blO.normalTitle" = "登录";

/* Class = "UITableViewSection"; headerTitle = "Actions"; ObjectID = "U5T-k4-DgP"; */
"U5T-k4-DgP.headerTitle" = "行动";

/* Class = "UITableViewController"; title = "Find Controller"; ObjectID = "UgX-En-K1m"; */
"UgX-En-K1m.title" = "查找控制器";

/* Class = "UILabel"; text = "Anonymous users"; ObjectID = "Ukl-EW-zMS"; */
"Ukl-EW-zMS.text" = "匿名用户";

/* Class = "UILabel"; text = "N"; ObjectID = "Un9-ds-iQd"; */
"Un9-ds-iQd.text" = "N";

/* Class = "UITableViewSection"; headerTitle = "Current Credential"; ObjectID = "VLd-3M-5wj"; */
"VLd-3M-5wj.headerTitle" = "当前凭证";

/* Class = "UILabel"; text = "Authenticated users"; ObjectID = "wd7-ah-oJu"; */
"wd7-ah-oJu.text" = "经过身份验证的用户";

/* Class = "UILabel"; text = "128x365; 35KB"; ObjectID = "wfA-TG-Chj"; */
"wfA-TG-Chj.text" = "128x365; 35KB";

/* Class = "UILabel"; text = "Delete Messages"; ObjectID = "wnZ-ve-5xb"; */
"wnZ-ve-5xb.text" = "删除信息";

/* Class = "UILabel"; text = "Yours"; ObjectID = "wPJ-94-8aV"; */
"wPJ-94-8aV.text" = "你的";

/* Class = "UILabel"; text = "The name of the group"; ObjectID = "WVu-hr-VVU"; */
"WVu-hr-VVU.text" = "群组名称";

/* Class = "UITextField"; placeholder = "Email"; ObjectID = "Wyn-hP-c2H"; */
"Wyn-hP-c2H.placeholder" = "电子邮件";

/* Class = "UIView"; accessibilityLabel = "Footer"; ObjectID = "xIw-r0-6Pv"; */
"xIw-r0-6Pv.accessibilityLabel" = "Footer";

/* Class = "UILabel"; text = "Subtitle"; ObjectID = "xMh-7W-PhM"; */
"xMh-7W-PhM.text" = "字幕";

/* Class = "UITextField"; placeholder = "usr123aBcDef"; ObjectID = "xmn-wq-Hpr"; */
"xmn-wq-Hpr.placeholder" = "usr123aBcDef";

/* Class = "UILabel"; text = "Incognito mode"; ObjectID = "xyg-ee-0pd"; Note = "Label for incognito mode switch"; */
"xyg-ee-0pd.text" = "无痕模式";

/* Class = "UITextField"; placeholder = "Confirmation code"; ObjectID = "y4A-Jz-woo"; */
"y4A-Jz-woo.placeholder" = "确认码";

/* Class = "UIButton"; normalTitle = "Confirm"; ObjectID = "yFq-90-cu1"; */
"yFq-90-cu1.normalTitle" = "确认";

/* Class = "UITextField"; placeholder = "First and last name"; ObjectID = "yKx-xt-rdn"; */
"yKx-xt-rdn.placeholder" = "姓名";

/* Class = "UILabel"; text = "image/jpeg"; ObjectID = "YLX-fZ-c26"; */
"YLX-fZ-c26.text" = "image/jpeg";

/* Class = "UITableViewController"; title = "SignUp"; ObjectID = "YmQ-cB-rjH"; */
"YmQ-cB-rjH.title" = "注册";

/* Class = "UILabel"; text = "Account and Security"; ObjectID = "z08-iK-CeG"; */
"z08-iK-CeG.text" = "账户和安全";

/* Class = "UILabel"; text = "Others can find group by these tags"; ObjectID = "Zdw-nR-1tB"; */
"Zdw-nR-1tB.text" = "其他人可以通过这些标签找到群组";

/* Class = "UILabel"; text = "Staff-managed"; ObjectID = "zkl-8R-Tma"; */
"zkl-8R-Tma.text" = "工作人员管理";

/* Class = "UITextField"; placeholder = "Email"; ObjectID = "zmL-3Y-R2r"; */
"zmL-3Y-R2r.placeholder" = "邮箱或手机号";

/* Class = "UILabel"; text = "Privacy policy"; ObjectID = "Zn8-7V-BcX"; */
"Zn8-7V-BcX.text" = "隐私政策";

/* Class = "UITextField"; placeholder = "Password"; ObjectID = "ZQy-2N-acy"; */
"ZQy-2N-acy.placeholder" = "密码";

/* Class = "UILabel"; text = "Leave Conversation"; ObjectID = "zr8-yN-F8L"; */
"zr8-yN-F8L.text" = "离开对话";

/* Class = "UITextField"; accessibilityHint = "Login"; ObjectID = "ZTD-e7-fNF"; */
"ZTD-e7-fNF.accessibilityHint" = "登录";

/* Class = "UITextField"; accessibilityLabel = "Login"; ObjectID = "ZTD-e7-fNF"; */
"ZTD-e7-fNF.accessibilityLabel" = "登录";

/* Class = "UITextField"; placeholder = "User name"; ObjectID = "ZTD-e7-fNF"; */
"ZTD-e7-fNF.placeholder" = "用户名";

/* Class = "UIViewController"; title = "File Preview"; ObjectID = "ZTN-Oj-COh"; */
"ZTN-Oj-COh.title" = "文件预览";

/* Class = "UITableViewSection"; headerTitle = "Default Permissions"; ObjectID = "zW8-KF-N8J"; */
"zW8-KF-N8J.headerTitle" = "默认权限";

/* Class = "UINavigationItem"; title = "Settings"; ObjectID = "zww-h7-9s0"; */
"zww-h7-9s0.title" = "设置";

/* Class = "UILabel"; text = "Permissions, block or report chat"; ObjectID = "zz2-fg-2IG"; */
"zz2-fg-2IG.text" = "权限、阻止或报告聊天";
<|MERGE_RESOLUTION|>--- conflicted
+++ resolved
@@ -148,12 +148,9 @@
 /* Class = "UIViewController"; title = "Video Call"; ObjectID = "Cib-aE-hH5"; */
 "Cib-aE-hH5.title" = "视频通话";
 
-<<<<<<< HEAD
 /* Class = "UIButton"; normalTitle = "Change"; ObjectID = "cOw-88-WKy"; */
 "cOw-88-WKy.normalTitle" = "改变";
 
-=======
->>>>>>> ebcef7d6
 /* Class = "UITextField"; placeholder = "Optional description"; ObjectID = "Cy6-Bq-QCi"; */
 "Cy6-Bq-QCi.placeholder" = "可选描述";
 
@@ -370,7 +367,6 @@
 /* Class = "UILabel"; text = "Change password"; ObjectID = "qvs-D4-f94"; */
 "qvs-D4-f94.text" = "更改密码";
 
-<<<<<<< HEAD
 /* Class = "UITableViewSection"; headerTitle = "Security"; ObjectID = "QwO-fs-VYW"; */
 "QwO-fs-VYW.headerTitle" = "安全";
 
@@ -379,10 +375,6 @@
 
 /* Class = "UIButton"; normalTitle = "Request"; ObjectID = "R6w-cr-96Z"; */
 "R6w-cr-96Z.normalTitle" = "请求";
-=======
-/* Class = "UILabel"; text = "Size:"; ObjectID = "qY7-Dy-tZI"; */
-"qY7-Dy-tZI.text" = "尺寸：";
->>>>>>> ebcef7d6
 
 /* Class = "UILabel"; text = "Manage Tags"; ObjectID = "r8j-wT-BLF"; */
 "r8j-wT-BLF.text" = "管理标签";
