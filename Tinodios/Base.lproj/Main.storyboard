<?xml version="1.0" encoding="UTF-8"?>
<document type="com.apple.InterfaceBuilder3.CocoaTouch.Storyboard.XIB" version="3.0" toolsVersion="21507" targetRuntime="iOS.CocoaTouch" propertyAccessControl="none" useAutolayout="YES" useTraitCollections="YES" useSafeAreas="YES" colorMatched="YES" initialViewController="oPa-Qr-HlP">
    <device id="retina5_5" orientation="portrait" appearance="light"/>
    <dependencies>
        <deployment identifier="iOS"/>
        <plugIn identifier="com.apple.InterfaceBuilder.IBCocoaTouchPlugin" version="21505"/>
        <capability name="Image references" minToolsVersion="12.0"/>
        <capability name="Safe area layout guides" minToolsVersion="9.0"/>
        <capability name="Stack View standard spacing" minToolsVersion="9.0"/>
        <capability name="System colors in document resources" minToolsVersion="11.0"/>
        <capability name="documents saved in the Xcode 8 format" minToolsVersion="8.0"/>
    </dependencies>
    <scenes>
        <!--AccountGeneralSettings-->
        <scene sceneID="NPj-W5-x5S">
            <objects>
                <tableViewController storyboardIdentifier="General Settings" title="General Settings" id="4dd-0I-UFm" userLabel="AccountGeneralSettings" customClass="SettingsPersonalViewController" customModule="Tinodios" customModuleProvider="target" sceneMemberID="viewController">
                    <tableView key="view" clipsSubviews="YES" contentMode="scaleToFill" alwaysBounceVertical="YES" dataMode="static" style="grouped" separatorStyle="default" rowHeight="-1" estimatedRowHeight="-1" sectionHeaderHeight="-1" sectionFooterHeight="1" id="EYT-ci-7dR">
                        <rect key="frame" x="0.0" y="0.0" width="414" height="716"/>
                        <autoresizingMask key="autoresizingMask" widthSizable="YES" heightSizable="YES"/>
                        <color key="backgroundColor" systemColor="secondarySystemBackgroundColor"/>
                        <sections>
                            <tableViewSection id="P7i-RC-Gc7" userLabel="Avatar and name">
                                <cells>
                                    <tableViewCell clipsSubviews="YES" contentMode="scaleToFill" preservesSuperviewLayoutMargins="YES" selectionStyle="none" indentationWidth="10" rowHeight="144" id="8sz-zY-Qdf" userLabel="Avatar">
                                        <rect key="frame" x="0.0" y="17.666666030883789" width="414" height="144"/>
                                        <autoresizingMask key="autoresizingMask"/>
                                        <tableViewCellContentView key="contentView" opaque="NO" clipsSubviews="YES" multipleTouchEnabled="YES" contentMode="center" preservesSuperviewLayoutMargins="YES" insetsLayoutMarginsFromSafeArea="NO" tableViewCell="8sz-zY-Qdf" id="kVh-f2-3NO">
                                            <rect key="frame" x="0.0" y="0.0" width="414" height="144"/>
                                            <autoresizingMask key="autoresizingMask"/>
                                            <subviews>
                                                <view contentMode="scaleToFill" translatesAutoresizingMaskIntoConstraints="NO" id="WIy-1f-EaA" userLabel="Avatar View">
                                                    <rect key="frame" x="143" y="8" width="128" height="128"/>
                                                    <subviews>
                                                        <imageView clipsSubviews="YES" userInteractionEnabled="NO" contentMode="scaleAspectFit" horizontalHuggingPriority="248" verticalHuggingPriority="248" image="person" catalog="system" translatesAutoresizingMaskIntoConstraints="NO" id="8A4-Ce-iQK" userLabel="Avatar" customClass="RoundImageView" customModule="Tinodios" customModuleProvider="target">
                                                            <rect key="frame" x="0.0" y="1.6666666666666643" width="128" height="125.33333333333334"/>
                                                            <constraints>
                                                                <constraint firstAttribute="width" constant="128" id="20T-hl-Y97"/>
                                                                <constraint firstAttribute="height" constant="128" id="BsV-LS-jf1"/>
                                                            </constraints>
                                                            <preferredSymbolConfiguration key="preferredSymbolConfiguration" weight="thin"/>
                                                            <userDefinedRuntimeAttributes>
                                                                <userDefinedRuntimeAttribute type="string" keyPath="defaultType" value="p2p"/>
                                                            </userDefinedRuntimeAttributes>
                                                        </imageView>
                                                        <button opaque="NO" contentMode="scaleAspectFit" contentHorizontalAlignment="center" contentVerticalAlignment="center" lineBreakMode="middleTruncation" translatesAutoresizingMaskIntoConstraints="NO" id="Svo-WC-LXa">
                                                            <rect key="frame" x="80" y="80" width="48" height="48"/>
                                                            <color key="backgroundColor" red="0.59607843140000005" green="0.68627450980000004" blue="0.78039215689999997" alpha="1" colorSpace="calibratedRGB"/>
                                                            <constraints>
                                                                <constraint firstAttribute="height" constant="48" id="B1i-lH-Jvi"/>
                                                                <constraint firstAttribute="width" constant="48" identifier="loadAvatar.width" id="zPp-aw-u83"/>
                                                            </constraints>
                                                            <fontDescription key="fontDescription" type="system" pointSize="18"/>
                                                            <color key="tintColor" white="1" alpha="1" colorSpace="custom" customColorSpace="genericGamma22GrayColorSpace"/>
                                                            <state key="normal">
                                                                <imageReference key="image" image="pencil" catalog="system" symbolScale="large"/>
                                                                <preferredSymbolConfiguration key="preferredSymbolConfiguration" scale="large" weight="regular"/>
                                                            </state>
                                                            <userDefinedRuntimeAttributes>
                                                                <userDefinedRuntimeAttribute type="boolean" keyPath="layer.masksToBounds" value="YES"/>
                                                                <userDefinedRuntimeAttribute type="number" keyPath="layer.cornerRadius">
                                                                    <integer key="value" value="24"/>
                                                                </userDefinedRuntimeAttribute>
                                                            </userDefinedRuntimeAttributes>
                                                            <connections>
                                                                <action selector="loadAvatarClicked:" destination="4dd-0I-UFm" eventType="touchUpInside" id="6Q4-ds-Y4c"/>
                                                            </connections>
                                                        </button>
                                                    </subviews>
                                                    <color key="backgroundColor" white="0.0" alpha="0.0" colorSpace="custom" customColorSpace="genericGamma22GrayColorSpace"/>
                                                    <constraints>
                                                        <constraint firstItem="8A4-Ce-iQK" firstAttribute="bottom" secondItem="Svo-WC-LXa" secondAttribute="bottom" id="7zA-n1-591"/>
                                                        <constraint firstItem="8A4-Ce-iQK" firstAttribute="width" secondItem="WIy-1f-EaA" secondAttribute="width" id="N8M-b3-SyU"/>
                                                        <constraint firstItem="8A4-Ce-iQK" firstAttribute="height" secondItem="WIy-1f-EaA" secondAttribute="height" id="T16-4X-gxJ"/>
                                                        <constraint firstItem="8A4-Ce-iQK" firstAttribute="top" secondItem="WIy-1f-EaA" secondAttribute="top" id="h3s-0N-zoL"/>
                                                        <constraint firstAttribute="trailing" secondItem="8A4-Ce-iQK" secondAttribute="trailing" identifier="avatarView.trailing=avatar.trailing" id="hmc-5f-Wuu"/>
                                                        <constraint firstItem="8A4-Ce-iQK" firstAttribute="trailing" secondItem="Svo-WC-LXa" secondAttribute="trailing" identifier="avatar.trailing=loadAvatar.leading" id="ox4-mY-SP8"/>
                                                    </constraints>
                                                </view>
                                            </subviews>
                                            <constraints>
                                                <constraint firstItem="WIy-1f-EaA" firstAttribute="centerY" secondItem="kVh-f2-3NO" secondAttribute="centerY" id="6Wd-Yd-HMC"/>
                                                <constraint firstItem="WIy-1f-EaA" firstAttribute="centerX" secondItem="kVh-f2-3NO" secondAttribute="centerX" id="Lmg-kD-RIh"/>
                                            </constraints>
                                        </tableViewCellContentView>
                                    </tableViewCell>
                                    <tableViewCell clipsSubviews="YES" contentMode="scaleToFill" preservesSuperviewLayoutMargins="YES" selectionStyle="default" indentationWidth="10" textLabel="PuQ-zO-4Of" rowHeight="50" style="IBUITableViewCellStyleDefault" id="rv3-vY-0Ca" userLabel="Name">
                                        <rect key="frame" x="0.0" y="161.66666603088379" width="414" height="50"/>
                                        <autoresizingMask key="autoresizingMask"/>
                                        <tableViewCellContentView key="contentView" opaque="NO" clipsSubviews="YES" multipleTouchEnabled="YES" contentMode="center" preservesSuperviewLayoutMargins="YES" insetsLayoutMarginsFromSafeArea="NO" tableViewCell="rv3-vY-0Ca" id="6i9-k8-NAD">
                                            <rect key="frame" x="0.0" y="0.0" width="414" height="50"/>
                                            <autoresizingMask key="autoresizingMask"/>
                                            <subviews>
                                                <label opaque="NO" multipleTouchEnabled="YES" contentMode="left" insetsLayoutMarginsFromSafeArea="NO" text="First and Last Name" textAlignment="natural" lineBreakMode="tailTruncation" baselineAdjustment="alignBaselines" adjustsFontSizeToFit="NO" id="PuQ-zO-4Of">
                                                    <rect key="frame" x="20" y="0.0" width="374" height="50"/>
                                                    <autoresizingMask key="autoresizingMask"/>
                                                    <fontDescription key="fontDescription" type="system" pointSize="17"/>
                                                    <nil key="textColor"/>
                                                    <nil key="highlightedColor"/>
                                                </label>
                                            </subviews>
                                        </tableViewCellContentView>
                                    </tableViewCell>
                                    <tableViewCell clipsSubviews="YES" contentMode="scaleToFill" preservesSuperviewLayoutMargins="YES" selectionStyle="default" indentationWidth="10" textLabel="cD6-Om-VgZ" rowHeight="50" style="IBUITableViewCellStyleDefault" id="kgT-e7-bJw" userLabel="Description">
                                        <rect key="frame" x="0.0" y="211.66666603088379" width="414" height="50"/>
                                        <autoresizingMask key="autoresizingMask"/>
                                        <tableViewCellContentView key="contentView" opaque="NO" clipsSubviews="YES" multipleTouchEnabled="YES" contentMode="center" preservesSuperviewLayoutMargins="YES" insetsLayoutMarginsFromSafeArea="NO" tableViewCell="kgT-e7-bJw" id="zkG-sD-yyq">
                                            <rect key="frame" x="0.0" y="0.0" width="414" height="50"/>
                                            <autoresizingMask key="autoresizingMask"/>
                                            <subviews>
                                                <label opaque="NO" multipleTouchEnabled="YES" contentMode="left" insetsLayoutMarginsFromSafeArea="NO" text="Add optional description" textAlignment="natural" lineBreakMode="tailTruncation" numberOfLines="2" baselineAdjustment="alignBaselines" adjustsFontSizeToFit="NO" id="cD6-Om-VgZ">
                                                    <rect key="frame" x="20" y="0.0" width="374" height="50"/>
                                                    <autoresizingMask key="autoresizingMask"/>
                                                    <fontDescription key="fontDescription" type="system" pointSize="17"/>
                                                    <color key="textColor" systemColor="secondaryLabelColor"/>
                                                    <nil key="highlightedColor"/>
                                                </label>
                                            </subviews>
                                        </tableViewCellContentView>
                                    </tableViewCell>
                                </cells>
                            </tableViewSection>
                            <tableViewSection headerTitle="Contacts" id="bvE-OV-sy1">
                                <cells/>
                            </tableViewSection>
                            <tableViewSection headerTitle="Tags (Content Discovery)" id="jal-tR-OpF">
                                <cells>
                                    <tableViewCell clipsSubviews="YES" contentMode="scaleToFill" preservesSuperviewLayoutMargins="YES" selectionStyle="none" accessoryType="disclosureIndicator" indentationWidth="10" focusStyle="custom" textLabel="eHa-mE-ZbY" detailTextLabel="K7L-Uc-b68" imageView="iGu-Eb-fCF" style="IBUITableViewCellStyleSubtitle" id="Nl1-fA-AeA">
                                        <rect key="frame" x="0.0" y="339.66666603088379" width="414" height="55.666667938232422"/>
                                        <autoresizingMask key="autoresizingMask"/>
                                        <tableViewCellContentView key="contentView" opaque="NO" clipsSubviews="YES" multipleTouchEnabled="YES" contentMode="center" preservesSuperviewLayoutMargins="YES" insetsLayoutMarginsFromSafeArea="NO" tableViewCell="Nl1-fA-AeA" id="SiW-3F-rOw">
                                            <rect key="frame" x="0.0" y="0.0" width="383.66666666666669" height="55.666667938232422"/>
                                            <autoresizingMask key="autoresizingMask"/>
                                            <subviews>
                                                <label opaque="NO" multipleTouchEnabled="YES" contentMode="left" insetsLayoutMarginsFromSafeArea="NO" text="Manage tags" textAlignment="natural" lineBreakMode="tailTruncation" baselineAdjustment="alignBaselines" adjustsFontSizeToFit="NO" id="eHa-mE-ZbY">
                                                    <rect key="frame" x="58.999999999999993" y="8.9999999999999982" width="98.666666666666671" height="20.333333333333332"/>
                                                    <autoresizingMask key="autoresizingMask"/>
                                                    <fontDescription key="fontDescription" type="system" pointSize="17"/>
                                                    <nil key="textColor"/>
                                                    <nil key="highlightedColor"/>
                                                </label>
                                                <imageView opaque="NO" clipsSubviews="YES" multipleTouchEnabled="YES" contentMode="scaleToFill" insetsLayoutMarginsFromSafeArea="NO" id="iGu-Eb-fCF">
                                                    <rect key="frame" x="20.666666666666664" y="17.666666666666668" width="22.666666666666668" height="21"/>
                                                    <autoresizingMask key="autoresizingMask"/>
                                                    <imageReference key="image" image="tag.fill" catalog="system" symbolScale="medium"/>
                                                    <preferredSymbolConfiguration key="preferredSymbolConfiguration" scale="medium" weight="regular"/>
                                                </imageView>
                                                <label opaque="NO" multipleTouchEnabled="YES" contentMode="left" insetsLayoutMarginsFromSafeArea="NO" text="Subtitle" textAlignment="natural" lineBreakMode="tailTruncation" baselineAdjustment="alignBaselines" adjustsFontSizeToFit="NO" id="K7L-Uc-b68">
                                                    <rect key="frame" x="59" y="31.333333333333332" width="43.666666666666664" height="14.333333333333334"/>
                                                    <autoresizingMask key="autoresizingMask"/>
                                                    <fontDescription key="fontDescription" type="system" pointSize="12"/>
                                                    <nil key="textColor"/>
                                                    <nil key="highlightedColor"/>
                                                </label>
                                            </subviews>
                                        </tableViewCellContentView>
                                        <color key="tintColor" red="0.0" green="0.47843137250000001" blue="1" alpha="1" colorSpace="custom" customColorSpace="sRGB"/>
                                    </tableViewCell>
                                </cells>
                            </tableViewSection>
                        </sections>
                        <connections>
                            <outlet property="dataSource" destination="4dd-0I-UFm" id="Pmd-nM-69L"/>
                            <outlet property="delegate" destination="4dd-0I-UFm" id="Y9q-Ra-8Sd"/>
                        </connections>
                    </tableView>
                    <navigationItem key="navigationItem" title="Personal" id="hUo-8f-ZiA"/>
                    <connections>
                        <outlet property="avatarImage" destination="8A4-Ce-iQK" id="sYy-uw-R1l"/>
                        <outlet property="descriptionLabel" destination="cD6-Om-VgZ" id="u8s-bZ-QeT"/>
                        <outlet property="loadAvatarButton" destination="Svo-WC-LXa" id="cvl-Ii-fAB"/>
                        <outlet property="manageTags" destination="Nl1-fA-AeA" id="6Pk-dU-WhH"/>
                        <outlet property="userNameLabel" destination="PuQ-zO-4Of" id="G5w-R5-Rka"/>
                        <segue destination="4ur-p6-jff" kind="show" identifier="Settings2CredChange" id="Ays-As-EDW"/>
                    </connections>
                </tableViewController>
                <placeholder placeholderIdentifier="IBFirstResponder" id="6eD-cG-WUH" userLabel="First Responder" customClass="UIResponder" sceneMemberID="firstResponder"/>
            </objects>
            <point key="canvasLocation" x="77" y="125"/>
        </scene>
        <!--StartNavigationController-->
        <scene sceneID="s7J-Lt-152">
            <objects>
                <navigationController storyboardIdentifier="StartNavigator" title="StartNavigationController" id="oPa-Qr-HlP" sceneMemberID="viewController">
                    <navigationBar key="navigationBar" contentMode="scaleToFill" insetsLayoutMarginsFromSafeArea="NO" id="M6z-X7-c6A">
                        <rect key="frame" x="0.0" y="0.0" width="414" height="44"/>
                        <autoresizingMask key="autoresizingMask"/>
                    </navigationBar>
                    <connections>
                        <segue destination="Lui-0V-oqF" kind="relationship" relationship="rootViewController" id="cS9-W1-N0U"/>
                    </connections>
                </navigationController>
                <placeholder placeholderIdentifier="IBFirstResponder" id="CIL-wU-QM7" userLabel="First Responder" sceneMemberID="firstResponder"/>
            </objects>
            <point key="canvasLocation" x="-2367" y="125"/>
        </scene>
        <!--Login View Controller-->
        <scene sceneID="oCl-ty-J3S">
            <objects>
                <viewController id="Lui-0V-oqF" customClass="LoginViewController" customModule="Tinodios" customModuleProvider="target" sceneMemberID="viewController">
                    <view key="view" contentMode="top" id="fvB-2t-S4M">
                        <rect key="frame" x="0.0" y="0.0" width="414" height="736"/>
                        <autoresizingMask key="autoresizingMask" widthSizable="YES" heightSizable="YES"/>
                        <subviews>
                            <scrollView clipsSubviews="YES" multipleTouchEnabled="YES" contentMode="scaleToFill" showsHorizontalScrollIndicator="NO" translatesAutoresizingMaskIntoConstraints="NO" id="7rS-xG-6h7">
                                <rect key="frame" x="47" y="0.0" width="320" height="522"/>
                                <subviews>
                                    <stackView opaque="NO" contentMode="scaleToFill" horizontalHuggingPriority="247" axis="vertical" spacing="3" translatesAutoresizingMaskIntoConstraints="NO" id="mpq-rw-B1Z" userLabel="Content Stack">
                                        <rect key="frame" x="30" y="16" width="260" height="343"/>
                                        <subviews>
                                            <view contentMode="scaleToFill" translatesAutoresizingMaskIntoConstraints="NO" id="Rob-ty-RSP" userLabel="Logo area">
                                                <rect key="frame" x="0.0" y="0.0" width="260" height="120"/>
                                                <subviews>
                                                    <imageView clipsSubviews="YES" userInteractionEnabled="NO" contentMode="scaleAspectFit" horizontalHuggingPriority="251" verticalHuggingPriority="251" horizontalCompressionResistancePriority="749" verticalCompressionResistancePriority="749" image="logo-ios" translatesAutoresizingMaskIntoConstraints="NO" id="kjo-LF-vGk">
                                                        <rect key="frame" x="8" y="28" width="64" height="64"/>
                                                        <constraints>
                                                            <constraint firstAttribute="height" constant="64" id="Iho-jB-NaX"/>
                                                            <constraint firstAttribute="width" constant="64" id="M5Q-nj-BqN"/>
                                                        </constraints>
                                                    </imageView>
                                                    <label opaque="NO" userInteractionEnabled="NO" contentMode="left" horizontalHuggingPriority="251" verticalHuggingPriority="251" horizontalCompressionResistancePriority="751" verticalCompressionResistancePriority="752" text="Tinode" textAlignment="center" lineBreakMode="tailTruncation" baselineAdjustment="alignBaselines" adjustsFontSizeToFit="NO" translatesAutoresizingMaskIntoConstraints="NO" id="BS4-zj-4bf">
                                                        <rect key="frame" x="80" y="38" width="160" height="44"/>
                                                        <fontDescription key="fontDescription" name="Avenir-Medium" family="Avenir" pointSize="32"/>
                                                        <color key="textColor" red="0.22352941176470587" green="0.28627450980392155" blue="0.6705882352941176" alpha="1" colorSpace="calibratedRGB"/>
                                                        <nil key="highlightedColor"/>
                                                    </label>
                                                </subviews>
                                                <color key="backgroundColor" white="0.0" alpha="0.0" colorSpace="custom" customColorSpace="genericGamma22GrayColorSpace"/>
                                                <constraints>
                                                    <constraint firstItem="kjo-LF-vGk" firstAttribute="centerY" secondItem="Rob-ty-RSP" secondAttribute="centerY" id="4hv-5U-2Zr"/>
                                                    <constraint firstAttribute="trailing" secondItem="BS4-zj-4bf" secondAttribute="trailing" constant="20" id="CKO-YO-oAO"/>
                                                    <constraint firstAttribute="height" constant="120" id="joJ-sy-0KK"/>
                                                    <constraint firstItem="kjo-LF-vGk" firstAttribute="leading" secondItem="Rob-ty-RSP" secondAttribute="leadingMargin" id="roV-im-Ji5"/>
                                                    <constraint firstItem="BS4-zj-4bf" firstAttribute="centerY" secondItem="kjo-LF-vGk" secondAttribute="centerY" id="uN1-HU-mf6"/>
                                                    <constraint firstItem="BS4-zj-4bf" firstAttribute="leading" secondItem="kjo-LF-vGk" secondAttribute="trailing" constant="8" symbolic="YES" id="xdX-Uj-qlK"/>
                                                </constraints>
                                            </view>
                                            <textField opaque="NO" contentMode="scaleToFill" verticalCompressionResistancePriority="751" selected="YES" contentHorizontalAlignment="center" contentVerticalAlignment="center" borderStyle="roundedRect" placeholder="User name" minimumFontSize="17" translatesAutoresizingMaskIntoConstraints="NO" id="ZTD-e7-fNF">
                                                <rect key="frame" x="0.0" y="123" width="260" height="40"/>
                                                <accessibility key="accessibilityConfiguration" hint="Login" identifier="usernameText" label="Login">
                                                    <accessibilityTraits key="traits" header="YES"/>
                                                </accessibility>
                                                <constraints>
                                                    <constraint firstAttribute="height" constant="40" id="z8L-7r-mrk"/>
                                                </constraints>
                                                <fontDescription key="fontDescription" type="system" pointSize="18"/>
                                                <textInputTraits key="textInputTraits" autocorrectionType="no" spellCheckingType="no" smartDashesType="no" smartQuotesType="no" textContentType="username"/>
                                            </textField>
                                            <view contentMode="scaleToFill" translatesAutoresizingMaskIntoConstraints="NO" id="vPY-ED-Q8f">
                                                <rect key="frame" x="0.0" y="166" width="260" height="40"/>
                                                <subviews>
                                                    <textField opaque="NO" contentMode="scaleToFill" horizontalCompressionResistancePriority="751" verticalCompressionResistancePriority="751" contentHorizontalAlignment="left" contentVerticalAlignment="center" borderStyle="roundedRect" placeholder="Password" textAlignment="natural" minimumFontSize="17" translatesAutoresizingMaskIntoConstraints="NO" id="gLF-JR-ZfF">
                                                        <rect key="frame" x="0.0" y="0.0" width="260" height="40"/>
                                                        <accessibility key="accessibilityConfiguration" hint="Password" identifier="passwordText" label="Password"/>
                                                        <constraints>
                                                            <constraint firstAttribute="height" constant="40" id="An3-zR-ZWF"/>
                                                        </constraints>
                                                        <fontDescription key="fontDescription" type="system" pointSize="18"/>
                                                        <textInputTraits key="textInputTraits" autocorrectionType="no" spellCheckingType="no" secureTextEntry="YES" smartDashesType="no" smartInsertDeleteType="no" smartQuotesType="no" textContentType="password"/>
                                                        <connections>
                                                            <action selector="loginClicked:" destination="Lui-0V-oqF" eventType="editingDidEndOnExit" id="8GW-sp-xDu"/>
                                                        </connections>
                                                    </textField>
                                                </subviews>
                                                <constraints>
                                                    <constraint firstItem="gLF-JR-ZfF" firstAttribute="width" secondItem="vPY-ED-Q8f" secondAttribute="width" id="Rcp-EQ-hXx"/>
                                                    <constraint firstItem="gLF-JR-ZfF" firstAttribute="centerY" secondItem="vPY-ED-Q8f" secondAttribute="centerY" id="UvP-pD-uwp"/>
                                                    <constraint firstItem="gLF-JR-ZfF" firstAttribute="centerX" secondItem="vPY-ED-Q8f" secondAttribute="centerX" id="bum-AF-beD"/>
                                                    <constraint firstItem="gLF-JR-ZfF" firstAttribute="height" secondItem="vPY-ED-Q8f" secondAttribute="height" id="h73-7U-aiX"/>
                                                </constraints>
                                            </view>
                                            <button opaque="NO" contentMode="right" verticalCompressionResistancePriority="751" contentHorizontalAlignment="right" contentVerticalAlignment="center" lineBreakMode="middleTruncation" translatesAutoresizingMaskIntoConstraints="NO" id="q6T-TC-n42">
                                                <rect key="frame" x="0.0" y="209" width="260" height="32"/>
                                                <fontDescription key="fontDescription" type="system" weight="light" pointSize="16"/>
                                                <state key="normal" title="Forgot password?">
                                                    <color key="titleColor" white="0.33333333333333331" alpha="1" colorSpace="custom" customColorSpace="genericGamma22GrayColorSpace"/>
                                                </state>
                                                <connections>
                                                    <segue destination="IMk-1F-WiZ" kind="show" identifier="Login2ResetPassword" id="9xG-ju-Q8O"/>
                                                </connections>
                                            </button>
                                            <button opaque="NO" contentMode="scaleToFill" verticalCompressionResistancePriority="751" contentHorizontalAlignment="center" contentVerticalAlignment="center" buttonType="system" lineBreakMode="middleTruncation" translatesAutoresizingMaskIntoConstraints="NO" id="TvF-F9-blO">
                                                <rect key="frame" x="0.0" y="244" width="260" height="36"/>
                                                <fontDescription key="fontDescription" type="system" weight="medium" pointSize="20"/>
                                                <state key="normal" title="Sign In"/>
                                                <connections>
                                                    <action selector="loginClicked:" destination="Lui-0V-oqF" eventType="touchUpInside" id="wiy-Ck-qMm"/>
                                                </connections>
                                            </button>
                                            <button opaque="NO" contentMode="scaleToFill" verticalCompressionResistancePriority="751" contentHorizontalAlignment="center" contentVerticalAlignment="bottom" buttonType="system" lineBreakMode="middleTruncation" translatesAutoresizingMaskIntoConstraints="NO" id="1tv-os-KfJ">
                                                <rect key="frame" x="0.0" y="283" width="260" height="60"/>
                                                <constraints>
                                                    <constraint firstAttribute="height" constant="60" id="46f-6h-yBT"/>
                                                </constraints>
                                                <fontDescription key="fontDescription" type="system" pointSize="18"/>
                                                <state key="normal" title="Sign Up"/>
                                                <connections>
                                                    <segue destination="YmQ-cB-rjH" kind="show" id="4U7-tt-Fa7"/>
                                                </connections>
                                            </button>
                                        </subviews>
                                        <constraints>
                                            <constraint firstAttribute="width" constant="260" id="1Uv-h5-EvQ"/>
                                        </constraints>
                                    </stackView>
                                </subviews>
                                <constraints>
                                    <constraint firstItem="mpq-rw-B1Z" firstAttribute="centerX" secondItem="7rS-xG-6h7" secondAttribute="centerX" id="D9f-Kx-OJU"/>
                                    <constraint firstAttribute="trailing" secondItem="mpq-rw-B1Z" secondAttribute="trailing" constant="30" id="DbT-Ev-XnI"/>
                                    <constraint firstAttribute="bottom" secondItem="mpq-rw-B1Z" secondAttribute="bottom" constant="40" id="G7o-Rz-I8A"/>
                                    <constraint firstAttribute="width" constant="320" id="Oys-cW-axq"/>
                                    <constraint firstItem="mpq-rw-B1Z" firstAttribute="top" secondItem="7rS-xG-6h7" secondAttribute="top" constant="16" id="TFv-Mp-ajD"/>
                                    <constraint firstAttribute="height" constant="522" id="WKa-2C-SfL"/>
                                    <constraint firstItem="mpq-rw-B1Z" firstAttribute="leading" secondItem="7rS-xG-6h7" secondAttribute="leading" constant="30" id="kzS-Si-7D8"/>
                                </constraints>
                            </scrollView>
                        </subviews>
                        <viewLayoutGuide key="safeArea" id="uxi-Wr-PRU"/>
                        <constraints>
                            <constraint firstItem="7rS-xG-6h7" firstAttribute="centerX" secondItem="uxi-Wr-PRU" secondAttribute="centerX" id="aA2-r3-sWS"/>
                            <constraint firstItem="7rS-xG-6h7" firstAttribute="top" secondItem="fvB-2t-S4M" secondAttribute="top" id="ebd-IY-2AW"/>
                        </constraints>
                    </view>
                    <navigationItem key="navigationItem" id="R2u-u9-C9h"/>
                    <nil key="simulatedTopBarMetrics"/>
                    <nil key="simulatedBottomBarMetrics"/>
                    <connections>
                        <outlet property="passwordTextEdit" destination="gLF-JR-ZfF" id="DUo-EW-et6"/>
                        <outlet property="scrollView" destination="7rS-xG-6h7" id="mOV-2Q-Zlf"/>
                        <outlet property="userNameTextEdit" destination="ZTD-e7-fNF" id="Ftd-d5-2VO"/>
                    </connections>
                </viewController>
                <placeholder placeholderIdentifier="IBFirstResponder" id="W9L-B6-xVx" userLabel="First Responder" sceneMemberID="firstResponder"/>
            </objects>
            <point key="canvasLocation" x="-1452" y="123.68815592203899"/>
        </scene>
        <!--Credentials Change-->
        <scene sceneID="u0B-AN-Hhv">
            <objects>
                <tableViewController title="Credentials Change" id="4ur-p6-jff" customClass="CredentialsChangeViewController" customModule="Tinodios" customModuleProvider="target" sceneMemberID="viewController">
                    <tableView key="view" clipsSubviews="YES" contentMode="scaleToFill" alwaysBounceVertical="YES" dataMode="static" style="grouped" separatorStyle="default" allowsSelection="NO" rowHeight="-1" estimatedRowHeight="-1" sectionHeaderHeight="18" estimatedSectionHeaderHeight="-1" sectionFooterHeight="18" estimatedSectionFooterHeight="-1" id="1dh-rH-L8y">
                        <rect key="frame" x="0.0" y="0.0" width="414" height="716"/>
                        <autoresizingMask key="autoresizingMask" widthSizable="YES" heightSizable="YES"/>
                        <color key="backgroundColor" systemColor="secondarySystemBackgroundColor"/>
                        <sections>
                            <tableViewSection headerTitle="Current Credential" id="VLd-3M-5wj" userLabel="Current Credentials">
                                <cells>
                                    <tableViewCell clipsSubviews="YES" contentMode="scaleToFill" preservesSuperviewLayoutMargins="YES" selectionStyle="default" indentationWidth="10" id="6xe-Zw-sNg" userLabel="Current Email">
                                        <rect key="frame" x="0.0" y="55.333332061767578" width="414" height="43.666667938232422"/>
                                        <autoresizingMask key="autoresizingMask"/>
                                        <tableViewCellContentView key="contentView" opaque="NO" clipsSubviews="YES" multipleTouchEnabled="YES" contentMode="center" preservesSuperviewLayoutMargins="YES" insetsLayoutMarginsFromSafeArea="NO" tableViewCell="6xe-Zw-sNg" id="YpB-Yz-fJ8">
                                            <rect key="frame" x="0.0" y="0.0" width="414" height="43.666667938232422"/>
                                            <autoresizingMask key="autoresizingMask"/>
                                            <subviews>
                                                <textField opaque="NO" contentMode="scaleToFill" horizontalHuggingPriority="248" enabled="NO" contentHorizontalAlignment="left" contentVerticalAlignment="center" placeholder="Email" textAlignment="natural" minimumFontSize="17" translatesAutoresizingMaskIntoConstraints="NO" id="SQN-GC-qEL" userLabel="Current Email Field">
                                                    <rect key="frame" x="20" y="10.333333333333334" width="374" height="23.333333333333329"/>
                                                    <fontDescription key="fontDescription" type="system" pointSize="18"/>
                                                    <textInputTraits key="textInputTraits" textContentType="email"/>
                                                </textField>
                                            </subviews>
                                            <constraints>
                                                <constraint firstItem="SQN-GC-qEL" firstAttribute="leading" secondItem="YpB-Yz-fJ8" secondAttribute="leadingMargin" id="FqC-q9-7j9"/>
                                                <constraint firstItem="SQN-GC-qEL" firstAttribute="centerY" secondItem="YpB-Yz-fJ8" secondAttribute="centerY" id="WIw-vY-MoC"/>
                                                <constraint firstAttribute="trailingMargin" secondItem="SQN-GC-qEL" secondAttribute="trailing" id="wku-Fz-dit"/>
                                            </constraints>
                                        </tableViewCellContentView>
                                    </tableViewCell>
                                    <tableViewCell clipsSubviews="YES" contentMode="scaleToFill" preservesSuperviewLayoutMargins="YES" selectionStyle="default" indentationWidth="10" id="GSh-Xu-ODl" userLabel="Current Tel">
                                        <rect key="frame" x="0.0" y="99" width="414" height="43.666667938232422"/>
                                        <autoresizingMask key="autoresizingMask"/>
                                        <tableViewCellContentView key="contentView" opaque="NO" clipsSubviews="YES" multipleTouchEnabled="YES" contentMode="center" preservesSuperviewLayoutMargins="YES" insetsLayoutMarginsFromSafeArea="NO" tableViewCell="GSh-Xu-ODl" id="RQU-wG-4ry">
                                            <rect key="frame" x="0.0" y="0.0" width="414" height="43.666667938232422"/>
                                            <autoresizingMask key="autoresizingMask"/>
                                            <subviews>
                                                <textField opaque="NO" contentMode="scaleToFill" horizontalHuggingPriority="248" enabled="NO" contentHorizontalAlignment="left" contentVerticalAlignment="center" textAlignment="natural" minimumFontSize="17" translatesAutoresizingMaskIntoConstraints="NO" id="490-um-7fI" userLabel="Current Tel Field" customClass="PhoneNumberTextField" customModule="PhoneNumberKit">
                                                    <rect key="frame" x="20" y="10.333333333333334" width="374" height="23.333333333333329"/>
                                                    <fontDescription key="fontDescription" type="system" pointSize="18"/>
                                                    <textInputTraits key="textInputTraits" textContentType="email"/>
                                                </textField>
                                            </subviews>
                                            <constraints>
                                                <constraint firstAttribute="trailingMargin" secondItem="490-um-7fI" secondAttribute="trailing" id="1fz-xp-adX"/>
                                                <constraint firstItem="490-um-7fI" firstAttribute="centerY" secondItem="RQU-wG-4ry" secondAttribute="centerY" id="GU7-7d-j4a"/>
                                                <constraint firstItem="490-um-7fI" firstAttribute="leading" secondItem="RQU-wG-4ry" secondAttribute="leadingMargin" id="ifi-TO-LND"/>
                                            </constraints>
                                        </tableViewCellContentView>
                                    </tableViewCell>
                                </cells>
                            </tableViewSection>
                            <tableViewSection headerTitle="New Credential" id="9Zn-Sl-aQb" userLabel="New Credentials">
                                <cells>
                                    <tableViewCell clipsSubviews="YES" contentMode="scaleToFill" preservesSuperviewLayoutMargins="YES" selectionStyle="default" indentationWidth="10" id="gW8-CA-Q9S" userLabel="New Email">
                                        <rect key="frame" x="0.0" y="198.66666603088379" width="414" height="43.666667938232422"/>
                                        <autoresizingMask key="autoresizingMask"/>
                                        <tableViewCellContentView key="contentView" opaque="NO" clipsSubviews="YES" multipleTouchEnabled="YES" contentMode="center" preservesSuperviewLayoutMargins="YES" insetsLayoutMarginsFromSafeArea="NO" tableViewCell="gW8-CA-Q9S" id="wtO-UK-j04">
                                            <rect key="frame" x="0.0" y="0.0" width="414" height="43.666667938232422"/>
                                            <autoresizingMask key="autoresizingMask"/>
                                            <subviews>
                                                <textField opaque="NO" contentMode="scaleToFill" horizontalHuggingPriority="248" contentHorizontalAlignment="left" contentVerticalAlignment="center" placeholder="New Email Address" textAlignment="natural" minimumFontSize="17" translatesAutoresizingMaskIntoConstraints="NO" id="NNn-m0-IQE" userLabel="New Email Field">
                                                    <rect key="frame" x="20" y="10.333333333333334" width="374" height="23.333333333333329"/>
                                                    <fontDescription key="fontDescription" type="system" pointSize="18"/>
                                                    <textInputTraits key="textInputTraits"/>
                                                </textField>
                                            </subviews>
                                            <constraints>
                                                <constraint firstItem="NNn-m0-IQE" firstAttribute="leading" secondItem="wtO-UK-j04" secondAttribute="leadingMargin" id="1wY-8e-M1c"/>
                                                <constraint firstItem="NNn-m0-IQE" firstAttribute="centerY" secondItem="wtO-UK-j04" secondAttribute="centerY" id="4Xm-oB-Isd"/>
                                                <constraint firstAttribute="trailingMargin" secondItem="NNn-m0-IQE" secondAttribute="trailing" id="p9G-nc-5ht"/>
                                            </constraints>
                                        </tableViewCellContentView>
                                    </tableViewCell>
                                    <tableViewCell clipsSubviews="YES" contentMode="scaleToFill" preservesSuperviewLayoutMargins="YES" selectionStyle="default" indentationWidth="10" id="Fia-gE-Z9R" userLabel="New Tel">
                                        <rect key="frame" x="0.0" y="242.33333396911621" width="414" height="43.666667938232422"/>
                                        <autoresizingMask key="autoresizingMask"/>
                                        <tableViewCellContentView key="contentView" opaque="NO" clipsSubviews="YES" multipleTouchEnabled="YES" contentMode="center" preservesSuperviewLayoutMargins="YES" insetsLayoutMarginsFromSafeArea="NO" tableViewCell="Fia-gE-Z9R" id="uEg-H7-Ljf">
                                            <rect key="frame" x="0.0" y="0.0" width="414" height="43.666667938232422"/>
                                            <autoresizingMask key="autoresizingMask"/>
                                            <subviews>
                                                <textField opaque="NO" contentMode="scaleToFill" horizontalHuggingPriority="248" contentHorizontalAlignment="left" contentVerticalAlignment="center" textAlignment="natural" minimumFontSize="17" translatesAutoresizingMaskIntoConstraints="NO" id="FkQ-AD-Zw8" userLabel="New Tel Field" customClass="PhoneNumberTextField" customModule="PhoneNumberKit">
                                                    <rect key="frame" x="20" y="10.333333333333334" width="374" height="23.333333333333329"/>
                                                    <fontDescription key="fontDescription" type="system" pointSize="18"/>
                                                    <textInputTraits key="textInputTraits"/>
                                                </textField>
                                            </subviews>
                                            <constraints>
                                                <constraint firstItem="FkQ-AD-Zw8" firstAttribute="centerY" secondItem="uEg-H7-Ljf" secondAttribute="centerY" id="J7a-gf-xhX"/>
                                                <constraint firstItem="FkQ-AD-Zw8" firstAttribute="leading" secondItem="uEg-H7-Ljf" secondAttribute="leadingMargin" id="MLa-sb-b4f"/>
                                                <constraint firstAttribute="trailingMargin" secondItem="FkQ-AD-Zw8" secondAttribute="trailing" id="osF-NT-qHK"/>
                                            </constraints>
                                        </tableViewCellContentView>
                                    </tableViewCell>
                                    <tableViewCell clipsSubviews="YES" contentMode="scaleToFill" preservesSuperviewLayoutMargins="YES" selectionStyle="default" indentationWidth="10" id="9w4-Ek-RPl" userLabel="Info Label">
                                        <rect key="frame" x="0.0" y="286.00000190734863" width="414" height="43.666667938232422"/>
                                        <autoresizingMask key="autoresizingMask"/>
                                        <tableViewCellContentView key="contentView" opaque="NO" clipsSubviews="YES" multipleTouchEnabled="YES" contentMode="center" preservesSuperviewLayoutMargins="YES" insetsLayoutMarginsFromSafeArea="NO" tableViewCell="9w4-Ek-RPl" id="6Tb-ER-c3f">
                                            <rect key="frame" x="0.0" y="0.0" width="414" height="43.666667938232422"/>
                                            <autoresizingMask key="autoresizingMask"/>
                                            <subviews>
                                                <label opaque="NO" userInteractionEnabled="NO" contentMode="left" horizontalHuggingPriority="251" verticalHuggingPriority="251" text="We will send a message with confirmation code to address above" textAlignment="natural" lineBreakMode="wordWrap" numberOfLines="0" baselineAdjustment="alignBaselines" adjustsFontSizeToFit="NO" translatesAutoresizingMaskIntoConstraints="NO" id="bfU-AG-oM0" userLabel="Info Label">
                                                    <rect key="frame" x="20" y="14.666666666666664" width="374" height="14.333333333333336"/>
                                                    <fontDescription key="fontDescription" type="system" pointSize="12"/>
                                                    <nil key="textColor"/>
                                                    <nil key="highlightedColor"/>
                                                </label>
                                            </subviews>
                                            <constraints>
                                                <constraint firstItem="bfU-AG-oM0" firstAttribute="leading" secondItem="6Tb-ER-c3f" secondAttribute="leadingMargin" id="Bjd-Lg-VrV"/>
                                                <constraint firstAttribute="trailingMargin" secondItem="bfU-AG-oM0" secondAttribute="trailing" id="Mie-Vl-mbd"/>
                                                <constraint firstItem="bfU-AG-oM0" firstAttribute="centerY" secondItem="6Tb-ER-c3f" secondAttribute="centerY" id="O0O-jW-Msb"/>
                                            </constraints>
                                        </tableViewCellContentView>
                                        <inset key="separatorInset" minX="10000" minY="0.0" maxX="0.0" maxY="0.0"/>
                                    </tableViewCell>
                                    <tableViewCell clipsSubviews="YES" contentMode="scaleToFill" preservesSuperviewLayoutMargins="YES" selectionStyle="default" indentationWidth="10" id="2Bt-hW-Neh" userLabel="Request button">
                                        <rect key="frame" x="0.0" y="329.66666984558105" width="414" height="43.666667938232422"/>
                                        <autoresizingMask key="autoresizingMask"/>
                                        <tableViewCellContentView key="contentView" opaque="NO" clipsSubviews="YES" multipleTouchEnabled="YES" contentMode="center" preservesSuperviewLayoutMargins="YES" insetsLayoutMarginsFromSafeArea="NO" tableViewCell="2Bt-hW-Neh" id="KES-YC-glc">
                                            <rect key="frame" x="0.0" y="0.0" width="414" height="43.666667938232422"/>
                                            <autoresizingMask key="autoresizingMask"/>
                                            <subviews>
                                                <button opaque="NO" contentMode="scaleToFill" contentHorizontalAlignment="center" contentVerticalAlignment="center" buttonType="system" lineBreakMode="middleTruncation" translatesAutoresizingMaskIntoConstraints="NO" id="hoE-gS-bIw" userLabel="Request Button">
                                                    <rect key="frame" x="169.66666666666666" y="4" width="75" height="36"/>
                                                    <fontDescription key="fontDescription" type="system" weight="medium" pointSize="20"/>
                                                    <inset key="imageEdgeInsets" minX="0.0" minY="0.0" maxX="2.2250738585072014e-308" maxY="0.0"/>
                                                    <state key="normal" title="Request"/>
                                                    <connections>
                                                        <action selector="requestClicked:" destination="4ur-p6-jff" eventType="touchUpInside" id="cnH-2c-fFF"/>
                                                    </connections>
                                                </button>
                                            </subviews>
                                            <constraints>
                                                <constraint firstItem="hoE-gS-bIw" firstAttribute="centerY" secondItem="KES-YC-glc" secondAttribute="centerY" id="gmO-bV-vzF"/>
                                                <constraint firstItem="hoE-gS-bIw" firstAttribute="centerX" secondItem="KES-YC-glc" secondAttribute="centerX" id="pV8-hA-R1M"/>
                                            </constraints>
                                        </tableViewCellContentView>
                                        <inset key="separatorInset" minX="10000" minY="0.0" maxX="0.0" maxY="0.0"/>
                                    </tableViewCell>
                                </cells>
                            </tableViewSection>
                            <tableViewSection headerTitle="Confirmation" id="jjO-7B-XRZ" userLabel="Confirmation">
                                <cells>
                                    <tableViewCell clipsSubviews="YES" contentMode="scaleToFill" preservesSuperviewLayoutMargins="YES" selectionStyle="default" indentationWidth="10" id="WfK-Tn-bDf" userLabel="Confirmation Code">
                                        <rect key="frame" x="0.0" y="429.33333778381348" width="414" height="43.666667938232422"/>
                                        <autoresizingMask key="autoresizingMask"/>
                                        <tableViewCellContentView key="contentView" opaque="NO" clipsSubviews="YES" multipleTouchEnabled="YES" contentMode="center" preservesSuperviewLayoutMargins="YES" insetsLayoutMarginsFromSafeArea="NO" tableViewCell="WfK-Tn-bDf" id="Asa-ud-1lC">
                                            <rect key="frame" x="0.0" y="0.0" width="414" height="43.666667938232422"/>
                                            <autoresizingMask key="autoresizingMask"/>
                                            <subviews>
                                                <textField opaque="NO" contentMode="scaleToFill" horizontalHuggingPriority="248" contentHorizontalAlignment="left" contentVerticalAlignment="center" placeholder="Enter Confirmation Code" textAlignment="natural" minimumFontSize="17" translatesAutoresizingMaskIntoConstraints="NO" id="82W-36-na3" userLabel="Confirmation Code Field">
                                                    <rect key="frame" x="20" y="10.333333333333334" width="374" height="23.333333333333329"/>
                                                    <fontDescription key="fontDescription" type="system" pointSize="18"/>
                                                    <textInputTraits key="textInputTraits" keyboardType="numberPad" textContentType="one-time-code"/>
                                                </textField>
                                            </subviews>
                                            <constraints>
                                                <constraint firstAttribute="trailingMargin" secondItem="82W-36-na3" secondAttribute="trailing" id="HiC-qs-jdz"/>
                                                <constraint firstItem="82W-36-na3" firstAttribute="centerY" secondItem="Asa-ud-1lC" secondAttribute="centerY" id="KYk-87-LjQ"/>
                                                <constraint firstItem="82W-36-na3" firstAttribute="leading" secondItem="Asa-ud-1lC" secondAttribute="leadingMargin" id="y4f-XT-Wsd"/>
                                            </constraints>
                                        </tableViewCellContentView>
                                    </tableViewCell>
                                    <tableViewCell clipsSubviews="YES" contentMode="scaleToFill" preservesSuperviewLayoutMargins="YES" selectionStyle="default" indentationWidth="10" id="0nX-XG-8oS" userLabel="Confirm Button">
                                        <rect key="frame" x="0.0" y="473.0000057220459" width="414" height="43.666667938232422"/>
                                        <autoresizingMask key="autoresizingMask"/>
                                        <tableViewCellContentView key="contentView" opaque="NO" clipsSubviews="YES" multipleTouchEnabled="YES" contentMode="center" preservesSuperviewLayoutMargins="YES" insetsLayoutMarginsFromSafeArea="NO" tableViewCell="0nX-XG-8oS" id="C8S-sV-RaS">
                                            <rect key="frame" x="0.0" y="0.0" width="414" height="43.666667938232422"/>
                                            <autoresizingMask key="autoresizingMask"/>
                                            <subviews>
                                                <button opaque="NO" contentMode="scaleToFill" contentHorizontalAlignment="center" contentVerticalAlignment="center" buttonType="system" lineBreakMode="middleTruncation" translatesAutoresizingMaskIntoConstraints="NO" id="yFq-90-cu1" userLabel="Confirm Button">
                                                    <rect key="frame" x="170.66666666666666" y="4" width="73" height="36"/>
                                                    <fontDescription key="fontDescription" type="system" weight="medium" pointSize="20"/>
                                                    <inset key="imageEdgeInsets" minX="0.0" minY="0.0" maxX="2.2250738585072014e-308" maxY="0.0"/>
                                                    <state key="normal" title="Confirm"/>
                                                    <connections>
                                                        <action selector="confirmClicked:" destination="4ur-p6-jff" eventType="touchUpInside" id="xiY-E7-DCq"/>
                                                    </connections>
                                                </button>
                                            </subviews>
                                            <constraints>
                                                <constraint firstItem="yFq-90-cu1" firstAttribute="centerY" secondItem="C8S-sV-RaS" secondAttribute="centerY" id="6OF-R0-YRt"/>
                                                <constraint firstItem="yFq-90-cu1" firstAttribute="centerX" secondItem="C8S-sV-RaS" secondAttribute="centerX" id="iSE-4C-cy2"/>
                                            </constraints>
                                        </tableViewCellContentView>
                                        <inset key="separatorInset" minX="1000" minY="0.0" maxX="0.0" maxY="0.0"/>
                                    </tableViewCell>
                                </cells>
                            </tableViewSection>
                        </sections>
                        <connections>
                            <outlet property="dataSource" destination="4ur-p6-jff" id="p28-hq-TbQ"/>
                            <outlet property="delegate" destination="4ur-p6-jff" id="DHP-u2-fXH"/>
                        </connections>
                    </tableView>
                    <navigationItem key="navigationItem" id="fjf-CB-id3"/>
                    <simulatedNavigationBarMetrics key="simulatedTopBarMetrics" prompted="NO"/>
                    <connections>
                        <outlet property="confirmationCodeField" destination="82W-36-na3" id="Abi-Ak-yZP"/>
                        <outlet property="currentEmailField" destination="SQN-GC-qEL" id="blF-pq-Lhq"/>
                        <outlet property="currentTelField" destination="490-um-7fI" id="fpF-Y2-zwP"/>
                        <outlet property="infoLabel" destination="bfU-AG-oM0" id="5MW-lV-J0W"/>
                        <outlet property="newEmailField" destination="NNn-m0-IQE" id="UXH-Lh-z0r"/>
                        <outlet property="newTelField" destination="FkQ-AD-Zw8" id="QeS-D2-wfM"/>
                    </connections>
                </tableViewController>
                <placeholder placeholderIdentifier="IBFirstResponder" id="2q5-6N-h5C" userLabel="First Responder" customClass="UIResponder" sceneMemberID="firstResponder"/>
            </objects>
            <point key="canvasLocation" x="-623.1884057971015" y="124.72826086956523"/>
        </scene>
        <!--Reset Password-->
        <scene sceneID="JEa-ys-Jnt">
            <objects>
                <tableViewController title="Reset Password" id="IMk-1F-WiZ" customClass="ResetPasswordViewController" customModule="Tinodios" customModuleProvider="target" sceneMemberID="viewController">
                    <tableView key="view" clipsSubviews="YES" contentMode="scaleToFill" alwaysBounceVertical="YES" dataMode="static" style="grouped" separatorStyle="default" allowsSelection="NO" rowHeight="-1" estimatedRowHeight="-1" sectionHeaderHeight="18" sectionFooterHeight="18" id="H62-Oe-V0q">
                        <rect key="frame" x="0.0" y="0.0" width="414" height="736"/>
                        <autoresizingMask key="autoresizingMask" widthSizable="YES" heightSizable="YES"/>
                        <color key="backgroundColor" systemColor="secondarySystemBackgroundColor"/>
                        <sections>
                            <tableViewSection headerTitle="Password reset" id="BRf-xV-zvt">
                                <cells>
                                    <tableViewCell clipsSubviews="YES" contentMode="scaleToFill" preservesSuperviewLayoutMargins="YES" selectionStyle="default" indentationWidth="10" id="JqA-cN-gio" userLabel="Header">
                                        <rect key="frame" x="0.0" y="55.333332061767578" width="414" height="43.666667938232422"/>
                                        <autoresizingMask key="autoresizingMask"/>
                                        <tableViewCellContentView key="contentView" opaque="NO" clipsSubviews="YES" multipleTouchEnabled="YES" contentMode="center" preservesSuperviewLayoutMargins="YES" insetsLayoutMarginsFromSafeArea="NO" tableViewCell="JqA-cN-gio" id="99r-mu-0wj">
                                            <rect key="frame" x="0.0" y="0.0" width="414" height="43.666667938232422"/>
                                            <autoresizingMask key="autoresizingMask"/>
                                            <subviews>
                                                <label opaque="NO" userInteractionEnabled="NO" contentMode="left" horizontalHuggingPriority="251" verticalHuggingPriority="251" text="We will send confirmation code to the address below" textAlignment="natural" lineBreakMode="wordWrap" numberOfLines="0" baselineAdjustment="alignBaselines" adjustsFontSizeToFit="NO" translatesAutoresizingMaskIntoConstraints="NO" id="9SI-IJ-VTf" userLabel="Prompt">
                                                    <rect key="frame" x="20" y="14.666666666666664" width="374" height="14.333333333333336"/>
                                                    <fontDescription key="fontDescription" type="system" pointSize="12"/>
                                                    <nil key="textColor"/>
                                                    <nil key="highlightedColor"/>
                                                </label>
                                            </subviews>
                                            <constraints>
                                                <constraint firstItem="9SI-IJ-VTf" firstAttribute="centerY" secondItem="99r-mu-0wj" secondAttribute="centerY" id="3J5-aT-Dfs"/>
                                                <constraint firstItem="9SI-IJ-VTf" firstAttribute="leading" secondItem="99r-mu-0wj" secondAttribute="leadingMargin" id="CG3-OX-uWb"/>
                                                <constraint firstAttribute="trailingMargin" secondItem="9SI-IJ-VTf" secondAttribute="trailing" id="eCS-B9-vLn"/>
                                            </constraints>
                                        </tableViewCellContentView>
                                        <inset key="separatorInset" minX="10000" minY="0.0" maxX="0.0" maxY="0.0"/>
                                    </tableViewCell>
                                    <tableViewCell clipsSubviews="YES" contentMode="scaleToFill" preservesSuperviewLayoutMargins="YES" selectionStyle="default" indentationWidth="10" id="XRH-OV-kxd" userLabel="Email">
                                        <rect key="frame" x="0.0" y="99" width="414" height="43.666667938232422"/>
                                        <autoresizingMask key="autoresizingMask"/>
                                        <tableViewCellContentView key="contentView" opaque="NO" clipsSubviews="YES" multipleTouchEnabled="YES" contentMode="center" preservesSuperviewLayoutMargins="YES" insetsLayoutMarginsFromSafeArea="NO" tableViewCell="XRH-OV-kxd" id="p7Y-xl-EsC">
                                            <rect key="frame" x="0.0" y="0.0" width="414" height="43.666667938232422"/>
                                            <autoresizingMask key="autoresizingMask"/>
                                            <subviews>
                                                <textField opaque="NO" contentMode="scaleToFill" horizontalHuggingPriority="248" contentHorizontalAlignment="left" contentVerticalAlignment="center" placeholder="Email" textAlignment="natural" minimumFontSize="17" translatesAutoresizingMaskIntoConstraints="NO" id="Wyn-hP-c2H" userLabel="Email Text Field">
                                                    <rect key="frame" x="20" y="10.333333333333334" width="374" height="23.333333333333329"/>
                                                    <fontDescription key="fontDescription" type="system" pointSize="18"/>
                                                    <textInputTraits key="textInputTraits" textContentType="email"/>
                                                </textField>
                                            </subviews>
                                            <constraints>
                                                <constraint firstItem="Wyn-hP-c2H" firstAttribute="centerY" secondItem="p7Y-xl-EsC" secondAttribute="centerY" id="4bA-hS-tlp"/>
                                                <constraint firstAttribute="trailingMargin" secondItem="Wyn-hP-c2H" secondAttribute="trailing" id="ZKo-G0-ofq"/>
                                                <constraint firstItem="Wyn-hP-c2H" firstAttribute="leading" secondItem="p7Y-xl-EsC" secondAttribute="leadingMargin" id="dEh-LY-hh9"/>
                                            </constraints>
                                        </tableViewCellContentView>
                                    </tableViewCell>
                                    <tableViewCell clipsSubviews="YES" contentMode="scaleToFill" preservesSuperviewLayoutMargins="YES" selectionStyle="default" indentationWidth="10" id="pw6-kC-n91" userLabel="Telephone">
                                        <rect key="frame" x="0.0" y="142.66666793823242" width="414" height="43.666667938232422"/>
                                        <autoresizingMask key="autoresizingMask"/>
                                        <tableViewCellContentView key="contentView" opaque="NO" clipsSubviews="YES" multipleTouchEnabled="YES" contentMode="center" preservesSuperviewLayoutMargins="YES" insetsLayoutMarginsFromSafeArea="NO" tableViewCell="pw6-kC-n91" id="PoH-b3-m8W">
                                            <rect key="frame" x="0.0" y="0.0" width="414" height="43.666667938232422"/>
                                            <autoresizingMask key="autoresizingMask"/>
                                            <subviews>
                                                <textField opaque="NO" contentMode="scaleToFill" horizontalHuggingPriority="248" contentHorizontalAlignment="left" contentVerticalAlignment="center" textAlignment="natural" minimumFontSize="17" translatesAutoresizingMaskIntoConstraints="NO" id="hWc-uJ-Emq" userLabel="Tel Text Field" customClass="PhoneNumberTextField" customModule="PhoneNumberKit">
                                                    <rect key="frame" x="20" y="10.333333333333334" width="374" height="23.333333333333329"/>
                                                    <fontDescription key="fontDescription" type="system" pointSize="18"/>
                                                    <textInputTraits key="textInputTraits"/>
                                                </textField>
                                            </subviews>
                                            <constraints>
                                                <constraint firstAttribute="trailingMargin" secondItem="hWc-uJ-Emq" secondAttribute="trailing" id="JXh-11-Wsa"/>
                                                <constraint firstItem="hWc-uJ-Emq" firstAttribute="centerY" secondItem="PoH-b3-m8W" secondAttribute="centerY" id="OTj-7b-dcE"/>
                                                <constraint firstItem="hWc-uJ-Emq" firstAttribute="leading" secondItem="PoH-b3-m8W" secondAttribute="leadingMargin" id="gga-iB-Ndb"/>
                                            </constraints>
                                        </tableViewCellContentView>
                                        <inset key="separatorInset" minX="10000" minY="0.0" maxX="0.0" maxY="0.0"/>
                                    </tableViewCell>
                                    <tableViewCell clipsSubviews="YES" contentMode="scaleToFill" preservesSuperviewLayoutMargins="YES" selectionStyle="default" indentationWidth="10" id="eCi-BC-3La" userLabel="Request button">
                                        <rect key="frame" x="0.0" y="186.33333587646484" width="414" height="43.666667938232422"/>
                                        <autoresizingMask key="autoresizingMask"/>
                                        <tableViewCellContentView key="contentView" opaque="NO" clipsSubviews="YES" multipleTouchEnabled="YES" contentMode="center" preservesSuperviewLayoutMargins="YES" insetsLayoutMarginsFromSafeArea="NO" tableViewCell="eCi-BC-3La" id="6x3-rb-HJX">
                                            <rect key="frame" x="0.0" y="0.0" width="414" height="43.666667938232422"/>
                                            <autoresizingMask key="autoresizingMask"/>
                                            <subviews>
                                                <button opaque="NO" contentMode="scaleToFill" contentHorizontalAlignment="center" contentVerticalAlignment="center" buttonType="system" lineBreakMode="middleTruncation" translatesAutoresizingMaskIntoConstraints="NO" id="R6w-cr-96Z">
                                                    <rect key="frame" x="169.66666666666666" y="4" width="75" height="36"/>
                                                    <fontDescription key="fontDescription" type="system" weight="medium" pointSize="20"/>
                                                    <inset key="imageEdgeInsets" minX="0.0" minY="0.0" maxX="2.2250738585072014e-308" maxY="0.0"/>
                                                    <state key="normal" title="Request"/>
                                                    <connections>
                                                        <action selector="requestCodeClicked:" destination="IMk-1F-WiZ" eventType="touchUpInside" id="UFC-I3-5W7"/>
                                                    </connections>
                                                </button>
                                            </subviews>
                                            <constraints>
                                                <constraint firstItem="R6w-cr-96Z" firstAttribute="centerX" secondItem="6x3-rb-HJX" secondAttribute="centerX" id="miO-In-6dX"/>
                                                <constraint firstItem="R6w-cr-96Z" firstAttribute="centerY" secondItem="6x3-rb-HJX" secondAttribute="centerY" id="ufg-GS-9bZ"/>
                                            </constraints>
                                        </tableViewCellContentView>
                                        <inset key="separatorInset" minX="10000" minY="0.0" maxX="0.0" maxY="0.0"/>
                                    </tableViewCell>
                                    <tableViewCell clipsSubviews="YES" contentMode="scaleToFill" preservesSuperviewLayoutMargins="YES" selectionStyle="default" indentationWidth="10" rowHeight="54" id="nSn-on-obI" userLabel="I have the code button">
                                        <rect key="frame" x="0.0" y="230.00000381469727" width="414" height="54"/>
                                        <autoresizingMask key="autoresizingMask"/>
                                        <tableViewCellContentView key="contentView" opaque="NO" clipsSubviews="YES" multipleTouchEnabled="YES" contentMode="center" preservesSuperviewLayoutMargins="YES" insetsLayoutMarginsFromSafeArea="NO" tableViewCell="nSn-on-obI" id="nPX-bl-ZVf">
                                            <rect key="frame" x="0.0" y="0.0" width="414" height="54"/>
                                            <autoresizingMask key="autoresizingMask"/>
                                            <subviews>
                                                <button opaque="NO" contentMode="scaleToFill" contentHorizontalAlignment="center" contentVerticalAlignment="center" buttonType="system" lineBreakMode="middleTruncation" translatesAutoresizingMaskIntoConstraints="NO" id="ab5-J1-Lx7">
                                                    <rect key="frame" x="167" y="14" width="80" height="29"/>
                                                    <fontDescription key="fontDescription" type="system" weight="medium" pointSize="14"/>
                                                    <inset key="imageEdgeInsets" minX="0.0" minY="0.0" maxX="2.2250738585072014e-308" maxY="0.0"/>
                                                    <state key="normal" title="I Have Code"/>
                                                    <connections>
                                                        <action selector="haveCodeClicked:" destination="IMk-1F-WiZ" eventType="touchUpInside" id="YAh-25-yor"/>
                                                    </connections>
                                                </button>
                                            </subviews>
                                            <constraints>
                                                <constraint firstAttribute="bottomMargin" secondItem="ab5-J1-Lx7" secondAttribute="bottom" id="b8B-vy-m2n"/>
                                                <constraint firstItem="ab5-J1-Lx7" firstAttribute="centerX" secondItem="nPX-bl-ZVf" secondAttribute="centerX" id="vGc-FB-oOO"/>
                                            </constraints>
                                        </tableViewCellContentView>
                                        <inset key="separatorInset" minX="10000" minY="0.0" maxX="0.0" maxY="0.0"/>
                                    </tableViewCell>
                                </cells>
                            </tableViewSection>
                            <tableViewSection id="5lL-yL-i9X" userLabel="New Password">
                                <cells>
                                    <tableViewCell clipsSubviews="YES" contentMode="scaleToFill" preservesSuperviewLayoutMargins="YES" selectionStyle="default" indentationWidth="10" id="6Vk-X3-ncK" userLabel="New Password">
                                        <rect key="frame" x="0.0" y="320.00000190734863" width="414" height="43.666667938232422"/>
                                        <autoresizingMask key="autoresizingMask"/>
                                        <tableViewCellContentView key="contentView" opaque="NO" clipsSubviews="YES" multipleTouchEnabled="YES" contentMode="center" preservesSuperviewLayoutMargins="YES" insetsLayoutMarginsFromSafeArea="NO" tableViewCell="6Vk-X3-ncK" id="pl9-aT-JJv">
                                            <rect key="frame" x="0.0" y="0.0" width="414" height="43.666667938232422"/>
                                            <autoresizingMask key="autoresizingMask"/>
                                            <subviews>
                                                <view contentMode="scaleToFill" translatesAutoresizingMaskIntoConstraints="NO" id="Jnl-wo-58e">
                                                    <rect key="frame" x="20" y="0.0" width="374" height="43.666666666666664"/>
                                                    <subviews>
                                                        <textField opaque="NO" contentMode="scaleToFill" horizontalHuggingPriority="248" contentHorizontalAlignment="left" contentVerticalAlignment="center" placeholder="New password" textAlignment="natural" minimumFontSize="17" translatesAutoresizingMaskIntoConstraints="NO" id="WTE-Mf-oSE" userLabel="New Password Text Field">
                                                            <rect key="frame" x="0.0" y="11" width="374" height="22"/>
                                                            <fontDescription key="fontDescription" type="system" pointSize="18"/>
                                                            <textInputTraits key="textInputTraits" autocorrectionType="no" spellCheckingType="no" secureTextEntry="YES" smartDashesType="no" smartInsertDeleteType="no" smartQuotesType="no" textContentType="password"/>
                                                        </textField>
                                                    </subviews>
                                                    <color key="backgroundColor" systemColor="systemBackgroundColor"/>
                                                    <constraints>
                                                        <constraint firstAttribute="trailing" secondItem="WTE-Mf-oSE" secondAttribute="trailing" id="PmS-IE-1vB"/>
                                                        <constraint firstItem="WTE-Mf-oSE" firstAttribute="leading" secondItem="Jnl-wo-58e" secondAttribute="leading" id="YJy-ZE-1yU"/>
                                                        <constraint firstItem="WTE-Mf-oSE" firstAttribute="centerY" secondItem="Jnl-wo-58e" secondAttribute="centerY" id="iUQ-vk-FUp"/>
                                                    </constraints>
                                                </view>
                                            </subviews>
                                            <constraints>
                                                <constraint firstItem="Jnl-wo-58e" firstAttribute="top" secondItem="pl9-aT-JJv" secondAttribute="top" id="a0P-CC-MBk"/>
                                                <constraint firstAttribute="bottom" secondItem="Jnl-wo-58e" secondAttribute="bottom" id="l2Z-Am-7EI"/>
                                                <constraint firstItem="Jnl-wo-58e" firstAttribute="leading" secondItem="pl9-aT-JJv" secondAttribute="leadingMargin" id="lNX-dZ-ak7"/>
                                                <constraint firstAttribute="trailingMargin" secondItem="Jnl-wo-58e" secondAttribute="trailing" id="u5v-1W-r1O"/>
                                            </constraints>
                                        </tableViewCellContentView>
                                    </tableViewCell>
                                    <tableViewCell clipsSubviews="YES" contentMode="scaleToFill" preservesSuperviewLayoutMargins="YES" selectionStyle="default" indentationWidth="10" id="EGm-w6-hVS" userLabel="Confirmation Code">
                                        <rect key="frame" x="0.0" y="363.66666984558105" width="414" height="43.666667938232422"/>
                                        <autoresizingMask key="autoresizingMask"/>
                                        <tableViewCellContentView key="contentView" opaque="NO" clipsSubviews="YES" multipleTouchEnabled="YES" contentMode="center" preservesSuperviewLayoutMargins="YES" insetsLayoutMarginsFromSafeArea="NO" tableViewCell="EGm-w6-hVS" id="k8k-mD-1Zb">
                                            <rect key="frame" x="0.0" y="0.0" width="414" height="43.666667938232422"/>
                                            <autoresizingMask key="autoresizingMask"/>
                                            <subviews>
                                                <textField opaque="NO" contentMode="scaleToFill" horizontalHuggingPriority="248" contentHorizontalAlignment="left" contentVerticalAlignment="center" placeholder="Confirmation code" textAlignment="natural" minimumFontSize="17" translatesAutoresizingMaskIntoConstraints="NO" id="y4A-Jz-woo" userLabel="Confirmation Code Text Field">
                                                    <rect key="frame" x="20" y="10.333333333333334" width="374" height="23.333333333333329"/>
                                                    <fontDescription key="fontDescription" type="system" pointSize="18"/>
                                                    <textInputTraits key="textInputTraits" keyboardType="numberPad" textContentType="one-time-code"/>
                                                </textField>
                                            </subviews>
                                            <constraints>
                                                <constraint firstItem="y4A-Jz-woo" firstAttribute="centerY" secondItem="k8k-mD-1Zb" secondAttribute="centerY" id="BkT-rk-fGP"/>
                                                <constraint firstItem="y4A-Jz-woo" firstAttribute="leading" secondItem="k8k-mD-1Zb" secondAttribute="leadingMargin" id="Cja-0W-WOH"/>
                                                <constraint firstAttribute="trailingMargin" secondItem="y4A-Jz-woo" secondAttribute="trailing" id="ciT-Xt-oap"/>
                                            </constraints>
                                        </tableViewCellContentView>
                                        <inset key="separatorInset" minX="10000" minY="0.0" maxX="0.0" maxY="0.0"/>
                                    </tableViewCell>
                                    <tableViewCell clipsSubviews="YES" contentMode="scaleToFill" preservesSuperviewLayoutMargins="YES" selectionStyle="default" indentationWidth="10" id="mPJ-QR-KGR" userLabel="Confirm button">
                                        <rect key="frame" x="0.0" y="407.33333778381348" width="414" height="43.666667938232422"/>
                                        <autoresizingMask key="autoresizingMask"/>
                                        <tableViewCellContentView key="contentView" opaque="NO" clipsSubviews="YES" multipleTouchEnabled="YES" contentMode="center" preservesSuperviewLayoutMargins="YES" insetsLayoutMarginsFromSafeArea="NO" tableViewCell="mPJ-QR-KGR" id="qCW-fg-XCq">
                                            <rect key="frame" x="0.0" y="0.0" width="414" height="43.666667938232422"/>
                                            <autoresizingMask key="autoresizingMask"/>
                                            <subviews>
                                                <button opaque="NO" contentMode="scaleToFill" contentHorizontalAlignment="center" contentVerticalAlignment="center" buttonType="system" lineBreakMode="middleTruncation" translatesAutoresizingMaskIntoConstraints="NO" id="cOw-88-WKy">
                                                    <rect key="frame" x="172" y="4" width="70" height="36"/>
                                                    <fontDescription key="fontDescription" type="system" weight="medium" pointSize="20"/>
                                                    <inset key="imageEdgeInsets" minX="0.0" minY="0.0" maxX="2.2250738585072014e-308" maxY="0.0"/>
                                                    <state key="normal" title="Change"/>
                                                    <connections>
                                                        <action selector="confirmCodeClicked:" destination="IMk-1F-WiZ" eventType="touchUpInside" id="1UQ-JZ-76i"/>
                                                    </connections>
                                                </button>
                                            </subviews>
                                            <constraints>
                                                <constraint firstItem="cOw-88-WKy" firstAttribute="centerY" secondItem="qCW-fg-XCq" secondAttribute="centerY" id="FSh-6M-EhB"/>
                                                <constraint firstItem="cOw-88-WKy" firstAttribute="centerX" secondItem="qCW-fg-XCq" secondAttribute="centerX" id="nYo-sy-Ptb"/>
                                            </constraints>
                                        </tableViewCellContentView>
                                        <inset key="separatorInset" minX="10000" minY="0.0" maxX="0.0" maxY="0.0"/>
                                    </tableViewCell>
                                </cells>
                            </tableViewSection>
                        </sections>
                        <connections>
                            <outlet property="dataSource" destination="IMk-1F-WiZ" id="DiN-Bu-1GY"/>
                            <outlet property="delegate" destination="IMk-1F-WiZ" id="Nj9-Ke-Pb4"/>
                        </connections>
                    </tableView>
                    <navigationItem key="navigationItem" id="Go3-PA-Wn8"/>
                    <simulatedNavigationBarMetrics key="simulatedTopBarMetrics" prompted="NO"/>
                    <connections>
                        <outlet property="confirmationCodeTextField" destination="y4A-Jz-woo" id="j0G-8A-W0a"/>
                        <outlet property="emailTextField" destination="Wyn-hP-c2H" id="9kM-eu-5CR"/>
                        <outlet property="newPasswordTextField" destination="WTE-Mf-oSE" id="sLV-s7-J4c"/>
                        <outlet property="promptLabel" destination="9SI-IJ-VTf" id="dYc-QO-ePX"/>
                        <outlet property="telTextField" destination="hWc-uJ-Emq" id="vdm-01-xoe"/>
                    </connections>
                </tableViewController>
                <placeholder placeholderIdentifier="IBFirstResponder" id="yId-Cf-Qr9" userLabel="First Responder" customClass="UIResponder" sceneMemberID="firstResponder"/>
            </objects>
            <point key="canvasLocation" x="-2368" y="878"/>
        </scene>
        <!--SignUp-->
        <scene sceneID="zoy-96-uyA">
            <objects>
                <tableViewController title="SignUp" id="YmQ-cB-rjH" customClass="SignupViewController" customModule="Tinodios" customModuleProvider="target" sceneMemberID="viewController">
                    <tableView key="view" clipsSubviews="YES" contentMode="scaleToFill" alwaysBounceVertical="YES" dataMode="static" style="grouped" separatorStyle="default" allowsSelection="NO" rowHeight="-1" estimatedRowHeight="-1" sectionHeaderHeight="18" sectionFooterHeight="18" id="s0l-V7-G9U">
                        <rect key="frame" x="0.0" y="0.0" width="414" height="736"/>
                        <autoresizingMask key="autoresizingMask" widthSizable="YES" heightSizable="YES"/>
                        <color key="backgroundColor" systemColor="groupTableViewBackgroundColor"/>
                        <view key="tableFooterView" contentMode="scaleToFill" id="CSz-pB-KzR" userLabel="Blank footer">
                            <rect key="frame" x="0.0" y="680.00000762939453" width="414" height="44"/>
                            <autoresizingMask key="autoresizingMask" flexibleMaxX="YES" flexibleMaxY="YES"/>
                            <color key="backgroundColor" white="0.0" alpha="0.0" colorSpace="custom" customColorSpace="genericGamma22GrayColorSpace"/>
                        </view>
                        <sections>
                            <tableViewSection id="PCy-HM-M03" userLabel="Avatar">
                                <cells>
                                    <tableViewCell clipsSubviews="YES" contentMode="scaleToFill" preservesSuperviewLayoutMargins="YES" selectionStyle="none" indentationWidth="10" rowHeight="144" id="G3h-1b-iMI" userLabel="Avatar">
                                        <rect key="frame" x="0.0" y="18" width="414" height="144"/>
                                        <autoresizingMask key="autoresizingMask"/>
                                        <tableViewCellContentView key="contentView" opaque="NO" clipsSubviews="YES" multipleTouchEnabled="YES" contentMode="center" preservesSuperviewLayoutMargins="YES" insetsLayoutMarginsFromSafeArea="NO" tableViewCell="G3h-1b-iMI" id="fRc-iS-zsZ">
                                            <rect key="frame" x="0.0" y="0.0" width="414" height="144"/>
                                            <autoresizingMask key="autoresizingMask"/>
                                            <subviews>
                                                <view contentMode="scaleToFill" translatesAutoresizingMaskIntoConstraints="NO" id="BBr-fV-bmN" userLabel="Avatar View">
                                                    <rect key="frame" x="143" y="8" width="128" height="128"/>
                                                    <subviews>
                                                        <imageView clipsSubviews="YES" userInteractionEnabled="NO" contentMode="scaleAspectFit" horizontalHuggingPriority="248" verticalHuggingPriority="248" translatesAutoresizingMaskIntoConstraints="NO" id="fp2-jW-uGT" userLabel="Avatar" customClass="RoundImageView" customModule="Tinodios" customModuleProvider="target">
                                                            <rect key="frame" x="0.0" y="-1.3333333333333286" width="128" height="131.33333333333334"/>
                                                            <constraints>
                                                                <constraint firstAttribute="height" constant="128" id="1Kv-8b-hUC"/>
                                                                <constraint firstAttribute="width" constant="128" id="WCS-zZ-z7X"/>
                                                            </constraints>
                                                            <imageReference key="image" image="person" catalog="system" symbolScale="large"/>
                                                            <preferredSymbolConfiguration key="preferredSymbolConfiguration" scale="large" weight="light"/>
                                                            <userDefinedRuntimeAttributes>
                                                                <userDefinedRuntimeAttribute type="string" keyPath="defaultType" value="p2p"/>
                                                            </userDefinedRuntimeAttributes>
                                                        </imageView>
                                                        <button opaque="NO" contentMode="scaleAspectFit" contentHorizontalAlignment="center" contentVerticalAlignment="center" lineBreakMode="middleTruncation" translatesAutoresizingMaskIntoConstraints="NO" id="lIy-Lk-DvY">
                                                            <rect key="frame" x="80" y="80" width="48" height="48"/>
                                                            <color key="backgroundColor" red="0.59607843140000005" green="0.68627450980000004" blue="0.78039215689999997" alpha="1" colorSpace="calibratedRGB"/>
                                                            <constraints>
                                                                <constraint firstAttribute="width" constant="48" identifier="loadAvatar.width" id="Sk6-Pd-ChB"/>
                                                                <constraint firstAttribute="height" constant="48" id="U7z-RZ-m0R"/>
                                                            </constraints>
                                                            <color key="tintColor" white="1" alpha="1" colorSpace="custom" customColorSpace="genericGamma22GrayColorSpace"/>
                                                            <state key="normal">
                                                                <imageReference key="image" image="pencil" catalog="system" symbolScale="large"/>
                                                                <preferredSymbolConfiguration key="preferredSymbolConfiguration" scale="large" weight="regular"/>
                                                            </state>
                                                            <userDefinedRuntimeAttributes>
                                                                <userDefinedRuntimeAttribute type="boolean" keyPath="layer.masksToBounds" value="YES"/>
                                                                <userDefinedRuntimeAttribute type="number" keyPath="layer.cornerRadius">
                                                                    <integer key="value" value="24"/>
                                                                </userDefinedRuntimeAttribute>
                                                            </userDefinedRuntimeAttributes>
                                                            <connections>
                                                                <action selector="addAvatarClicked:" destination="YmQ-cB-rjH" eventType="touchUpInside" id="0Ii-nZ-QKo"/>
                                                            </connections>
                                                        </button>
                                                    </subviews>
                                                    <color key="backgroundColor" white="0.0" alpha="0.0" colorSpace="custom" customColorSpace="genericGamma22GrayColorSpace"/>
                                                    <constraints>
                                                        <constraint firstItem="fp2-jW-uGT" firstAttribute="trailing" secondItem="lIy-Lk-DvY" secondAttribute="trailing" identifier="avatar.trailing=loadAvatar.leading" id="78o-g3-2dk"/>
                                                        <constraint firstAttribute="trailing" secondItem="fp2-jW-uGT" secondAttribute="trailing" identifier="avatarView.trailing=avatar.trailing" id="MyH-81-lsR"/>
                                                        <constraint firstItem="fp2-jW-uGT" firstAttribute="height" secondItem="BBr-fV-bmN" secondAttribute="height" id="YE4-CE-0rC"/>
                                                        <constraint firstItem="fp2-jW-uGT" firstAttribute="bottom" secondItem="lIy-Lk-DvY" secondAttribute="bottom" id="oJD-jZ-EyK"/>
                                                        <constraint firstItem="fp2-jW-uGT" firstAttribute="top" secondItem="BBr-fV-bmN" secondAttribute="top" id="sHc-4U-jI0"/>
                                                        <constraint firstItem="fp2-jW-uGT" firstAttribute="width" secondItem="BBr-fV-bmN" secondAttribute="width" id="x3T-s3-53I"/>
                                                    </constraints>
                                                </view>
                                            </subviews>
                                            <constraints>
                                                <constraint firstItem="BBr-fV-bmN" firstAttribute="centerX" secondItem="fRc-iS-zsZ" secondAttribute="centerX" id="DJv-CL-kfk"/>
                                                <constraint firstItem="BBr-fV-bmN" firstAttribute="centerY" secondItem="fRc-iS-zsZ" secondAttribute="centerY" id="hpT-9X-GdP"/>
                                            </constraints>
                                        </tableViewCellContentView>
                                    </tableViewCell>
                                </cells>
                            </tableViewSection>
                            <tableViewSection headerTitle="Security" id="QwO-fs-VYW" userLabel="Security">
                                <cells>
                                    <tableViewCell clipsSubviews="YES" contentMode="scaleToFill" preservesSuperviewLayoutMargins="YES" selectionStyle="none" indentationWidth="10" id="5ZE-Ro-oWU" userLabel="Login">
                                        <rect key="frame" x="0.0" y="218" width="414" height="43.666667938232422"/>
                                        <autoresizingMask key="autoresizingMask"/>
                                        <tableViewCellContentView key="contentView" opaque="NO" clipsSubviews="YES" multipleTouchEnabled="YES" contentMode="center" preservesSuperviewLayoutMargins="YES" insetsLayoutMarginsFromSafeArea="NO" tableViewCell="5ZE-Ro-oWU" id="6EE-9b-VrM">
                                            <rect key="frame" x="0.0" y="0.0" width="414" height="43.666667938232422"/>
                                            <autoresizingMask key="autoresizingMask"/>
                                            <subviews>
                                                <textField opaque="NO" contentMode="scaleToFill" contentHorizontalAlignment="left" contentVerticalAlignment="center" placeholder="Login" textAlignment="natural" minimumFontSize="17" translatesAutoresizingMaskIntoConstraints="NO" id="nho-5Y-Mt8">
                                                    <rect key="frame" x="20" y="10.333333333333336" width="374" height="23"/>
                                                    <fontDescription key="fontDescription" type="system" pointSize="18"/>
                                                    <textInputTraits key="textInputTraits" textContentType="username"/>
                                                </textField>
                                            </subviews>
                                            <constraints>
                                                <constraint firstAttribute="trailingMargin" secondItem="nho-5Y-Mt8" secondAttribute="trailing" id="1kx-Nd-VmA"/>
                                                <constraint firstItem="nho-5Y-Mt8" firstAttribute="leading" secondItem="6EE-9b-VrM" secondAttribute="leadingMargin" id="osi-TC-9n4"/>
                                                <constraint firstItem="nho-5Y-Mt8" firstAttribute="centerY" secondItem="6EE-9b-VrM" secondAttribute="centerY" id="rYC-T1-CKn"/>
                                            </constraints>
                                        </tableViewCellContentView>
                                    </tableViewCell>
                                    <tableViewCell clipsSubviews="YES" contentMode="scaleToFill" preservesSuperviewLayoutMargins="YES" selectionStyle="none" indentationWidth="10" id="s9u-1s-J0H" userLabel="Password">
                                        <rect key="frame" x="0.0" y="261.66666793823242" width="414" height="43.666667938232422"/>
                                        <autoresizingMask key="autoresizingMask"/>
                                        <tableViewCellContentView key="contentView" opaque="NO" clipsSubviews="YES" multipleTouchEnabled="YES" contentMode="center" preservesSuperviewLayoutMargins="YES" insetsLayoutMarginsFromSafeArea="NO" tableViewCell="s9u-1s-J0H" id="y4X-ec-onf">
                                            <rect key="frame" x="0.0" y="0.0" width="414" height="43.666667938232422"/>
                                            <autoresizingMask key="autoresizingMask"/>
                                            <subviews>
                                                <textField opaque="NO" contentMode="scaleToFill" contentHorizontalAlignment="left" contentVerticalAlignment="center" placeholder="Password" minimumFontSize="17" translatesAutoresizingMaskIntoConstraints="NO" id="ZQy-2N-acy">
                                                    <rect key="frame" x="20" y="11" width="374" height="22"/>
                                                    <fontDescription key="fontDescription" type="system" pointSize="18"/>
                                                    <textInputTraits key="textInputTraits" autocorrectionType="no" spellCheckingType="no" secureTextEntry="YES" smartDashesType="no" smartInsertDeleteType="no" smartQuotesType="no" textContentType="password"/>
                                                </textField>
                                            </subviews>
                                            <constraints>
                                                <constraint firstItem="ZQy-2N-acy" firstAttribute="centerY" secondItem="y4X-ec-onf" secondAttribute="centerY" id="7AO-it-OKa"/>
                                                <constraint firstItem="ZQy-2N-acy" firstAttribute="leading" secondItem="y4X-ec-onf" secondAttribute="leadingMargin" id="IlJ-NW-XhT"/>
                                                <constraint firstAttribute="trailingMargin" secondItem="ZQy-2N-acy" secondAttribute="trailing" id="wNm-iH-3j9"/>
                                            </constraints>
                                        </tableViewCellContentView>
                                    </tableViewCell>
                                </cells>
                            </tableViewSection>
                            <tableViewSection headerTitle="General" id="iYo-Ip-40L" userLabel="General">
                                <cells>
                                    <tableViewCell clipsSubviews="YES" contentMode="scaleToFill" preservesSuperviewLayoutMargins="YES" selectionStyle="default" indentationWidth="10" id="avn-Y7-Rss" userLabel="Name">
                                        <rect key="frame" x="0.0" y="361.33333587646484" width="414" height="43.666667938232422"/>
                                        <autoresizingMask key="autoresizingMask"/>
                                        <tableViewCellContentView key="contentView" opaque="NO" clipsSubviews="YES" multipleTouchEnabled="YES" contentMode="center" preservesSuperviewLayoutMargins="YES" insetsLayoutMarginsFromSafeArea="NO" tableViewCell="avn-Y7-Rss" id="BQ9-e7-B1U">
                                            <rect key="frame" x="0.0" y="0.0" width="414" height="43.666667938232422"/>
                                            <autoresizingMask key="autoresizingMask"/>
                                            <subviews>
                                                <textField opaque="NO" contentMode="scaleToFill" contentHorizontalAlignment="left" contentVerticalAlignment="center" placeholder="First and last name" minimumFontSize="17" translatesAutoresizingMaskIntoConstraints="NO" id="yKx-xt-rdn">
                                                    <rect key="frame" x="20" y="10.333333333333336" width="374" height="23"/>
                                                    <fontDescription key="fontDescription" type="system" pointSize="18"/>
                                                    <textInputTraits key="textInputTraits" textContentType="name"/>
                                                </textField>
                                            </subviews>
                                            <constraints>
                                                <constraint firstItem="yKx-xt-rdn" firstAttribute="centerY" secondItem="BQ9-e7-B1U" secondAttribute="centerY" id="0vz-c8-7ON"/>
                                                <constraint firstItem="yKx-xt-rdn" firstAttribute="leading" secondItem="BQ9-e7-B1U" secondAttribute="leadingMargin" id="RN4-ab-Ylf"/>
                                                <constraint firstAttribute="trailingMargin" secondItem="yKx-xt-rdn" secondAttribute="trailing" id="lVB-9b-irj"/>
                                            </constraints>
                                        </tableViewCellContentView>
                                    </tableViewCell>
                                    <tableViewCell clipsSubviews="YES" contentMode="scaleToFill" preservesSuperviewLayoutMargins="YES" selectionStyle="default" indentationWidth="10" id="tg9-mI-Xnf" userLabel="Description">
                                        <rect key="frame" x="0.0" y="405.00000381469727" width="414" height="43.666667938232422"/>
                                        <autoresizingMask key="autoresizingMask"/>
                                        <tableViewCellContentView key="contentView" opaque="NO" clipsSubviews="YES" multipleTouchEnabled="YES" contentMode="center" preservesSuperviewLayoutMargins="YES" insetsLayoutMarginsFromSafeArea="NO" tableViewCell="tg9-mI-Xnf" id="0xj-n4-Uzo">
                                            <rect key="frame" x="0.0" y="0.0" width="414" height="43.666667938232422"/>
                                            <autoresizingMask key="autoresizingMask"/>
                                            <subviews>
                                                <textField opaque="NO" contentMode="scaleToFill" contentHorizontalAlignment="left" contentVerticalAlignment="center" placeholder="Description (optional)" minimumFontSize="17" translatesAutoresizingMaskIntoConstraints="NO" id="bca-bT-6Tn">
                                                    <rect key="frame" x="20" y="10.333333333333336" width="374" height="23"/>
                                                    <fontDescription key="fontDescription" type="system" pointSize="18"/>
                                                    <textInputTraits key="textInputTraits" textContentType="name"/>
                                                </textField>
                                            </subviews>
                                            <constraints>
                                                <constraint firstAttribute="trailingMargin" secondItem="bca-bT-6Tn" secondAttribute="trailing" id="4rK-UX-5HG"/>
                                                <constraint firstItem="bca-bT-6Tn" firstAttribute="leading" secondItem="0xj-n4-Uzo" secondAttribute="leadingMargin" id="CgW-qZ-SBt"/>
                                                <constraint firstItem="bca-bT-6Tn" firstAttribute="centerY" secondItem="0xj-n4-Uzo" secondAttribute="centerY" id="lRU-V3-FbA"/>
                                            </constraints>
                                        </tableViewCellContentView>
                                    </tableViewCell>
                                </cells>
                            </tableViewSection>
                            <tableViewSection headerTitle="Contacts" id="TQV-dP-vL9" userLabel="Contacts">
                                <cells>
                                    <tableViewCell clipsSubviews="YES" contentMode="scaleToFill" preservesSuperviewLayoutMargins="YES" selectionStyle="default" indentationWidth="10" id="OAO-A7-gim" userLabel="Email">
                                        <rect key="frame" x="0.0" y="504.66667175292969" width="414" height="43.666667938232422"/>
                                        <autoresizingMask key="autoresizingMask"/>
                                        <tableViewCellContentView key="contentView" opaque="NO" clipsSubviews="YES" multipleTouchEnabled="YES" contentMode="center" preservesSuperviewLayoutMargins="YES" insetsLayoutMarginsFromSafeArea="NO" tableViewCell="OAO-A7-gim" id="4Va-US-eGJ">
                                            <rect key="frame" x="0.0" y="0.0" width="414" height="43.666667938232422"/>
                                            <autoresizingMask key="autoresizingMask"/>
                                            <subviews>
                                                <textField opaque="NO" contentMode="scaleToFill" contentHorizontalAlignment="left" contentVerticalAlignment="center" placeholder="Email" textAlignment="natural" minimumFontSize="17" translatesAutoresizingMaskIntoConstraints="NO" id="zmL-3Y-R2r" userLabel="Email Text Field">
                                                    <rect key="frame" x="20" y="10.333333333333336" width="374" height="23"/>
                                                    <fontDescription key="fontDescription" type="system" pointSize="18"/>
                                                    <textInputTraits key="textInputTraits" textContentType="email"/>
                                                </textField>
                                            </subviews>
                                            <constraints>
                                                <constraint firstAttribute="trailingMargin" secondItem="zmL-3Y-R2r" secondAttribute="trailing" id="QPJ-zi-knp"/>
                                                <constraint firstItem="zmL-3Y-R2r" firstAttribute="centerY" secondItem="4Va-US-eGJ" secondAttribute="centerY" id="bsJ-hf-gCM"/>
                                                <constraint firstItem="zmL-3Y-R2r" firstAttribute="leading" secondItem="4Va-US-eGJ" secondAttribute="leadingMargin" id="hdn-W0-3JP"/>
                                            </constraints>
                                        </tableViewCellContentView>
                                    </tableViewCell>
                                    <tableViewCell clipsSubviews="YES" contentMode="scaleToFill" preservesSuperviewLayoutMargins="YES" selectionStyle="default" indentationWidth="10" id="K8T-DI-Guh" userLabel="Telephone">
                                        <rect key="frame" x="0.0" y="548.33333969116211" width="414" height="43.666667938232422"/>
                                        <autoresizingMask key="autoresizingMask"/>
                                        <tableViewCellContentView key="contentView" opaque="NO" clipsSubviews="YES" multipleTouchEnabled="YES" contentMode="center" preservesSuperviewLayoutMargins="YES" insetsLayoutMarginsFromSafeArea="NO" tableViewCell="K8T-DI-Guh" id="GBu-im-1aw">
                                            <rect key="frame" x="0.0" y="0.0" width="414" height="43.666667938232422"/>
                                            <autoresizingMask key="autoresizingMask"/>
                                            <subviews>
                                                <textField opaque="NO" contentMode="scaleToFill" horizontalHuggingPriority="248" contentHorizontalAlignment="left" contentVerticalAlignment="center" placeholder="Phone number" textAlignment="natural" minimumFontSize="17" translatesAutoresizingMaskIntoConstraints="NO" id="9Co-1p-ugz" customClass="PhoneNumberTextField" customModule="PhoneNumberKit">
                                                    <rect key="frame" x="20" y="10.333333333333334" width="374" height="23.333333333333329"/>
                                                    <fontDescription key="fontDescription" type="system" pointSize="18"/>
                                                    <textInputTraits key="textInputTraits"/>
                                                </textField>
                                            </subviews>
                                            <constraints>
                                                <constraint firstAttribute="trailingMargin" secondItem="9Co-1p-ugz" secondAttribute="trailing" id="K0U-6c-2QB"/>
                                                <constraint firstItem="9Co-1p-ugz" firstAttribute="centerY" secondItem="GBu-im-1aw" secondAttribute="centerY" id="gPj-Nk-45Q"/>
                                                <constraint firstItem="9Co-1p-ugz" firstAttribute="leading" secondItem="GBu-im-1aw" secondAttribute="leadingMargin" id="mQ7-BD-bbP"/>
                                            </constraints>
                                        </tableViewCellContentView>
                                    </tableViewCell>
                                    <tableViewCell clipsSubviews="YES" contentMode="scaleToFill" preservesSuperviewLayoutMargins="YES" selectionStyle="default" indentationWidth="10" rowHeight="70" id="Y6i-sM-PBR" userLabel="Sign Up Button">
                                        <rect key="frame" x="0.0" y="592.00000762939453" width="414" height="70"/>
                                        <autoresizingMask key="autoresizingMask"/>
                                        <tableViewCellContentView key="contentView" opaque="NO" clipsSubviews="YES" multipleTouchEnabled="YES" contentMode="center" preservesSuperviewLayoutMargins="YES" insetsLayoutMarginsFromSafeArea="NO" tableViewCell="Y6i-sM-PBR" id="vUe-lB-tGK">
                                            <rect key="frame" x="0.0" y="0.0" width="414" height="70"/>
                                            <autoresizingMask key="autoresizingMask"/>
                                            <subviews>
                                                <button opaque="NO" contentMode="scaleToFill" contentHorizontalAlignment="center" contentVerticalAlignment="center" buttonType="system" lineBreakMode="middleTruncation" translatesAutoresizingMaskIntoConstraints="NO" id="Rv6-qQ-FqW">
                                                    <rect key="frame" x="173" y="17" width="68" height="36"/>
                                                    <fontDescription key="fontDescription" type="system" weight="medium" pointSize="20"/>
                                                    <state key="normal" title="Sign up"/>
                                                    <connections>
                                                        <action selector="signUpClicked:" destination="YmQ-cB-rjH" eventType="touchUpInside" id="OKW-Dd-wt9"/>
                                                    </connections>
                                                </button>
                                            </subviews>
                                            <constraints>
                                                <constraint firstItem="Rv6-qQ-FqW" firstAttribute="centerX" secondItem="vUe-lB-tGK" secondAttribute="centerX" id="55M-bJ-3Rx"/>
                                                <constraint firstItem="Rv6-qQ-FqW" firstAttribute="centerY" secondItem="vUe-lB-tGK" secondAttribute="centerY" id="DlZ-s2-8SZ"/>
                                            </constraints>
                                        </tableViewCellContentView>
                                    </tableViewCell>
                                </cells>
                            </tableViewSection>
                        </sections>
                        <connections>
                            <outlet property="dataSource" destination="YmQ-cB-rjH" id="ebf-dR-F36"/>
                            <outlet property="delegate" destination="YmQ-cB-rjH" id="d2g-qm-ACW"/>
                        </connections>
                    </tableView>
                    <simulatedNavigationBarMetrics key="simulatedTopBarMetrics" prompted="NO"/>
                    <connections>
                        <outlet property="avatarImageView" destination="fp2-jW-uGT" id="FpH-XE-tEf"/>
                        <outlet property="descriptionTextField" destination="bca-bT-6Tn" id="Ck6-mG-Jsk"/>
                        <outlet property="emailTextField" destination="zmL-3Y-R2r" id="Yh3-dg-Gsj"/>
                        <outlet property="loginTextField" destination="nho-5Y-Mt8" id="hKx-nj-Ntz"/>
                        <outlet property="nameTextField" destination="yKx-xt-rdn" id="mO0-4L-XQO"/>
                        <outlet property="passwordTextField" destination="ZQy-2N-acy" id="KBw-uB-kPL"/>
                        <outlet property="signUpButton" destination="Rv6-qQ-FqW" id="WMA-4n-H8P"/>
                        <outlet property="telTextField" destination="9Co-1p-ugz" id="0fr-0E-vds"/>
                    </connections>
                </tableViewController>
                <placeholder placeholderIdentifier="IBFirstResponder" id="c7Y-7Y-fzb" userLabel="First Responder" sceneMemberID="firstResponder"/>
            </objects>
            <point key="canvasLocation" x="-1452" y="878"/>
        </scene>
        <!--ChatsNavigationController-->
        <scene sceneID="rwg-D6-8cu">
            <objects>
                <navigationController storyboardIdentifier="ChatsNavigator" title="ChatsNavigationController" id="oDj-ht-EO8" sceneMemberID="viewController">
                    <navigationBar key="navigationBar" contentMode="scaleToFill" insetsLayoutMarginsFromSafeArea="NO" largeTitles="YES" id="lOW-W0-XAF">
                        <rect key="frame" x="0.0" y="0.0" width="414" height="96"/>
                        <autoresizingMask key="autoresizingMask"/>
                    </navigationBar>
                    <connections>
                        <segue destination="n9d-hv-55K" kind="relationship" relationship="rootViewController" id="VPg-gx-wIb"/>
                    </connections>
                </navigationController>
                <placeholder placeholderIdentifier="IBFirstResponder" id="0WI-WB-rcW" userLabel="First Responder" sceneMemberID="firstResponder"/>
            </objects>
            <point key="canvasLocation" x="917" y="125"/>
        </scene>
        <!--SettingAccount Controller-->
        <scene sceneID="Bys-Pw-xzD">
            <objects>
                <tableViewController id="u14-GR-sSc" userLabel="SettingAccount Controller" customClass="SettingsSecurityViewController" customModule="Tinodios" customModuleProvider="target" sceneMemberID="viewController">
                    <tableView key="view" clipsSubviews="YES" contentMode="scaleToFill" alwaysBounceVertical="YES" dataMode="static" style="grouped" separatorStyle="default" rowHeight="-1" estimatedRowHeight="-1" sectionHeaderHeight="-1" sectionFooterHeight="1" id="irF-cK-wBH">
                        <rect key="frame" x="0.0" y="0.0" width="414" height="716"/>
                        <autoresizingMask key="autoresizingMask" widthSizable="YES" heightSizable="YES"/>
                        <color key="backgroundColor" systemColor="groupTableViewBackgroundColor"/>
                        <sections>
                            <tableViewSection headerTitle="Actions" id="raq-d6-2nI" userLabel="Actions">
                                <cells>
                                    <tableViewCell clipsSubviews="YES" contentMode="scaleToFill" preservesSuperviewLayoutMargins="YES" selectionStyle="none" accessoryType="disclosureIndicator" indentationWidth="10" focusStyle="custom" textLabel="qvs-D4-f94" imageView="yia-dl-TYs" style="IBUITableViewCellStyleDefault" id="wqh-Iw-MIx">
                                        <rect key="frame" x="0.0" y="55.333332061767578" width="414" height="43.666667938232422"/>
                                        <autoresizingMask key="autoresizingMask"/>
                                        <tableViewCellContentView key="contentView" opaque="NO" clipsSubviews="YES" multipleTouchEnabled="YES" contentMode="center" preservesSuperviewLayoutMargins="YES" insetsLayoutMarginsFromSafeArea="NO" tableViewCell="wqh-Iw-MIx" id="3BA-tg-eWe">
                                            <rect key="frame" x="0.0" y="0.0" width="383.66666666666669" height="43.666667938232422"/>
                                            <autoresizingMask key="autoresizingMask"/>
                                            <subviews>
                                                <label opaque="NO" multipleTouchEnabled="YES" contentMode="left" insetsLayoutMarginsFromSafeArea="NO" text="Change password" textAlignment="natural" lineBreakMode="tailTruncation" baselineAdjustment="alignBaselines" adjustsFontSizeToFit="NO" id="qvs-D4-f94">
                                                    <rect key="frame" x="59" y="0.0" width="316.66666666666669" height="43.666667938232422"/>
                                                    <autoresizingMask key="autoresizingMask"/>
                                                    <fontDescription key="fontDescription" type="system" pointSize="17"/>
                                                    <nil key="textColor"/>
                                                    <nil key="highlightedColor"/>
                                                </label>
                                                <imageView opaque="NO" clipsSubviews="YES" multipleTouchEnabled="YES" contentMode="scaleToFill" insetsLayoutMarginsFromSafeArea="NO" id="yia-dl-TYs">
                                                    <rect key="frame" x="21.166666666666664" y="12.333333333333336" width="21.666666666666668" height="19"/>
                                                    <autoresizingMask key="autoresizingMask"/>
                                                    <color key="tintColor" red="0.0" green="0.47843137250000001" blue="1" alpha="1" colorSpace="custom" customColorSpace="sRGB"/>
                                                    <imageReference key="image" image="lock.rotation" catalog="system" symbolScale="medium"/>
                                                    <preferredSymbolConfiguration key="preferredSymbolConfiguration" scale="medium" weight="regular"/>
                                                </imageView>
                                            </subviews>
                                        </tableViewCellContentView>
                                        <color key="tintColor" red="0.0" green="0.47843137250000001" blue="1" alpha="1" colorSpace="custom" customColorSpace="sRGB"/>
                                    </tableViewCell>
                                    <tableViewCell clipsSubviews="YES" contentMode="scaleToFill" preservesSuperviewLayoutMargins="YES" selectionStyle="none" accessoryType="disclosureIndicator" indentationWidth="10" focusStyle="custom" textLabel="8RW-nB-5t3" imageView="MiG-tt-8oB" style="IBUITableViewCellStyleDefault" id="bX9-hY-HLX">
                                        <rect key="frame" x="0.0" y="99" width="414" height="43.666667938232422"/>
                                        <autoresizingMask key="autoresizingMask"/>
                                        <tableViewCellContentView key="contentView" opaque="NO" clipsSubviews="YES" multipleTouchEnabled="YES" contentMode="center" preservesSuperviewLayoutMargins="YES" insetsLayoutMarginsFromSafeArea="NO" tableViewCell="bX9-hY-HLX" id="pBh-TH-7Ln">
                                            <rect key="frame" x="0.0" y="0.0" width="383.66666666666669" height="43.666667938232422"/>
                                            <autoresizingMask key="autoresizingMask"/>
                                            <subviews>
                                                <label opaque="NO" multipleTouchEnabled="YES" contentMode="left" insetsLayoutMarginsFromSafeArea="NO" text="Log out" textAlignment="natural" lineBreakMode="tailTruncation" baselineAdjustment="alignBaselines" adjustsFontSizeToFit="NO" id="8RW-nB-5t3">
                                                    <rect key="frame" x="59" y="0.0" width="316.66666666666669" height="43.666667938232422"/>
                                                    <autoresizingMask key="autoresizingMask"/>
                                                    <color key="tintColor" systemColor="labelColor"/>
                                                    <fontDescription key="fontDescription" type="system" pointSize="17"/>
                                                    <nil key="textColor"/>
                                                    <nil key="highlightedColor"/>
                                                </label>
                                                <imageView opaque="NO" clipsSubviews="YES" multipleTouchEnabled="YES" contentMode="scaleToFill" insetsLayoutMarginsFromSafeArea="NO" id="MiG-tt-8oB">
                                                    <rect key="frame" x="20.333333333333336" y="11.666666666666664" width="23.333333333333332" height="20"/>
                                                    <autoresizingMask key="autoresizingMask"/>
                                                    <color key="tintColor" systemColor="systemBlueColor"/>
                                                    <imageReference key="image" image="rectangle.portrait.and.arrow.right" catalog="system" symbolScale="medium"/>
                                                    <preferredSymbolConfiguration key="preferredSymbolConfiguration" scale="medium" weight="regular"/>
                                                </imageView>
                                            </subviews>
                                            <color key="tintColor" red="0.0" green="0.47843137250000001" blue="1" alpha="1" colorSpace="custom" customColorSpace="sRGB"/>
                                        </tableViewCellContentView>
                                        <color key="tintColor" red="1" green="0.14913141730000001" blue="0.0" alpha="1" colorSpace="custom" customColorSpace="sRGB"/>
                                    </tableViewCell>
                                    <tableViewCell clipsSubviews="YES" contentMode="scaleToFill" preservesSuperviewLayoutMargins="YES" selectionStyle="none" accessoryType="disclosureIndicator" indentationWidth="10" focusStyle="custom" textLabel="Fjs-5K-JCI" imageView="dD4-Ln-row" style="IBUITableViewCellStyleDefault" id="prj-Re-cc5" userLabel="Action Delete Account">
                                        <rect key="frame" x="0.0" y="142.66666793823242" width="414" height="43.666667938232422"/>
                                        <autoresizingMask key="autoresizingMask"/>
                                        <tableViewCellContentView key="contentView" opaque="NO" clipsSubviews="YES" multipleTouchEnabled="YES" contentMode="center" preservesSuperviewLayoutMargins="YES" insetsLayoutMarginsFromSafeArea="NO" tableViewCell="prj-Re-cc5" id="Nay-NE-p0B">
                                            <rect key="frame" x="0.0" y="0.0" width="383.66666666666669" height="43.666667938232422"/>
                                            <autoresizingMask key="autoresizingMask"/>
                                            <subviews>
                                                <label opaque="NO" multipleTouchEnabled="YES" contentMode="left" insetsLayoutMarginsFromSafeArea="NO" text="Delete account" textAlignment="natural" lineBreakMode="tailTruncation" baselineAdjustment="alignBaselines" adjustsFontSizeToFit="NO" id="Fjs-5K-JCI">
                                                    <rect key="frame" x="59" y="0.0" width="316.66666666666669" height="43.666667938232422"/>
                                                    <autoresizingMask key="autoresizingMask"/>
                                                    <fontDescription key="fontDescription" type="system" pointSize="17"/>
                                                    <nil key="textColor"/>
                                                    <nil key="highlightedColor"/>
                                                </label>
                                                <imageView opaque="NO" clipsSubviews="YES" multipleTouchEnabled="YES" contentMode="scaleToFill" insetsLayoutMarginsFromSafeArea="NO" id="dD4-Ln-row">
                                                    <rect key="frame" x="20" y="12.999999999999998" width="24" height="17.333333333333332"/>
                                                    <autoresizingMask key="autoresizingMask"/>
                                                    <imageReference key="image" image="xmark.bin.fill" catalog="system" symbolScale="medium"/>
                                                    <preferredSymbolConfiguration key="preferredSymbolConfiguration" scale="medium" weight="regular"/>
                                                </imageView>
                                            </subviews>
                                        </tableViewCellContentView>
                                        <color key="tintColor" red="1" green="0.14913141730000001" blue="0.0" alpha="1" colorSpace="custom" customColorSpace="sRGB"/>
                                    </tableViewCell>
                                </cells>
                            </tableViewSection>
                            <tableViewSection headerTitle="Default Permissions" id="H78-sG-L0j">
                                <cells>
                                    <tableViewCell clipsSubviews="YES" contentMode="scaleToFill" preservesSuperviewLayoutMargins="YES" selectionStyle="none" accessoryType="disclosureIndicator" indentationWidth="10" textLabel="wd7-ah-oJu" detailTextLabel="Un9-ds-iQd" style="IBUITableViewCellStyleValue1" id="Uu3-eu-2fB">
                                        <rect key="frame" x="0.0" y="225.33333396911624" width="414" height="43.666667938232393"/>
                                        <autoresizingMask key="autoresizingMask"/>
                                        <tableViewCellContentView key="contentView" opaque="NO" clipsSubviews="YES" multipleTouchEnabled="YES" contentMode="center" preservesSuperviewLayoutMargins="YES" insetsLayoutMarginsFromSafeArea="NO" tableViewCell="Uu3-eu-2fB" id="XM7-7Y-9qN">
                                            <rect key="frame" x="0.0" y="0.0" width="383.66666666666669" height="43.666667938232422"/>
                                            <autoresizingMask key="autoresizingMask"/>
                                            <subviews>
                                                <label opaque="NO" multipleTouchEnabled="YES" contentMode="left" insetsLayoutMarginsFromSafeArea="NO" text="Authenticated users" textAlignment="natural" lineBreakMode="tailTruncation" baselineAdjustment="alignBaselines" adjustsFontSizeToFit="NO" id="wd7-ah-oJu">
                                                    <rect key="frame" x="20" y="11.999999999999998" width="152.66666666666666" height="20.333333333333332"/>
                                                    <autoresizingMask key="autoresizingMask"/>
                                                    <fontDescription key="fontDescription" type="system" pointSize="17"/>
                                                    <nil key="textColor"/>
                                                    <nil key="highlightedColor"/>
                                                </label>
                                                <label opaque="NO" multipleTouchEnabled="YES" contentMode="left" insetsLayoutMarginsFromSafeArea="NO" text="N" textAlignment="right" lineBreakMode="tailTruncation" baselineAdjustment="alignBaselines" adjustsFontSizeToFit="NO" id="Un9-ds-iQd">
                                                    <rect key="frame" x="365.33333333333337" y="13.999999999999998" width="10.333333333333334" height="19.333333333333332"/>
                                                    <autoresizingMask key="autoresizingMask"/>
                                                    <fontDescription key="fontDescription" name="CourierNewPSMT" family="Courier New" pointSize="17"/>
                                                    <nil key="textColor"/>
                                                    <nil key="highlightedColor"/>
                                                </label>
                                            </subviews>
                                        </tableViewCellContentView>
                                    </tableViewCell>
                                    <tableViewCell clipsSubviews="YES" contentMode="scaleToFill" preservesSuperviewLayoutMargins="YES" selectionStyle="none" accessoryType="disclosureIndicator" indentationWidth="10" textLabel="8wo-Rg-iTZ" detailTextLabel="bZv-2Q-BI9" style="IBUITableViewCellStyleValue1" id="OkX-G2-xm9">
                                        <rect key="frame" x="0.0" y="269.00000190734863" width="414" height="43.666667938232422"/>
                                        <autoresizingMask key="autoresizingMask"/>
                                        <tableViewCellContentView key="contentView" opaque="NO" clipsSubviews="YES" multipleTouchEnabled="YES" contentMode="center" preservesSuperviewLayoutMargins="YES" insetsLayoutMarginsFromSafeArea="NO" tableViewCell="OkX-G2-xm9" id="nDD-Lz-qSx">
                                            <rect key="frame" x="0.0" y="0.0" width="383.66666666666669" height="43.666667938232422"/>
                                            <autoresizingMask key="autoresizingMask"/>
                                            <subviews>
                                                <label opaque="NO" multipleTouchEnabled="YES" contentMode="left" insetsLayoutMarginsFromSafeArea="NO" text="Anonymous users" textAlignment="natural" lineBreakMode="tailTruncation" baselineAdjustment="alignBaselines" adjustsFontSizeToFit="NO" id="8wo-Rg-iTZ">
                                                    <rect key="frame" x="20" y="11.999999999999998" width="136" height="20.333333333333332"/>
                                                    <autoresizingMask key="autoresizingMask"/>
                                                    <fontDescription key="fontDescription" type="system" pointSize="17"/>
                                                    <nil key="textColor"/>
                                                    <nil key="highlightedColor"/>
                                                </label>
                                                <label opaque="NO" multipleTouchEnabled="YES" contentMode="left" insetsLayoutMarginsFromSafeArea="NO" text="N" textAlignment="right" lineBreakMode="tailTruncation" baselineAdjustment="alignBaselines" adjustsFontSizeToFit="NO" id="bZv-2Q-BI9">
                                                    <rect key="frame" x="365.33333333333337" y="13.999999999999998" width="10.333333333333334" height="19.333333333333332"/>
                                                    <autoresizingMask key="autoresizingMask"/>
                                                    <fontDescription key="fontDescription" name="CourierNewPSMT" family="Courier New" pointSize="17"/>
                                                    <nil key="textColor"/>
                                                    <nil key="highlightedColor"/>
                                                </label>
                                            </subviews>
                                        </tableViewCellContentView>
                                    </tableViewCell>
                                </cells>
                            </tableViewSection>
                            <tableViewSection id="jtE-su-CFo" userLabel="Blocked contacts">
                                <cells>
                                    <tableViewCell clipsSubviews="YES" contentMode="scaleToFill" preservesSuperviewLayoutMargins="YES" selectionStyle="none" accessoryType="disclosureIndicator" indentationWidth="10" textLabel="Lh9-1X-ez1" imageView="CwX-I6-c0E" style="IBUITableViewCellStyleDefault" id="ZpF-Ai-f16">
                                        <rect key="frame" x="0.0" y="331.33333587646484" width="414" height="43.666667938232422"/>
                                        <autoresizingMask key="autoresizingMask"/>
                                        <tableViewCellContentView key="contentView" opaque="NO" clipsSubviews="YES" multipleTouchEnabled="YES" contentMode="center" preservesSuperviewLayoutMargins="YES" insetsLayoutMarginsFromSafeArea="NO" tableViewCell="ZpF-Ai-f16" id="xnq-NS-9ma">
                                            <rect key="frame" x="0.0" y="0.0" width="383.66666666666669" height="43.666667938232422"/>
                                            <autoresizingMask key="autoresizingMask"/>
                                            <subviews>
                                                <label opaque="NO" multipleTouchEnabled="YES" contentMode="left" insetsLayoutMarginsFromSafeArea="NO" text="Blocked contacts" textAlignment="natural" lineBreakMode="tailTruncation" baselineAdjustment="alignBaselines" adjustsFontSizeToFit="NO" id="Lh9-1X-ez1">
                                                    <rect key="frame" x="59" y="0.0" width="316.66666666666669" height="43.666667938232422"/>
                                                    <autoresizingMask key="autoresizingMask"/>
                                                    <fontDescription key="fontDescription" type="system" pointSize="17"/>
                                                    <nil key="textColor"/>
                                                    <nil key="highlightedColor"/>
                                                </label>
                                                <imageView opaque="NO" clipsSubviews="YES" multipleTouchEnabled="YES" contentMode="scaleToFill" insetsLayoutMarginsFromSafeArea="NO" id="CwX-I6-c0E">
                                                    <rect key="frame" x="22.166666666666668" y="12.333333333333336" width="19.666666666666664" height="19"/>
                                                    <autoresizingMask key="autoresizingMask"/>
                                                    <color key="tintColor" systemColor="labelColor"/>
                                                    <imageReference key="image" image="nosign" catalog="system" symbolScale="medium"/>
                                                    <preferredSymbolConfiguration key="preferredSymbolConfiguration" scale="medium" weight="regular"/>
                                                </imageView>
                                            </subviews>
                                        </tableViewCellContentView>
                                        <connections>
                                            <segue destination="1lo-eH-gcA" kind="show" id="Z8z-o5-yLt"/>
                                        </connections>
                                    </tableViewCell>
                                </cells>
                            </tableViewSection>
                        </sections>
                        <connections>
                            <outlet property="dataSource" destination="u14-GR-sSc" id="lcx-Ev-X7f"/>
                            <outlet property="delegate" destination="u14-GR-sSc" id="XCV-d0-YP1"/>
                        </connections>
                    </tableView>
                    <navigationItem key="navigationItem" title="Account and Security" id="mV4-Fq-kmc"/>
                    <connections>
                        <outlet property="actionBlockedContacts" destination="ZpF-Ai-f16" id="i19-vF-asp"/>
                        <outlet property="actionChangePassword" destination="wqh-Iw-MIx" id="gVd-nB-YE4"/>
                        <outlet property="actionDeleteAccount" destination="prj-Re-cc5" id="hYZ-5T-xc9"/>
                        <outlet property="actionLogOut" destination="bX9-hY-HLX" id="ryi-Yj-9jk"/>
                        <outlet property="anonPermissionsLabel" destination="bZv-2Q-BI9" id="iKX-A4-R1R"/>
                        <outlet property="anonUsersPermissions" destination="OkX-G2-xm9" id="1uH-nG-S3B"/>
                        <outlet property="authPermissionsLabel" destination="Un9-ds-iQd" id="dk8-0E-hxO"/>
                        <outlet property="authUsersPermissions" destination="Uu3-eu-2fB" id="T5x-PC-sZN"/>
                    </connections>
                </tableViewController>
                <placeholder placeholderIdentifier="IBFirstResponder" id="i6L-2A-rL1" userLabel="First Responder" customClass="UIResponder" sceneMemberID="firstResponder"/>
            </objects>
            <point key="canvasLocation" x="77" y="878"/>
        </scene>
        <!--AccountSettings-->
        <scene sceneID="qDT-8U-goc">
            <objects>
                <tableViewController storyboardIdentifier="Account Settings" title="Account Settings" id="Pnk-9m-ZVg" userLabel="AccountSettings" customClass="AccountSettingsViewController" customModule="Tinodios" customModuleProvider="target" sceneMemberID="viewController">
                    <tableView key="view" clipsSubviews="YES" contentMode="scaleToFill" alwaysBounceVertical="YES" dataMode="static" style="grouped" separatorStyle="default" rowHeight="-1" estimatedRowHeight="-1" sectionHeaderHeight="-1" sectionFooterHeight="1" id="cnh-Qr-vMT">
                        <rect key="frame" x="0.0" y="0.0" width="414" height="716"/>
                        <autoresizingMask key="autoresizingMask" widthSizable="YES" heightSizable="YES"/>
                        <color key="backgroundColor" systemColor="groupTableViewBackgroundColor"/>
                        <sections>
                            <tableViewSection id="Jir-VY-ZNl" userLabel="Personal">
                                <cells>
                                    <tableViewCell clipsSubviews="YES" contentMode="scaleToFill" preservesSuperviewLayoutMargins="YES" selectionStyle="none" accessoryType="disclosureIndicator" indentationWidth="10" rowHeight="96" id="DBn-La-Mp5" userLabel="Main">
                                        <rect key="frame" x="0.0" y="17.666666030883789" width="414" height="96"/>
                                        <autoresizingMask key="autoresizingMask"/>
                                        <tableViewCellContentView key="contentView" opaque="NO" clipsSubviews="YES" multipleTouchEnabled="YES" contentMode="scaleToFill" preservesSuperviewLayoutMargins="YES" insetsLayoutMarginsFromSafeArea="NO" tableViewCell="DBn-La-Mp5" id="nS3-TH-CjK">
                                            <rect key="frame" x="0.0" y="0.0" width="383.66666666666669" height="96"/>
                                            <autoresizingMask key="autoresizingMask"/>
                                            <subviews>
                                                <view contentMode="scaleToFill" translatesAutoresizingMaskIntoConstraints="NO" id="GPl-GK-o5g">
                                                    <rect key="frame" x="20" y="0.0" width="343.66666666666669" height="96"/>
                                                    <subviews>
                                                        <imageView opaque="NO" clipsSubviews="YES" multipleTouchEnabled="YES" contentMode="scaleToFill" insetsLayoutMarginsFromSafeArea="NO" image="person" catalog="system" translatesAutoresizingMaskIntoConstraints="NO" id="1lH-yL-Xo4" customClass="RoundImageView" customModule="Tinodios" customModuleProvider="target">
                                                            <rect key="frame" x="0.0" y="9.3333333333333286" width="80" height="77.666666666666671"/>
                                                            <color key="tintColor" white="1" alpha="1" colorSpace="custom" customColorSpace="genericGamma22GrayColorSpace"/>
                                                            <constraints>
                                                                <constraint firstAttribute="width" constant="80" id="Ab0-DJ-pug"/>
                                                                <constraint firstAttribute="width" secondItem="1lH-yL-Xo4" secondAttribute="height" multiplier="1:1" id="KZ9-Sd-K69"/>
                                                            </constraints>
                                                            <preferredSymbolConfiguration key="preferredSymbolConfiguration" scale="medium" weight="light"/>
                                                        </imageView>
                                                        <stackView opaque="NO" contentMode="scaleToFill" axis="vertical" distribution="fillProportionally" alignment="top" translatesAutoresizingMaskIntoConstraints="NO" id="BQ6-q7-Ciu">
                                                            <rect key="frame" x="88" y="0.0" width="91.333333333333314" height="96"/>
                                                            <subviews>
                                                                <label opaque="NO" multipleTouchEnabled="YES" contentMode="left" insetsLayoutMarginsFromSafeArea="NO" text="John Doe" textAlignment="natural" lineBreakMode="tailTruncation" baselineAdjustment="alignBaselines" adjustsFontSizeToFit="NO" translatesAutoresizingMaskIntoConstraints="NO" id="6ON-kt-aM9">
                                                                    <rect key="frame" x="0.0" y="0.0" width="91.333333333333329" height="57"/>
                                                                    <fontDescription key="fontDescription" style="UICTFontTextStyleTitle2"/>
                                                                    <nil key="textColor"/>
                                                                    <nil key="highlightedColor"/>
                                                                </label>
                                                                <label opaque="NO" multipleTouchEnabled="YES" contentMode="left" insetsLayoutMarginsFromSafeArea="NO" text="Subtitle" textAlignment="natural" lineBreakMode="tailTruncation" baselineAdjustment="alignBaselines" adjustsFontSizeToFit="NO" id="xMh-7W-PhM">
                                                                    <rect key="frame" x="0.0" y="57" width="52.666666666666664" height="39"/>
                                                                    <autoresizingMask key="autoresizingMask" flexibleMaxX="YES" flexibleMaxY="YES"/>
                                                                    <fontDescription key="fontDescription" style="UICTFontTextStyleSubhead"/>
                                                                    <color key="textColor" systemColor="secondaryLabelColor"/>
                                                                    <nil key="highlightedColor"/>
                                                                </label>
                                                            </subviews>
                                                        </stackView>
                                                    </subviews>
                                                    <color key="backgroundColor" systemColor="systemBackgroundColor"/>
                                                    <constraints>
                                                        <constraint firstItem="1lH-yL-Xo4" firstAttribute="centerY" secondItem="GPl-GK-o5g" secondAttribute="centerY" id="2ct-vI-l1v"/>
                                                        <constraint firstItem="1lH-yL-Xo4" firstAttribute="leading" secondItem="GPl-GK-o5g" secondAttribute="leading" id="NY5-7h-5Cs"/>
                                                        <constraint firstItem="BQ6-q7-Ciu" firstAttribute="leading" secondItem="1lH-yL-Xo4" secondAttribute="trailing" constant="8" symbolic="YES" id="cE1-mh-3OB"/>
                                                        <constraint firstItem="BQ6-q7-Ciu" firstAttribute="centerY" secondItem="GPl-GK-o5g" secondAttribute="centerY" id="ucH-BG-LVu"/>
                                                    </constraints>
                                                </view>
                                            </subviews>
                                            <color key="tintColor" systemColor="systemBlueColor"/>
                                            <constraints>
                                                <constraint firstItem="GPl-GK-o5g" firstAttribute="top" secondItem="nS3-TH-CjK" secondAttribute="top" id="5QM-dL-YrL"/>
                                                <constraint firstAttribute="trailing" secondItem="GPl-GK-o5g" secondAttribute="trailing" constant="20" symbolic="YES" id="CH2-3d-i1x"/>
                                                <constraint firstItem="GPl-GK-o5g" firstAttribute="leading" secondItem="nS3-TH-CjK" secondAttribute="leading" constant="20" symbolic="YES" id="xhg-Pe-dLD"/>
                                                <constraint firstAttribute="bottom" secondItem="GPl-GK-o5g" secondAttribute="bottom" id="xns-zN-NLJ"/>
                                            </constraints>
                                        </tableViewCellContentView>
                                        <connections>
                                            <segue destination="4dd-0I-UFm" kind="show" id="0yH-E4-WAo"/>
                                        </connections>
                                    </tableViewCell>
                                    <tableViewCell clipsSubviews="YES" contentMode="scaleToFill" preservesSuperviewLayoutMargins="YES" selectionStyle="none" indentationWidth="10" textLabel="OwU-2N-QQV" detailTextLabel="bvN-my-ZPi" style="IBUITableViewCellStyleValue1" id="pvT-aI-GY9" userLabel="User ID">
                                        <rect key="frame" x="0.0" y="113.66666603088379" width="414" height="43.666667938232422"/>
                                        <autoresizingMask key="autoresizingMask"/>
                                        <tableViewCellContentView key="contentView" opaque="NO" clipsSubviews="YES" multipleTouchEnabled="YES" contentMode="center" preservesSuperviewLayoutMargins="YES" insetsLayoutMarginsFromSafeArea="NO" tableViewCell="pvT-aI-GY9" id="oLx-5K-O8s">
                                            <rect key="frame" x="0.0" y="0.0" width="414" height="43.666667938232422"/>
                                            <autoresizingMask key="autoresizingMask"/>
                                            <subviews>
                                                <label opaque="NO" multipleTouchEnabled="YES" contentMode="left" insetsLayoutMarginsFromSafeArea="NO" text="Address" textAlignment="natural" lineBreakMode="tailTruncation" baselineAdjustment="alignBaselines" adjustsFontSizeToFit="NO" id="OwU-2N-QQV">
                                                    <rect key="frame" x="19.999999999999996" y="11.999999999999998" width="62.666666666666664" height="20.333333333333332"/>
                                                    <autoresizingMask key="autoresizingMask"/>
                                                    <fontDescription key="fontDescription" type="system" pointSize="17"/>
                                                    <nil key="textColor"/>
                                                    <nil key="highlightedColor"/>
                                                </label>
                                                <label opaque="NO" multipleTouchEnabled="YES" contentMode="left" insetsLayoutMarginsFromSafeArea="NO" text=" MyUID" textAlignment="right" lineBreakMode="tailTruncation" baselineAdjustment="alignBaselines" adjustsFontSizeToFit="NO" id="bvN-my-ZPi" userLabel="My UID">
                                                    <rect key="frame" x="332.66666666666669" y="13.999999999999998" width="61.333333333333336" height="19.333333333333332"/>
                                                    <autoresizingMask key="autoresizingMask"/>
                                                    <fontDescription key="fontDescription" name="CourierNewPSMT" family="Courier New" pointSize="17"/>
                                                    <color key="textColor" systemColor="secondaryLabelColor"/>
                                                    <nil key="highlightedColor"/>
                                                </label>
                                            </subviews>
                                        </tableViewCellContentView>
                                    </tableViewCell>
                                    <tableViewCell clipsSubviews="YES" contentMode="scaleToFill" preservesSuperviewLayoutMargins="YES" selectionStyle="none" indentationWidth="10" textLabel="IzY-DL-wiS" imageView="NOS-an-Leu" style="IBUITableViewCellStyleDefault" id="81l-yM-jOD" userLabel="Verified">
                                        <rect key="frame" x="0.0" y="157.33333396911621" width="414" height="43.666667938232422"/>
                                        <autoresizingMask key="autoresizingMask"/>
                                        <tableViewCellContentView key="contentView" opaque="NO" clipsSubviews="YES" multipleTouchEnabled="YES" contentMode="center" preservesSuperviewLayoutMargins="YES" insetsLayoutMarginsFromSafeArea="NO" tableViewCell="81l-yM-jOD" id="zWL-Ti-7Wb">
                                            <rect key="frame" x="0.0" y="0.0" width="414" height="43.666667938232422"/>
                                            <autoresizingMask key="autoresizingMask"/>
                                            <subviews>
                                                <label opaque="NO" multipleTouchEnabled="YES" contentMode="left" insetsLayoutMarginsFromSafeArea="NO" text="Verified" textAlignment="natural" lineBreakMode="tailTruncation" baselineAdjustment="alignBaselines" adjustsFontSizeToFit="NO" id="IzY-DL-wiS">
                                                    <rect key="frame" x="59" y="0.0" width="335" height="43.666667938232422"/>
                                                    <autoresizingMask key="autoresizingMask"/>
                                                    <fontDescription key="fontDescription" type="system" pointSize="17"/>
                                                    <nil key="textColor"/>
                                                    <nil key="highlightedColor"/>
                                                </label>
                                                <imageView opaque="NO" clipsSubviews="YES" multipleTouchEnabled="YES" contentMode="scaleToFill" insetsLayoutMarginsFromSafeArea="NO" id="NOS-an-Leu">
                                                    <rect key="frame" x="20.833333333333336" y="10.666666666666666" width="22.333333333333332" height="21.666666666666668"/>
                                                    <autoresizingMask key="autoresizingMask"/>
                                                    <imageReference key="image" image="checkmark.seal.fill" catalog="system" symbolScale="medium"/>
                                                </imageView>
                                            </subviews>
                                        </tableViewCellContentView>
                                        <color key="tintColor" red="0.01176470588" green="0.66274509800000003" blue="0.95686274510000002" alpha="1" colorSpace="calibratedRGB"/>
                                    </tableViewCell>
                                    <tableViewCell clipsSubviews="YES" contentMode="scaleToFill" preservesSuperviewLayoutMargins="YES" selectionStyle="none" indentationWidth="10" textLabel="LVW-qL-KG8" imageView="MWz-BW-Wod" style="IBUITableViewCellStyleDefault" id="fT3-iS-L7D" userLabel="Danger">
                                        <rect key="frame" x="0.0" y="201.00000190734863" width="414" height="43.666667938232422"/>
                                        <autoresizingMask key="autoresizingMask"/>
                                        <tableViewCellContentView key="contentView" opaque="NO" clipsSubviews="YES" multipleTouchEnabled="YES" contentMode="center" preservesSuperviewLayoutMargins="YES" insetsLayoutMarginsFromSafeArea="NO" tableViewCell="fT3-iS-L7D" id="PCL-xS-Zqb">
                                            <rect key="frame" x="0.0" y="0.0" width="414" height="43.666667938232422"/>
                                            <autoresizingMask key="autoresizingMask"/>
                                            <subviews>
                                                <label opaque="NO" multipleTouchEnabled="YES" contentMode="left" insetsLayoutMarginsFromSafeArea="NO" text="Untrusworthy" textAlignment="natural" lineBreakMode="tailTruncation" baselineAdjustment="alignBaselines" adjustsFontSizeToFit="NO" id="LVW-qL-KG8">
                                                    <rect key="frame" x="59" y="0.0" width="335" height="43.666667938232422"/>
                                                    <autoresizingMask key="autoresizingMask"/>
                                                    <fontDescription key="fontDescription" type="system" pointSize="17"/>
                                                    <nil key="textColor"/>
                                                    <nil key="highlightedColor"/>
                                                </label>
                                                <imageView opaque="NO" clipsSubviews="YES" multipleTouchEnabled="YES" contentMode="scaleToFill" insetsLayoutMarginsFromSafeArea="NO" id="MWz-BW-Wod">
                                                    <rect key="frame" x="21.333333333333336" y="12.333333333333334" width="21.333333333333332" height="18.666666666666668"/>
                                                    <autoresizingMask key="autoresizingMask"/>
                                                    <imageReference key="image" image="exclamationmark.octagon.fill" catalog="system" symbolScale="medium"/>
                                                </imageView>
                                            </subviews>
                                        </tableViewCellContentView>
                                        <color key="tintColor" red="1" green="0.75686274509999996" blue="0.027450980390000001" alpha="1" colorSpace="calibratedRGB"/>
                                    </tableViewCell>
                                    <tableViewCell clipsSubviews="YES" contentMode="scaleToFill" preservesSuperviewLayoutMargins="YES" selectionStyle="none" indentationWidth="10" textLabel="zkl-8R-Tma" imageView="lct-IP-Tun" style="IBUITableViewCellStyleDefault" id="TGm-Rq-yE9" userLabel="Staff">
                                        <rect key="frame" x="0.0" y="244.66666984558105" width="414" height="43.666667938232422"/>
                                        <autoresizingMask key="autoresizingMask"/>
                                        <tableViewCellContentView key="contentView" opaque="NO" clipsSubviews="YES" multipleTouchEnabled="YES" contentMode="center" preservesSuperviewLayoutMargins="YES" insetsLayoutMarginsFromSafeArea="NO" tableViewCell="TGm-Rq-yE9" id="vfE-q1-PWy">
                                            <rect key="frame" x="0.0" y="0.0" width="414" height="43.666667938232422"/>
                                            <autoresizingMask key="autoresizingMask"/>
                                            <subviews>
                                                <label opaque="NO" multipleTouchEnabled="YES" contentMode="left" insetsLayoutMarginsFromSafeArea="NO" text="Staff-managed" textAlignment="natural" lineBreakMode="tailTruncation" baselineAdjustment="alignBaselines" adjustsFontSizeToFit="NO" id="zkl-8R-Tma">
                                                    <rect key="frame" x="59" y="0.0" width="335" height="43.666667938232422"/>
                                                    <autoresizingMask key="autoresizingMask"/>
                                                    <fontDescription key="fontDescription" type="system" pointSize="17"/>
                                                    <nil key="textColor"/>
                                                    <nil key="highlightedColor"/>
                                                </label>
                                                <imageView opaque="NO" clipsSubviews="YES" multipleTouchEnabled="YES" contentMode="scaleToFill" insetsLayoutMarginsFromSafeArea="NO" id="lct-IP-Tun">
                                                    <rect key="frame" x="22" y="12.333333333333334" width="20" height="18.666666666666668"/>
                                                    <autoresizingMask key="autoresizingMask"/>
                                                    <imageReference key="image" image="checkmark.shield.fill" catalog="system" symbolScale="medium"/>
                                                </imageView>
                                            </subviews>
                                        </tableViewCellContentView>
                                        <color key="tintColor" red="0.40784313729999999" green="0.62352941179999999" blue="0.21960784310000001" alpha="1" colorSpace="calibratedRGB"/>
                                    </tableViewCell>
                                </cells>
                            </tableViewSection>
                            <tableViewSection id="Jp8-Qr-zle" userLabel="Actions">
                                <cells>
                                    <tableViewCell clipsSubviews="YES" contentMode="scaleToFill" insetsLayoutMarginsFromSafeArea="NO" selectionStyle="blue" accessoryType="disclosureIndicator" hidesAccessoryWhenEditing="NO" indentationLevel="1" indentationWidth="0.0" textLabel="z08-iK-CeG" imageView="sTI-4c-guB" style="IBUITableViewCellStyleDefault" id="e2O-Eg-pQv" userLabel="Account and Security">
                                        <rect key="frame" x="0.0" y="307.00000381469727" width="414" height="43.666667938232422"/>
                                        <autoresizingMask key="autoresizingMask"/>
                                        <tableViewCellContentView key="contentView" opaque="NO" clipsSubviews="YES" multipleTouchEnabled="YES" contentMode="center" insetsLayoutMarginsFromSafeArea="NO" tableViewCell="e2O-Eg-pQv" id="kw7-6K-yKu">
                                            <rect key="frame" x="0.0" y="0.0" width="383.66666666666669" height="43.666667938232422"/>
                                            <autoresizingMask key="autoresizingMask"/>
                                            <subviews>
                                                <label opaque="NO" multipleTouchEnabled="YES" contentMode="left" insetsLayoutMarginsFromSafeArea="NO" text="Account and Security" textAlignment="natural" lineBreakMode="tailTruncation" baselineAdjustment="alignBaselines" adjustsFontSizeToFit="NO" id="z08-iK-CeG">
                                                    <rect key="frame" x="59" y="0.0" width="316.66666666666669" height="43.666667938232422"/>
                                                    <autoresizingMask key="autoresizingMask"/>
                                                    <fontDescription key="fontDescription" type="system" pointSize="17"/>
                                                    <nil key="textColor"/>
                                                    <nil key="highlightedColor"/>
                                                </label>
                                                <imageView opaque="NO" clipsSubviews="YES" multipleTouchEnabled="YES" contentMode="scaleToFill" insetsLayoutMarginsFromSafeArea="NO" id="sTI-4c-guB">
                                                    <rect key="frame" x="21.833333333333336" y="12.333333333333336" width="20.333333333333332" height="19"/>
                                                    <autoresizingMask key="autoresizingMask"/>
                                                    <imageReference key="image" image="lock.shield" catalog="system" symbolScale="medium"/>
                                                    <preferredSymbolConfiguration key="preferredSymbolConfiguration" scale="large" weight="regular"/>
                                                </imageView>
                                            </subviews>
                                        </tableViewCellContentView>
                                        <connections>
                                            <segue destination="u14-GR-sSc" kind="show" id="2du-4U-OJl"/>
                                        </connections>
                                    </tableViewCell>
                                    <tableViewCell clipsSubviews="YES" contentMode="scaleToFill" insetsLayoutMarginsFromSafeArea="NO" selectionStyle="blue" accessoryType="disclosureIndicator" hidesAccessoryWhenEditing="NO" indentationLevel="1" indentationWidth="0.0" textLabel="aCk-Z4-8m7" imageView="Cmv-ie-mJi" style="IBUITableViewCellStyleDefault" id="tYN-YB-qbA" userLabel="Notifications">
                                        <rect key="frame" x="0.0" y="350.66667175292969" width="414" height="43.666667938232422"/>
                                        <autoresizingMask key="autoresizingMask"/>
                                        <tableViewCellContentView key="contentView" opaque="NO" clipsSubviews="YES" multipleTouchEnabled="YES" contentMode="center" insetsLayoutMarginsFromSafeArea="NO" tableViewCell="tYN-YB-qbA" id="1vo-mr-haC">
                                            <rect key="frame" x="0.0" y="0.0" width="383.66666666666669" height="43.666667938232422"/>
                                            <autoresizingMask key="autoresizingMask"/>
                                            <subviews>
                                                <label opaque="NO" multipleTouchEnabled="YES" contentMode="left" insetsLayoutMarginsFromSafeArea="NO" text="Notifications" textAlignment="natural" lineBreakMode="tailTruncation" baselineAdjustment="alignBaselines" adjustsFontSizeToFit="NO" id="aCk-Z4-8m7">
                                                    <rect key="frame" x="59" y="0.0" width="316.66666666666669" height="43.666667938232422"/>
                                                    <autoresizingMask key="autoresizingMask"/>
                                                    <fontDescription key="fontDescription" type="system" pointSize="17"/>
                                                    <nil key="textColor"/>
                                                    <nil key="highlightedColor"/>
                                                </label>
                                                <imageView opaque="NO" clipsSubviews="YES" multipleTouchEnabled="YES" contentMode="scaleToFill" insetsLayoutMarginsFromSafeArea="NO" id="Cmv-ie-mJi">
                                                    <rect key="frame" x="22.5" y="11.999999999999998" width="19" height="19.333333333333332"/>
                                                    <autoresizingMask key="autoresizingMask"/>
                                                    <imageReference key="image" image="bell.badge" catalog="system" symbolScale="medium"/>
                                                    <preferredSymbolConfiguration key="preferredSymbolConfiguration" scale="medium" weight="regular"/>
                                                </imageView>
                                            </subviews>
                                        </tableViewCellContentView>
                                        <connections>
                                            <segue destination="1x2-fx-TIm" kind="show" id="yED-oF-VNG"/>
                                        </connections>
                                    </tableViewCell>
                                    <tableViewCell clipsSubviews="YES" contentMode="scaleToFill" insetsLayoutMarginsFromSafeArea="NO" selectionStyle="blue" accessoryType="disclosureIndicator" hidesAccessoryWhenEditing="NO" indentationLevel="1" indentationWidth="0.0" textLabel="fPM-Ht-gZz" imageView="WxA-G3-yy0" style="IBUITableViewCellStyleDefault" id="3lk-E9-W5f" userLabel="Help and about">
                                        <rect key="frame" x="0.0" y="394.33333969116211" width="414" height="43.666667938232422"/>
                                        <autoresizingMask key="autoresizingMask"/>
                                        <tableViewCellContentView key="contentView" opaque="NO" clipsSubviews="YES" multipleTouchEnabled="YES" contentMode="center" insetsLayoutMarginsFromSafeArea="NO" tableViewCell="3lk-E9-W5f" id="pqF-L3-k3O">
                                            <rect key="frame" x="0.0" y="0.0" width="383.66666666666669" height="43.666667938232422"/>
                                            <autoresizingMask key="autoresizingMask"/>
                                            <subviews>
                                                <label opaque="NO" multipleTouchEnabled="YES" contentMode="left" insetsLayoutMarginsFromSafeArea="NO" text="Help and About" textAlignment="natural" lineBreakMode="tailTruncation" baselineAdjustment="alignBaselines" adjustsFontSizeToFit="NO" id="fPM-Ht-gZz">
                                                    <rect key="frame" x="59" y="0.0" width="316.66666666666669" height="43.666667938232422"/>
                                                    <autoresizingMask key="autoresizingMask"/>
                                                    <fontDescription key="fontDescription" type="system" pointSize="17"/>
                                                    <nil key="textColor"/>
                                                    <nil key="highlightedColor"/>
                                                </label>
                                                <imageView opaque="NO" clipsSubviews="YES" multipleTouchEnabled="YES" contentMode="scaleToFill" insetsLayoutMarginsFromSafeArea="NO" id="WxA-G3-yy0">
                                                    <rect key="frame" x="22.166666666666668" y="12.333333333333336" width="19.666666666666664" height="19"/>
                                                    <autoresizingMask key="autoresizingMask"/>
                                                    <imageReference key="image" image="questionmark.circle" catalog="system" symbolScale="medium"/>
                                                    <preferredSymbolConfiguration key="preferredSymbolConfiguration" scale="medium" weight="regular"/>
                                                </imageView>
                                            </subviews>
                                        </tableViewCellContentView>
                                        <connections>
                                            <segue destination="7UE-Do-egL" kind="show" id="OVe-uQ-msv"/>
                                        </connections>
                                    </tableViewCell>
                                </cells>
                            </tableViewSection>
                        </sections>
                        <connections>
                            <outlet property="dataSource" destination="Pnk-9m-ZVg" id="Emc-JT-Sjv"/>
                            <outlet property="delegate" destination="Pnk-9m-ZVg" id="eyd-qE-dyq"/>
                        </connections>
                    </tableView>
                    <navigationItem key="navigationItem" id="Bpt-6A-F8C"/>
                    <connections>
                        <outlet property="avatarImageView" destination="1lH-yL-Xo4" id="igh-tq-8tZ"/>
                        <outlet property="myUIDLabel" destination="bvN-my-ZPi" id="9eO-aO-O5A"/>
                        <outlet property="subtitleLabel" destination="xMh-7W-PhM" id="HMx-u3-zxu"/>
                        <outlet property="userNameLabel" destination="6ON-kt-aM9" id="Dvn-Fy-Uny"/>
                    </connections>
                </tableViewController>
                <placeholder placeholderIdentifier="IBFirstResponder" id="6Ca-WU-bxc" userLabel="First Responder" sceneMemberID="firstResponder"/>
            </objects>
            <point key="canvasLocation" x="915.94202898550736" y="877.98913043478262"/>
        </scene>
        <!--Chats-->
        <scene sceneID="Dyz-uQ-9eq">
            <objects>
                <viewController storyboardIdentifier="ChatListViewController" title="Chats" useStoryboardIdentifierAsRestorationIdentifier="YES" id="n9d-hv-55K" customClass="ChatListViewController" customModule="Tinodios" customModuleProvider="target" sceneMemberID="viewController">
                    <tableView key="view" clipsSubviews="YES" contentMode="scaleToFill" alwaysBounceVertical="YES" dataMode="prototypes" style="plain" separatorStyle="default" rowHeight="60" estimatedRowHeight="-1" sectionHeaderHeight="28" sectionFooterHeight="1" id="NpC-SO-Ujt" userLabel="ChatListTableView">
                        <rect key="frame" x="0.0" y="0.0" width="414" height="716"/>
                        <autoresizingMask key="autoresizingMask" widthSizable="YES" heightSizable="YES"/>
                        <color key="backgroundColor" systemColor="systemBackgroundColor"/>
                        <connections>
                            <outlet property="dataSource" destination="n9d-hv-55K" id="oZ5-gs-f1y"/>
                            <outlet property="delegate" destination="n9d-hv-55K" id="db6-Zu-Bbz"/>
                        </connections>
                    </tableView>
                    <toolbarItems/>
                    <navigationItem key="navigationItem" title="Tinode" id="Rgo-YL-uPZ">
                        <barButtonItem key="leftBarButtonItem" title="Profile" id="rlG-v4-QUc">
                            <connections>
                                <segue destination="Pnk-9m-ZVg" kind="show" id="fsg-RJ-g97"/>
                            </connections>
                        </barButtonItem>
                        <barButtonItem key="rightBarButtonItem" title="New Chat" id="LVG-dB-flA">
                            <imageReference key="image" image="plus.bubble" catalog="system" symbolScale="large"/>
                            <connections>
                                <segue destination="qBo-ye-avT" kind="show" id="PRK-dk-KAe"/>
                            </connections>
                        </barButtonItem>
                    </navigationItem>
                    <connections>
                        <outlet property="chatListTableView" destination="NpC-SO-Ujt" id="ZQ8-2K-Fdc"/>
                        <segue destination="l6T-LK-IbJ" kind="show" identifier="Chats2Messages" id="11u-RR-BAc"/>
                        <segue destination="B0l-J0-jm9" kind="show" identifier="Chats2Archive" id="c7r-o7-8Aw"/>
                    </connections>
                </viewController>
                <placeholder placeholderIdentifier="IBFirstResponder" id="W26-TM-kGB" userLabel="First Responder" sceneMemberID="firstResponder"/>
            </objects>
            <point key="canvasLocation" x="1709.5999999999999" y="124.8768472906404"/>
        </scene>
        <!--MessageViewController-->
        <scene sceneID="ICk-IN-bpa">
            <objects>
                <viewController storyboardIdentifier="MessageViewController" useStoryboardIdentifierAsRestorationIdentifier="YES" id="l6T-LK-IbJ" userLabel="MessageViewController" customClass="MessageViewController" customModule="Tinodios" customModuleProvider="target" sceneMemberID="viewController">
                    <view key="view" contentMode="scaleToFill" id="fc4-96-1wI">
                        <rect key="frame" x="0.0" y="0.0" width="414" height="716"/>
                        <autoresizingMask key="autoresizingMask" widthSizable="YES" heightSizable="YES"/>
                        <viewLayoutGuide key="safeArea" id="Hz2-9o-zWx"/>
                    </view>
                    <navigationItem key="navigationItem" id="gE0-cY-Jyn" userLabel="Topic name"/>
                    <connections>
                        <segue destination="ZxW-bT-ZdQ" kind="show" identifier="Messages2TopicInfo" id="IuA-m3-U07"/>
                        <segue destination="a2m-CR-0Zc" kind="show" identifier="ShowImagePreview" id="je5-0n-CJ3"/>
                        <segue destination="ZTN-Oj-COh" kind="show" identifier="ShowFilePreview" id="9mM-mX-cFC"/>
                        <segue destination="Cib-aE-hH5" kind="show" identifier="Messages2Call" id="IVW-H4-90m"/>
                        <segue destination="gfT-SI-43h" kind="show" identifier="ShowVideoPreview" id="Sf1-B5-1DJ"/>
                    </connections>
                </viewController>
                <placeholder placeholderIdentifier="IBFirstResponder" id="hJE-4j-6S3" userLabel="First Responder" sceneMemberID="firstResponder"/>
            </objects>
            <point key="canvasLocation" x="2972" y="125"/>
        </scene>
        <!--Image Preview-->
        <scene sceneID="7wl-UP-q2R">
            <objects>
                <viewController storyboardIdentifier="ImagePreviewController" title="Image Preview" id="a2m-CR-0Zc" customClass="ImagePreviewController" customModule="Tinodios" customModuleProvider="target" sceneMemberID="viewController">
                    <view key="view" contentMode="scaleToFill" id="CDS-hW-nLI">
                        <rect key="frame" x="0.0" y="0.0" width="414" height="716"/>
                        <autoresizingMask key="autoresizingMask" widthSizable="YES" heightSizable="YES"/>
                        <subviews>
                            <scrollView clipsSubviews="YES" multipleTouchEnabled="YES" contentMode="scaleToFill" translatesAutoresizingMaskIntoConstraints="NO" id="nsH-Au-05U">
                                <rect key="frame" x="0.0" y="0.0" width="413" height="669.66666666666663"/>
                                <subviews>
                                    <imageView clipsSubviews="YES" userInteractionEnabled="NO" contentMode="scaleAspectFit" horizontalHuggingPriority="251" verticalHuggingPriority="251" translatesAutoresizingMaskIntoConstraints="NO" id="y5c-FK-NKi">
                                        <rect key="frame" x="0.0" y="0.0" width="413" height="669.66666666666663"/>
                                        <gestureRecognizers/>
                                    </imageView>
                                </subviews>
                                <constraints>
                                    <constraint firstItem="y5c-FK-NKi" firstAttribute="centerY" secondItem="nsH-Au-05U" secondAttribute="centerY" id="43r-Lh-tnY"/>
                                    <constraint firstItem="y5c-FK-NKi" firstAttribute="top" secondItem="nsH-Au-05U" secondAttribute="top" id="EuS-3B-1Nn"/>
                                    <constraint firstItem="y5c-FK-NKi" firstAttribute="centerX" secondItem="nsH-Au-05U" secondAttribute="centerX" id="JDf-N8-LEm"/>
                                    <constraint firstAttribute="trailing" secondItem="y5c-FK-NKi" secondAttribute="trailing" id="Rzt-9P-sZa"/>
                                    <constraint firstItem="y5c-FK-NKi" firstAttribute="leading" secondItem="nsH-Au-05U" secondAttribute="leading" id="geh-4g-WwD"/>
                                    <constraint firstAttribute="bottom" secondItem="y5c-FK-NKi" secondAttribute="bottom" id="nT4-6m-CEs"/>
                                </constraints>
                                <connections>
                                    <outlet property="delegate" destination="a2m-CR-0Zc" id="qJr-dD-C9F"/>
                                </connections>
                            </scrollView>
                            <stackView opaque="NO" contentMode="scaleToFill" distribution="fillEqually" spacingType="standard" translatesAutoresizingMaskIntoConstraints="NO" id="eCa-bi-iM4" userLabel="Image Details">
                                <rect key="frame" x="8" y="677.66666666666663" width="406" height="38.333333333333371"/>
                                <subviews>
                                    <stackView opaque="NO" contentMode="scaleToFill" axis="vertical" translatesAutoresizingMaskIntoConstraints="NO" id="Wq1-GD-4xD" userLabel="FileName">
                                        <rect key="frame" x="0.0" y="0.0" width="130" height="38.333333333333336"/>
                                        <subviews>
                                            <label opaque="NO" userInteractionEnabled="NO" contentMode="left" horizontalHuggingPriority="251" verticalHuggingPriority="251" text="File name:" textAlignment="natural" lineBreakMode="tailTruncation" baselineAdjustment="alignBaselines" adjustsFontSizeToFit="NO" translatesAutoresizingMaskIntoConstraints="NO" id="aA7-FA-fcf">
                                                <rect key="frame" x="0.0" y="0.0" width="130" height="20.333333333333332"/>
                                                <fontDescription key="fontDescription" type="system" weight="semibold" pointSize="17"/>
                                                <nil key="textColor"/>
                                                <nil key="highlightedColor"/>
                                            </label>
                                            <label opaque="NO" userInteractionEnabled="NO" contentMode="left" horizontalHuggingPriority="251" verticalHuggingPriority="251" text="placeholder_file_name" textAlignment="natural" lineBreakMode="middleTruncation" baselineAdjustment="alignBaselines" adjustsFontSizeToFit="NO" translatesAutoresizingMaskIntoConstraints="NO" id="HIs-n4-sFa">
                                                <rect key="frame" x="0.0" y="20.333333333333371" width="130" height="18"/>
                                                <fontDescription key="fontDescription" type="system" pointSize="15"/>
                                                <nil key="textColor"/>
                                                <nil key="highlightedColor"/>
                                            </label>
                                        </subviews>
                                    </stackView>
                                    <stackView opaque="NO" contentMode="scaleToFill" axis="vertical" translatesAutoresizingMaskIntoConstraints="NO" id="rJl-Dc-Ibi" userLabel="FileType">
                                        <rect key="frame" x="138" y="0.0" width="130" height="38.333333333333336"/>
                                        <subviews>
                                            <label opaque="NO" userInteractionEnabled="NO" contentMode="left" horizontalHuggingPriority="251" verticalHuggingPriority="251" text="Content type:" textAlignment="natural" lineBreakMode="tailTruncation" baselineAdjustment="alignBaselines" adjustsFontSizeToFit="NO" translatesAutoresizingMaskIntoConstraints="NO" id="kiu-a5-pT6">
                                                <rect key="frame" x="0.0" y="0.0" width="130" height="20.333333333333332"/>
                                                <fontDescription key="fontDescription" type="system" weight="semibold" pointSize="17"/>
                                                <nil key="textColor"/>
                                                <nil key="highlightedColor"/>
                                            </label>
                                            <label opaque="NO" userInteractionEnabled="NO" contentMode="left" horizontalHuggingPriority="251" verticalHuggingPriority="251" text="image/jpeg" textAlignment="natural" lineBreakMode="tailTruncation" baselineAdjustment="alignBaselines" adjustsFontSizeToFit="NO" translatesAutoresizingMaskIntoConstraints="NO" id="YLX-fZ-c26" userLabel="image/jpeg">
                                                <rect key="frame" x="0.0" y="20.333333333333371" width="130" height="18"/>
                                                <fontDescription key="fontDescription" type="system" pointSize="15"/>
                                                <nil key="textColor"/>
                                                <nil key="highlightedColor"/>
                                            </label>
                                        </subviews>
                                    </stackView>
                                    <stackView opaque="NO" contentMode="scaleToFill" axis="vertical" translatesAutoresizingMaskIntoConstraints="NO" id="nXi-rc-Mgg" userLabel="Size">
                                        <rect key="frame" x="276" y="0.0" width="130" height="38.333333333333336"/>
                                        <subviews>
                                            <label opaque="NO" userInteractionEnabled="NO" contentMode="left" horizontalHuggingPriority="251" verticalHuggingPriority="251" text="Size:" textAlignment="natural" lineBreakMode="tailTruncation" baselineAdjustment="alignBaselines" adjustsFontSizeToFit="NO" translatesAutoresizingMaskIntoConstraints="NO" id="12g-Mq-Ht6">
                                                <rect key="frame" x="0.0" y="0.0" width="130" height="20.333333333333332"/>
                                                <fontDescription key="fontDescription" type="system" weight="semibold" pointSize="17"/>
                                                <nil key="textColor"/>
                                                <nil key="highlightedColor"/>
                                            </label>
                                            <label opaque="NO" userInteractionEnabled="NO" contentMode="left" horizontalHuggingPriority="251" verticalHuggingPriority="251" text="128x365; 35KB" textAlignment="natural" lineBreakMode="tailTruncation" baselineAdjustment="alignBaselines" adjustsFontSizeToFit="NO" translatesAutoresizingMaskIntoConstraints="NO" id="eVu-vx-CU8">
                                                <rect key="frame" x="0.0" y="20.333333333333371" width="130" height="18"/>
                                                <fontDescription key="fontDescription" type="system" pointSize="15"/>
                                                <nil key="textColor"/>
                                                <nil key="highlightedColor"/>
                                            </label>
                                        </subviews>
                                    </stackView>
                                </subviews>
                            </stackView>
                        </subviews>
                        <viewLayoutGuide key="safeArea" id="RoQ-kt-Qyc"/>
                        <constraints>
                            <constraint firstItem="eCa-bi-iM4" firstAttribute="trailing" secondItem="RoQ-kt-Qyc" secondAttribute="trailing" id="ML9-n7-NLo"/>
                            <constraint firstItem="nsH-Au-05U" firstAttribute="top" secondItem="RoQ-kt-Qyc" secondAttribute="top" id="Plg-ND-CYr"/>
                            <constraint firstItem="RoQ-kt-Qyc" firstAttribute="trailing" secondItem="nsH-Au-05U" secondAttribute="trailing" constant="1" id="TNW-FX-kos"/>
                            <constraint firstItem="nsH-Au-05U" firstAttribute="leading" secondItem="RoQ-kt-Qyc" secondAttribute="leading" id="d9m-D1-0Be"/>
                            <constraint firstItem="eCa-bi-iM4" firstAttribute="leading" secondItem="RoQ-kt-Qyc" secondAttribute="leading" constant="8" id="dIE-yK-jbA"/>
                            <constraint firstItem="eCa-bi-iM4" firstAttribute="bottom" secondItem="RoQ-kt-Qyc" secondAttribute="bottom" id="hx7-fd-IRV"/>
                            <constraint firstItem="eCa-bi-iM4" firstAttribute="top" secondItem="nsH-Au-05U" secondAttribute="bottom" constant="8" symbolic="YES" id="kEU-Zb-yQm"/>
                        </constraints>
                    </view>
                    <toolbarItems/>
                    <navigationItem key="navigationItem" title="Image Preview" id="JpP-JB-AWY">
                        <barButtonItem key="rightBarButtonItem" systemItem="action" id="GIP-Uu-4A0">
                            <connections>
                                <action selector="saveImageButtonClicked:" destination="a2m-CR-0Zc" id="faz-kk-dXQ"/>
                            </connections>
                        </barButtonItem>
                    </navigationItem>
                    <nil key="simulatedBottomBarMetrics"/>
                    <connections>
                        <outlet property="contentTypeLabel" destination="YLX-fZ-c26" id="zWK-Sk-I6s"/>
                        <outlet property="fileNameLabel" destination="HIs-n4-sFa" id="5GW-qc-Z37"/>
                        <outlet property="imageDetailsPanel" destination="eCa-bi-iM4" id="aVf-Il-grN"/>
                        <outlet property="imageView" destination="y5c-FK-NKi" id="EqZ-5f-czR"/>
                        <outlet property="scrollView" destination="nsH-Au-05U" id="uHR-16-dPi"/>
                        <outlet property="sizeLabel" destination="eVu-vx-CU8" id="2yD-VU-ewV"/>
                    </connections>
                </viewController>
                <placeholder placeholderIdentifier="IBFirstResponder" id="ysd-ZL-OuH" userLabel="First Responder" sceneMemberID="firstResponder"/>
            </objects>
            <point key="canvasLocation" x="3904" y="-674"/>
        </scene>
        <!--File Preview-->
        <scene sceneID="ySR-OD-pz6">
            <objects>
                <viewController storyboardIdentifier="FilePreviewController" title="File Preview" id="ZTN-Oj-COh" userLabel="File Preview" customClass="FilePreviewController" customModule="Tinodios" customModuleProvider="target" sceneMemberID="viewController">
                    <view key="view" contentMode="scaleToFill" id="Dp3-FD-Rba">
                        <rect key="frame" x="0.0" y="0.0" width="414" height="716"/>
                        <autoresizingMask key="autoresizingMask" widthSizable="YES" heightSizable="YES"/>
                        <subviews>
                            <view contentMode="scaleToFill" translatesAutoresizingMaskIntoConstraints="NO" id="aye-Np-bUN" userLabel="Info Container">
                                <rect key="frame" x="0.0" y="0.0" width="414" height="652"/>
                                <subviews>
                                    <imageView clipsSubviews="YES" userInteractionEnabled="NO" contentMode="scaleAspectFit" horizontalHuggingPriority="251" verticalHuggingPriority="251" translatesAutoresizingMaskIntoConstraints="NO" id="UUY-VO-981" userLabel="File Icon">
                                        <rect key="frame" x="143" y="262" width="128" height="128"/>
                                        <constraints>
                                            <constraint firstAttribute="width" constant="128" id="rso-Ui-Cer"/>
                                            <constraint firstAttribute="height" constant="128" id="yK1-R1-GYO"/>
                                        </constraints>
                                    </imageView>
                                    <stackView opaque="NO" contentMode="scaleToFill" axis="vertical" distribution="fillEqually" spacingType="standard" translatesAutoresizingMaskIntoConstraints="NO" id="Qcu-Fy-LAo" userLabel="File Details">
                                        <rect key="frame" x="85.000000000000014" y="398" width="244.33333333333337" height="77"/>
                                        <subviews>
                                            <stackView opaque="NO" contentMode="scaleToFill" spacingType="standard" translatesAutoresizingMaskIntoConstraints="NO" id="AFV-iW-xv9" userLabel="FileName">
                                                <rect key="frame" x="0.0" y="0.0" width="244.33333333333334" height="20.333333333333332"/>
                                                <subviews>
                                                    <label opaque="NO" userInteractionEnabled="NO" contentMode="left" horizontalHuggingPriority="251" verticalHuggingPriority="251" text="File name:" textAlignment="natural" lineBreakMode="tailTruncation" baselineAdjustment="alignBaselines" adjustsFontSizeToFit="NO" translatesAutoresizingMaskIntoConstraints="NO" id="kSc-xN-hqx">
                                                        <rect key="frame" x="0.0" y="0.0" width="81" height="20.333333333333332"/>
                                                        <fontDescription key="fontDescription" type="system" weight="semibold" pointSize="17"/>
                                                        <nil key="textColor"/>
                                                        <nil key="highlightedColor"/>
                                                    </label>
                                                    <label opaque="NO" userInteractionEnabled="NO" contentMode="left" verticalHuggingPriority="251" text="placeholder_file_name" textAlignment="right" lineBreakMode="middleTruncation" baselineAdjustment="alignBaselines" adjustsFontSizeToFit="NO" translatesAutoresizingMaskIntoConstraints="NO" id="6rW-B5-NCp">
                                                        <rect key="frame" x="89.000000000000014" y="0.0" width="155.33333333333337" height="20.333333333333332"/>
                                                        <fontDescription key="fontDescription" type="system" pointSize="15"/>
                                                        <nil key="textColor"/>
                                                        <nil key="highlightedColor"/>
                                                    </label>
                                                </subviews>
                                            </stackView>
                                            <stackView opaque="NO" contentMode="scaleToFill" spacingType="standard" translatesAutoresizingMaskIntoConstraints="NO" id="5qE-Mu-2Xh" userLabel="FileType">
                                                <rect key="frame" x="0.0" y="28.333333333333314" width="244.33333333333334" height="20.333333333333329"/>
                                                <subviews>
                                                    <label opaque="NO" userInteractionEnabled="NO" contentMode="left" horizontalHuggingPriority="251" verticalHuggingPriority="251" text="Content type:" textAlignment="natural" lineBreakMode="tailTruncation" baselineAdjustment="alignBaselines" adjustsFontSizeToFit="NO" translatesAutoresizingMaskIntoConstraints="NO" id="OeG-Kx-gwG">
                                                        <rect key="frame" x="0.0" y="0.0" width="109" height="20.333333333333332"/>
                                                        <fontDescription key="fontDescription" type="system" weight="semibold" pointSize="17"/>
                                                        <nil key="textColor"/>
                                                        <nil key="highlightedColor"/>
                                                    </label>
                                                    <label opaque="NO" userInteractionEnabled="NO" contentMode="left" verticalHuggingPriority="251" text="image/jpeg" textAlignment="right" lineBreakMode="tailTruncation" baselineAdjustment="alignBaselines" adjustsFontSizeToFit="NO" translatesAutoresizingMaskIntoConstraints="NO" id="C6Z-tO-4g8" userLabel="image/jpeg">
                                                        <rect key="frame" x="117" y="0.0" width="127.33333333333331" height="20.333333333333332"/>
                                                        <fontDescription key="fontDescription" type="system" pointSize="15"/>
                                                        <nil key="textColor"/>
                                                        <nil key="highlightedColor"/>
                                                    </label>
                                                </subviews>
                                            </stackView>
                                            <stackView opaque="NO" contentMode="scaleToFill" spacingType="standard" translatesAutoresizingMaskIntoConstraints="NO" id="TMX-h8-rQO" userLabel="Size">
                                                <rect key="frame" x="0.0" y="56.666666666666693" width="244.33333333333334" height="20.333333333333336"/>
                                                <subviews>
                                                    <label opaque="NO" userInteractionEnabled="NO" contentMode="left" horizontalHuggingPriority="251" verticalHuggingPriority="251" text="Size: " textAlignment="natural" lineBreakMode="tailTruncation" baselineAdjustment="alignBaselines" adjustsFontSizeToFit="NO" translatesAutoresizingMaskIntoConstraints="NO" id="moa-6V-LhX">
                                                        <rect key="frame" x="0.0" y="0.0" width="43" height="20.333333333333332"/>
                                                        <fontDescription key="fontDescription" type="system" weight="semibold" pointSize="17"/>
                                                        <nil key="textColor"/>
                                                        <nil key="highlightedColor"/>
                                                    </label>
                                                    <label opaque="NO" userInteractionEnabled="NO" contentMode="left" verticalHuggingPriority="251" text="128x365; 35KB" textAlignment="right" lineBreakMode="tailTruncation" baselineAdjustment="alignBaselines" adjustsFontSizeToFit="NO" translatesAutoresizingMaskIntoConstraints="NO" id="wfA-TG-Chj">
                                                        <rect key="frame" x="51.000000000000014" y="0.0" width="193.33333333333337" height="20.333333333333332"/>
                                                        <fontDescription key="fontDescription" type="system" pointSize="15"/>
                                                        <nil key="textColor"/>
                                                        <nil key="highlightedColor"/>
                                                    </label>
                                                </subviews>
                                            </stackView>
                                        </subviews>
                                    </stackView>
                                </subviews>
                                <color key="backgroundColor" systemColor="secondarySystemFillColor"/>
                                <constraints>
                                    <constraint firstItem="UUY-VO-981" firstAttribute="centerY" secondItem="aye-Np-bUN" secondAttribute="centerY" id="4Rf-l0-U6i"/>
                                    <constraint firstItem="UUY-VO-981" firstAttribute="centerX" secondItem="aye-Np-bUN" secondAttribute="centerX" id="A6y-T4-vNf"/>
                                    <constraint firstItem="Qcu-Fy-LAo" firstAttribute="top" secondItem="UUY-VO-981" secondAttribute="bottom" constant="8" symbolic="YES" id="P2k-HP-L3k"/>
                                    <constraint firstItem="Qcu-Fy-LAo" firstAttribute="centerX" secondItem="aye-Np-bUN" secondAttribute="centerX" id="WbR-UR-MQE"/>
                                </constraints>
                            </view>
                            <view contentMode="scaleToFill" translatesAutoresizingMaskIntoConstraints="NO" id="3wY-RF-FvK" userLabel="Preview bar">
                                <rect key="frame" x="0.0" y="624" width="414" height="44"/>
                                <subviews>
                                    <button opaque="NO" contentMode="scaleToFill" contentHorizontalAlignment="center" contentVerticalAlignment="center" lineBreakMode="middleTruncation" translatesAutoresizingMaskIntoConstraints="NO" id="a7n-uv-vgp" userLabel="Cancel Preview Button">
                                        <rect key="frame" x="8.0000000000000018" y="9.333333333333373" width="25.666666666666671" height="25.666666666666671"/>
                                        <constraints>
                                            <constraint firstAttribute="width" secondItem="a7n-uv-vgp" secondAttribute="height" multiplier="1:1" id="xtD-6K-fAn"/>
                                        </constraints>
                                        <state key="normal">
                                            <imageReference key="image" image="xmark.circle" catalog="system" symbolScale="large"/>
                                            <preferredSymbolConfiguration key="preferredSymbolConfiguration" scale="large" weight="regular"/>
                                        </state>
                                        <connections>
                                            <action selector="cancelPreviewClicked:" destination="ZTN-Oj-COh" eventType="touchUpInside" id="kYV-in-3f3"/>
                                        </connections>
                                    </button>
                                    <textView clipsSubviews="YES" userInteractionEnabled="NO" contentMode="redraw" editable="NO" textAlignment="natural" selectable="NO" translatesAutoresizingMaskIntoConstraints="NO" id="lUJ-7u-ECo" userLabel="Preview View" customClass="RichTextView" customModule="Tinodios" customModuleProvider="target">
                                        <rect key="frame" x="41.666666666666657" y="2" width="317.33333333333337" height="40"/>
                                        <constraints>
                                            <constraint firstAttribute="height" constant="40" id="B0k-BY-l5X"/>
                                        </constraints>
                                        <color key="textColor" systemColor="labelColor"/>
                                        <fontDescription key="fontDescription" type="system" pointSize="14"/>
                                        <textInputTraits key="textInputTraits" autocapitalizationType="sentences"/>
                                        <userDefinedRuntimeAttributes>
                                            <userDefinedRuntimeAttribute type="boolean" keyPath="autoAdjustHeight" value="NO"/>
                                        </userDefinedRuntimeAttributes>
                                    </textView>
                                </subviews>
                                <color key="backgroundColor" systemColor="systemBackgroundColor"/>
                                <constraints>
                                    <constraint firstItem="lUJ-7u-ECo" firstAttribute="centerY" secondItem="3wY-RF-FvK" secondAttribute="centerY" id="18z-77-sLD"/>
                                    <constraint firstItem="lUJ-7u-ECo" firstAttribute="height" secondItem="3wY-RF-FvK" secondAttribute="height" constant="-4" id="1gx-No-RY2"/>
                                    <constraint firstAttribute="trailing" secondItem="lUJ-7u-ECo" secondAttribute="trailing" constant="55" id="EOf-Te-oQj"/>
                                    <constraint firstItem="lUJ-7u-ECo" firstAttribute="centerY" secondItem="a7n-uv-vgp" secondAttribute="centerY" id="PrH-HV-ZQP"/>
                                    <constraint firstItem="lUJ-7u-ECo" firstAttribute="leading" secondItem="a7n-uv-vgp" secondAttribute="trailing" constant="8" id="Wdy-dF-K4c"/>
                                    <constraint firstItem="a7n-uv-vgp" firstAttribute="leading" secondItem="3wY-RF-FvK" secondAttribute="leading" constant="8" id="ZhX-NV-Wop"/>
                                    <constraint firstItem="a7n-uv-vgp" firstAttribute="height" relation="lessThanOrEqual" secondItem="lUJ-7u-ECo" secondAttribute="height" id="a2b-kd-iTe"/>
                                </constraints>
                            </view>
                            <stackView opaque="NO" contentMode="scaleToFill" alignment="center" spacingType="standard" translatesAutoresizingMaskIntoConstraints="NO" id="8SZ-VE-tDC" userLabel="Send bar">
                                <rect key="frame" x="16" y="668" width="382" height="32"/>
                                <subviews>
                                    <view contentMode="scaleToFill" translatesAutoresizingMaskIntoConstraints="NO" id="IeU-Us-Foc" userLabel="Spacer">
                                        <rect key="frame" x="0.0" y="15.666666666666629" width="342" height="1"/>
                                        <color key="backgroundColor" systemColor="separatorColor"/>
                                        <constraints>
                                            <constraint firstAttribute="height" constant="1" id="sC0-v6-dke"/>
                                        </constraints>
                                    </view>
                                    <button opaque="NO" contentMode="scaleToFill" contentHorizontalAlignment="center" contentVerticalAlignment="center" lineBreakMode="middleTruncation" translatesAutoresizingMaskIntoConstraints="NO" id="LBd-NU-F3v" userLabel="sendButton">
                                        <rect key="frame" x="350" y="0.0" width="32" height="32"/>
                                        <constraints>
                                            <constraint firstAttribute="width" secondItem="LBd-NU-F3v" secondAttribute="height" multiplier="1:1" id="1OE-sr-8aS"/>
                                            <constraint firstAttribute="width" constant="32" id="b0K-ia-qBI"/>
                                        </constraints>
                                        <color key="tintColor" systemColor="systemGreenColor"/>
                                        <state key="normal">
                                            <imageReference key="image" image="arrow.up.circle.fill" symbolScale="large"/>
                                            <preferredSymbolConfiguration key="preferredSymbolConfiguration" configurationType="pointSize" pointSize="26" scale="large" weight="regular"/>
                                        </state>
                                        <userDefinedRuntimeAttributes>
                                            <userDefinedRuntimeAttribute type="boolean" keyPath="layer.masksToBounds" value="YES"/>
                                        </userDefinedRuntimeAttributes>
                                        <connections>
                                            <action selector="sendFileAttachment:" destination="ZTN-Oj-COh" eventType="touchUpInside" id="fb6-4q-a9f"/>
                                        </connections>
                                    </button>
                                </subviews>
                                <constraints>
                                    <constraint firstAttribute="height" constant="32" id="i67-Ix-NgB"/>
                                </constraints>
                            </stackView>
                        </subviews>
                        <viewLayoutGuide key="safeArea" id="nxQ-Yu-JC5"/>
                        <color key="backgroundColor" systemColor="systemBackgroundColor"/>
                        <constraints>
                            <constraint firstItem="nxQ-Yu-JC5" firstAttribute="trailing" secondItem="aye-Np-bUN" secondAttribute="trailing" id="AXa-oP-TC0"/>
                            <constraint firstItem="8SZ-VE-tDC" firstAttribute="leading" secondItem="nxQ-Yu-JC5" secondAttribute="leading" constant="16" id="Avp-hW-bMJ"/>
                            <constraint firstItem="aye-Np-bUN" firstAttribute="leading" secondItem="nxQ-Yu-JC5" secondAttribute="leading" id="FM1-U7-UPk"/>
                            <constraint firstItem="3wY-RF-FvK" firstAttribute="leading" secondItem="nxQ-Yu-JC5" secondAttribute="leading" id="FU2-Cc-aU1"/>
                            <constraint firstItem="aye-Np-bUN" firstAttribute="top" secondItem="nxQ-Yu-JC5" secondAttribute="top" id="HRA-0h-TSe"/>
                            <constraint firstItem="3wY-RF-FvK" firstAttribute="bottom" secondItem="8SZ-VE-tDC" secondAttribute="top" id="NCF-ec-8pq"/>
                            <constraint firstItem="aye-Np-bUN" firstAttribute="bottom" secondItem="nxQ-Yu-JC5" secondAttribute="bottom" constant="-64" id="Tjk-LF-s4Z"/>
                            <constraint firstItem="Qcu-Fy-LAo" firstAttribute="leading" relation="greaterThanOrEqual" secondItem="nxQ-Yu-JC5" secondAttribute="leading" constant="50" id="edC-Xv-mk7"/>
                            <constraint firstItem="nxQ-Yu-JC5" firstAttribute="bottom" secondItem="8SZ-VE-tDC" secondAttribute="bottom" constant="16" id="ow9-TN-T66"/>
                            <constraint firstItem="nxQ-Yu-JC5" firstAttribute="trailing" secondItem="3wY-RF-FvK" secondAttribute="trailing" id="pUR-GU-Bxx"/>
                            <constraint firstItem="nxQ-Yu-JC5" firstAttribute="trailing" secondItem="8SZ-VE-tDC" secondAttribute="trailing" constant="16" id="rWp-18-lgp"/>
                            <constraint firstItem="nxQ-Yu-JC5" firstAttribute="trailing" relation="greaterThanOrEqual" secondItem="Qcu-Fy-LAo" secondAttribute="trailing" constant="50" id="yJ5-4w-9zE"/>
                        </constraints>
                    </view>
                    <navigationItem key="navigationItem" id="4rl-Ty-Uro" userLabel="Go Back"/>
                    <connections>
                        <outlet property="contentTypeLabel" destination="C6Z-tO-4g8" id="Wbq-cR-2I2"/>
                        <outlet property="fileNameLabel" destination="6rW-B5-NCp" id="UKh-2P-PhS"/>
                        <outlet property="imageView" destination="UUY-VO-981" id="vgO-PN-RVw"/>
                        <outlet property="previewView" destination="lUJ-7u-ECo" id="jpq-Uw-9ST"/>
                        <outlet property="previewViewHeight" destination="B0k-BY-l5X" id="aJR-Lx-nG5"/>
                        <outlet property="sizeLabel" destination="wfA-TG-Chj" id="aXH-sE-x8Y"/>
                    </connections>
                </viewController>
                <placeholder placeholderIdentifier="IBFirstResponder" id="qqe-To-fWT" userLabel="First Responder" customClass="UIResponder" sceneMemberID="firstResponder"/>
            </objects>
            <point key="canvasLocation" x="4724.6376811594209" y="-673.36956521739137"/>
        </scene>
        <!--CallViewController-->
        <scene sceneID="TYg-2M-74J">
            <objects>
                <viewController storyboardIdentifier="CallViewController" title="Video Call" id="Cib-aE-hH5" userLabel="CallViewController" customClass="CallViewController" customModule="Tinodios" customModuleProvider="target" sceneMemberID="viewController">
                    <view key="view" contentMode="scaleToFill" id="jBZ-LQ-eXz">
                        <rect key="frame" x="0.0" y="0.0" width="414" height="716"/>
                        <autoresizingMask key="autoresizingMask" widthSizable="YES" heightSizable="YES"/>
                        <subviews>
                            <view contentMode="scaleToFill" translatesAutoresizingMaskIntoConstraints="NO" id="8Tx-Sy-MCg" userLabel="Dialing Animation Container">
                                <rect key="frame" x="143" y="97.666666666666686" width="128" height="128"/>
                                <color key="backgroundColor" white="0.0" alpha="0.0" colorSpace="custom" customColorSpace="genericGamma22GrayColorSpace"/>
                                <constraints>
                                    <constraint firstAttribute="width" secondItem="8Tx-Sy-MCg" secondAttribute="height" multiplier="1:1" id="6aA-hR-Suc"/>
                                    <constraint firstAttribute="width" constant="128" id="8VF-Qf-HH2"/>
                                </constraints>
                            </view>
                            <label opaque="NO" userInteractionEnabled="NO" contentMode="center" horizontalHuggingPriority="251" verticalHuggingPriority="251" text="Alice Hatter" textAlignment="center" lineBreakMode="tailTruncation" baselineAdjustment="alignBaselines" adjustsFontSizeToFit="NO" translatesAutoresizingMaskIntoConstraints="NO" id="dLA-fr-G0I" customClass="PaddedLabel" customModule="Tinodios" customModuleProvider="target">
                                <rect key="frame" x="136.66666666666669" y="56" width="140.66666666666669" height="33.666666666666657"/>
                                <color key="backgroundColor" systemColor="systemBackgroundColor"/>
                                <fontDescription key="fontDescription" style="UICTFontTextStyleTitle1"/>
                                <nil key="textColor"/>
                                <nil key="highlightedColor"/>
                                <userDefinedRuntimeAttributes>
                                    <userDefinedRuntimeAttribute type="number" keyPath="leftInset">
                                        <real key="value" value="8"/>
                                    </userDefinedRuntimeAttribute>
                                    <userDefinedRuntimeAttribute type="number" keyPath="rightInset">
                                        <real key="value" value="8"/>
                                    </userDefinedRuntimeAttribute>
                                    <userDefinedRuntimeAttribute type="number" keyPath="bottomInset">
                                        <real key="value" value="2"/>
                                    </userDefinedRuntimeAttribute>
                                    <userDefinedRuntimeAttribute type="number" keyPath="topInset">
                                        <real key="value" value="2"/>
                                    </userDefinedRuntimeAttribute>
                                    <userDefinedRuntimeAttribute type="number" keyPath="cornerRadius">
                                        <real key="value" value="8"/>
                                    </userDefinedRuntimeAttribute>
                                </userDefinedRuntimeAttributes>
                            </label>
                            <imageView clipsSubviews="YES" userInteractionEnabled="NO" contentMode="scaleAspectFit" horizontalHuggingPriority="251" verticalHuggingPriority="251" translatesAutoresizingMaskIntoConstraints="NO" id="Oea-7Y-Tvd" userLabel="Avatar View" customClass="RoundImageView" customModule="Tinodios" customModuleProvider="target">
                                <rect key="frame" x="143" y="97.666666666666686" width="128" height="128"/>
                                <constraints>
                                    <constraint firstAttribute="width" secondItem="Oea-7Y-Tvd" secondAttribute="height" multiplier="1:1" id="PgX-UC-wU0"/>
                                    <constraint firstAttribute="width" constant="128" id="kXJ-tI-qmz"/>
                                </constraints>
                                <userDefinedRuntimeAttributes>
                                    <userDefinedRuntimeAttribute type="string" keyPath="defaultType" value="p2p"/>
                                </userDefinedRuntimeAttributes>
                            </imageView>
                            <view contentMode="scaleToFill" translatesAutoresizingMaskIntoConstraints="NO" id="iFL-dy-gre" userLabel="RemoteView">
                                <rect key="frame" x="0.0" y="0.0" width="414" height="716"/>
                                <color key="backgroundColor" white="0.0" alpha="0.0" colorSpace="custom" customColorSpace="genericGamma22GrayColorSpace"/>
                            </view>
                            <view contentMode="scaleToFill" translatesAutoresizingMaskIntoConstraints="NO" id="o1j-Ss-Jhj" userLabel="LocalView">
                                <rect key="frame" x="262" y="492" width="144" height="144"/>
                                <color key="backgroundColor" white="0.0" alpha="0.0" colorSpace="custom" customColorSpace="genericGamma22GrayColorSpace"/>
                                <accessibility key="accessibilityConfiguration" label="LocalView"/>
                                <constraints>
                                    <constraint firstAttribute="height" constant="144" id="TUR-a5-9IW"/>
                                    <constraint firstAttribute="width" constant="144" id="Yiy-23-PQb"/>
                                </constraints>
                            </view>
                            <label hidden="YES" opaque="NO" userInteractionEnabled="NO" alpha="0.59999999999999998" contentMode="left" horizontalHuggingPriority="251" verticalHuggingPriority="251" text="Alice Hatter" textAlignment="natural" lineBreakMode="tailTruncation" baselineAdjustment="alignBaselines" adjustsFontSizeToFit="NO" translatesAutoresizingMaskIntoConstraints="NO" id="jrt-hR-wyQ" userLabel="Peer Name Remote Label" customClass="PaddedLabel" customModule="Tinodios" customModuleProvider="target">
                                <rect key="frame" x="20.000000000000007" y="604" width="102.66666666666669" height="24"/>
                                <color key="backgroundColor" systemColor="systemBackgroundColor"/>
                                <fontDescription key="fontDescription" style="UICTFontTextStyleTitle3"/>
                                <nil key="textColor"/>
                                <nil key="highlightedColor"/>
                                <userDefinedRuntimeAttributes>
                                    <userDefinedRuntimeAttribute type="number" keyPath="topInset">
                                        <real key="value" value="2"/>
                                    </userDefinedRuntimeAttribute>
                                    <userDefinedRuntimeAttribute type="number" keyPath="bottomInset">
                                        <real key="value" value="2"/>
                                    </userDefinedRuntimeAttribute>
                                    <userDefinedRuntimeAttribute type="number" keyPath="leftInset">
                                        <real key="value" value="8"/>
                                    </userDefinedRuntimeAttribute>
                                    <userDefinedRuntimeAttribute type="number" keyPath="rightInset">
                                        <real key="value" value="8"/>
                                    </userDefinedRuntimeAttribute>
                                    <userDefinedRuntimeAttribute type="number" keyPath="cornerRadius">
                                        <real key="value" value="8"/>
                                    </userDefinedRuntimeAttribute>
                                </userDefinedRuntimeAttributes>
                            </label>
                            <stackView opaque="NO" contentMode="scaleToFill" distribution="equalCentering" alignment="center" spacing="32" translatesAutoresizingMaskIntoConstraints="NO" id="MNU-G3-XGy" userLabel="Controls Stack">
                                <rect key="frame" x="47" y="648" width="320" height="56"/>
                                <subviews>
                                    <button opaque="NO" contentMode="scaleToFill" enabled="NO" contentHorizontalAlignment="center" contentVerticalAlignment="center" lineBreakMode="middleTruncation" translatesAutoresizingMaskIntoConstraints="NO" id="4cw-7z-AEP" userLabel="Loudspeaker">
                                        <rect key="frame" x="0.0" y="0.0" width="56" height="56"/>
                                        <color key="backgroundColor" systemColor="systemGrayColor"/>
                                        <constraints>
                                            <constraint firstAttribute="height" constant="56" id="BMh-vO-We3"/>
                                            <constraint firstAttribute="width" constant="56" id="Lxs-j5-a9u"/>
                                        </constraints>
                                        <color key="tintColor" systemColor="systemBackgroundColor"/>
                                        <inset key="imageEdgeInsets" minX="0.0" minY="0.0" maxX="2.2250738585072014e-308" maxY="0.0"/>
                                        <state key="normal">
                                            <imageReference key="image" image="speaker.wave.3.fill" catalog="system" symbolScale="large"/>
                                            <preferredSymbolConfiguration key="preferredSymbolConfiguration" configurationType="pointSize" pointSize="17" scale="large" weight="regular"/>
                                        </state>
                                        <userDefinedRuntimeAttributes>
                                            <userDefinedRuntimeAttribute type="boolean" keyPath="layer.masksToBounds" value="YES"/>
                                            <userDefinedRuntimeAttribute type="number" keyPath="layer.cornerRadius">
                                                <integer key="value" value="28"/>
                                            </userDefinedRuntimeAttribute>
                                        </userDefinedRuntimeAttributes>
                                        <connections>
                                            <action selector="didToggleSpeaker:" destination="Cib-aE-hH5" eventType="touchUpInside" id="jj6-zj-Wgp"/>
                                        </connections>
                                    </button>
                                    <button opaque="NO" contentMode="scaleToFill" enabled="NO" contentHorizontalAlignment="center" contentVerticalAlignment="center" lineBreakMode="middleTruncation" translatesAutoresizingMaskIntoConstraints="NO" id="XcR-2C-7J9" userLabel="Mute">
                                        <rect key="frame" x="88" y="0.0" width="56" height="56"/>
                                        <color key="backgroundColor" systemColor="systemGrayColor"/>
                                        <constraints>
                                            <constraint firstAttribute="width" constant="56" id="YsE-Z9-peS"/>
                                            <constraint firstAttribute="height" constant="56" id="h74-CB-6WE"/>
                                        </constraints>
                                        <color key="tintColor" systemColor="systemBackgroundColor"/>
                                        <inset key="imageEdgeInsets" minX="0.0" minY="0.0" maxX="2.2250738585072014e-308" maxY="0.0"/>
                                        <state key="normal">
                                            <imageReference key="image" image="mic.fill" catalog="system" symbolScale="large"/>
                                            <preferredSymbolConfiguration key="preferredSymbolConfiguration" configurationType="pointSize" pointSize="17" scale="large" weight="regular"/>
                                        </state>
                                        <userDefinedRuntimeAttributes>
                                            <userDefinedRuntimeAttribute type="boolean" keyPath="layer.masksToBounds" value="YES"/>
                                            <userDefinedRuntimeAttribute type="number" keyPath="layer.cornerRadius">
                                                <integer key="value" value="28"/>
                                            </userDefinedRuntimeAttribute>
                                        </userDefinedRuntimeAttributes>
                                        <connections>
                                            <action selector="didToggleMic:" destination="Cib-aE-hH5" eventType="touchUpInside" id="Oh6-rJ-oEy"/>
                                        </connections>
                                    </button>
                                    <button opaque="NO" contentMode="scaleAspectFit" enabled="NO" contentHorizontalAlignment="center" contentVerticalAlignment="center" lineBreakMode="middleTruncation" translatesAutoresizingMaskIntoConstraints="NO" id="gUh-4V-ume" userLabel="Video Off">
                                        <rect key="frame" x="176" y="0.0" width="56" height="56"/>
                                        <color key="backgroundColor" systemColor="systemGrayColor"/>
                                        <constraints>
                                            <constraint firstAttribute="width" constant="56" id="9sA-LL-QGp"/>
                                            <constraint firstAttribute="height" constant="56" id="V8M-Of-gYf"/>
                                        </constraints>
                                        <color key="tintColor" systemColor="systemBackgroundColor"/>
                                        <inset key="imageEdgeInsets" minX="15" minY="14" maxX="15" maxY="20"/>
                                        <state key="normal" image="vc.fill">
                                            <preferredSymbolConfiguration key="preferredSymbolConfiguration" configurationType="pointSize" pointSize="17" scale="default" weight="regular"/>
                                        </state>
                                        <userDefinedRuntimeAttributes>
                                            <userDefinedRuntimeAttribute type="boolean" keyPath="layer.masksToBounds" value="YES"/>
                                            <userDefinedRuntimeAttribute type="number" keyPath="layer.cornerRadius">
                                                <integer key="value" value="28"/>
                                            </userDefinedRuntimeAttribute>
                                        </userDefinedRuntimeAttributes>
                                        <connections>
                                            <action selector="didToggleCamera:" destination="Cib-aE-hH5" eventType="touchUpInside" id="n9t-Ng-1G2"/>
                                        </connections>
                                    </button>
                                    <button opaque="NO" contentMode="scaleToFill" contentHorizontalAlignment="center" contentVerticalAlignment="center" lineBreakMode="middleTruncation" translatesAutoresizingMaskIntoConstraints="NO" id="1gB-7X-8wL" userLabel="End Call">
                                        <rect key="frame" x="264" y="0.0" width="56" height="56"/>
                                        <color key="backgroundColor" red="1" green="0.14913141730000001" blue="0.0" alpha="1" colorSpace="custom" customColorSpace="sRGB"/>
                                        <constraints>
                                            <constraint firstAttribute="width" constant="56" id="OU5-HS-xcK"/>
                                            <constraint firstAttribute="height" constant="56" id="WH3-pN-Mpy"/>
                                        </constraints>
                                        <color key="tintColor" systemColor="systemBackgroundColor"/>
                                        <inset key="imageEdgeInsets" minX="0.0" minY="0.0" maxX="2.2250738585072014e-308" maxY="0.0"/>
                                        <state key="normal" image="phone.down.fill" catalog="system">
                                            <preferredSymbolConfiguration key="preferredSymbolConfiguration" configurationType="pointSize" pointSize="17" scale="large" weight="regular"/>
                                        </state>
                                        <userDefinedRuntimeAttributes>
                                            <userDefinedRuntimeAttribute type="boolean" keyPath="layer.masksToBounds" value="YES"/>
                                            <userDefinedRuntimeAttribute type="number" keyPath="layer.cornerRadius">
                                                <integer key="value" value="28"/>
                                            </userDefinedRuntimeAttribute>
                                        </userDefinedRuntimeAttributes>
                                        <connections>
                                            <action selector="didTapHangUp:" destination="Cib-aE-hH5" eventType="touchUpInside" id="hes-sx-y6M"/>
                                        </connections>
                                    </button>
                                </subviews>
                                <constraints>
                                    <constraint firstAttribute="height" constant="56" id="o5v-mB-78H"/>
                                </constraints>
                            </stackView>
                        </subviews>
                        <viewLayoutGuide key="safeArea" id="84I-vF-4hU"/>
                        <color key="backgroundColor" systemColor="systemBackgroundColor"/>
                        <constraints>
                            <constraint firstItem="Oea-7Y-Tvd" firstAttribute="top" secondItem="dLA-fr-G0I" secondAttribute="bottom" constant="8" id="1AB-Ab-rgy"/>
                            <constraint firstItem="o1j-Ss-Jhj" firstAttribute="leading" relation="greaterThanOrEqual" secondItem="jrt-hR-wyQ" secondAttribute="trailing" symbolic="YES" id="1kX-Ew-U5T"/>
                            <constraint firstItem="iFL-dy-gre" firstAttribute="trailing" secondItem="84I-vF-4hU" secondAttribute="trailing" id="45Q-fk-Ygh"/>
                            <constraint firstItem="84I-vF-4hU" firstAttribute="bottom" secondItem="iFL-dy-gre" secondAttribute="bottom" id="4aP-e8-fkz"/>
                            <constraint firstItem="jrt-hR-wyQ" firstAttribute="bottom" secondItem="MNU-G3-XGy" secondAttribute="top" constant="-20" id="5x9-ee-MGx"/>
                            <constraint firstItem="iFL-dy-gre" firstAttribute="leading" secondItem="84I-vF-4hU" secondAttribute="leading" id="9n4-dL-fLm"/>
                            <constraint firstItem="MNU-G3-XGy" firstAttribute="top" secondItem="o1j-Ss-Jhj" secondAttribute="bottom" constant="12" id="CQP-fe-gh5"/>
                            <constraint firstItem="jrt-hR-wyQ" firstAttribute="leading" secondItem="iFL-dy-gre" secondAttribute="leading" constant="20" id="HwM-sL-lt2"/>
                            <constraint firstItem="84I-vF-4hU" firstAttribute="trailing" secondItem="o1j-Ss-Jhj" secondAttribute="trailing" constant="8" id="JAh-bI-ZaP"/>
                            <constraint firstItem="84I-vF-4hU" firstAttribute="bottom" secondItem="MNU-G3-XGy" secondAttribute="bottom" constant="12" id="Kzr-de-oLC"/>
                            <constraint firstItem="MNU-G3-XGy" firstAttribute="centerX" secondItem="jBZ-LQ-eXz" secondAttribute="centerX" id="P18-pW-oBI"/>
                            <constraint firstItem="8Tx-Sy-MCg" firstAttribute="centerY" secondItem="Oea-7Y-Tvd" secondAttribute="centerY" id="RJe-30-gWm"/>
                            <constraint firstItem="dLA-fr-G0I" firstAttribute="centerX" secondItem="jBZ-LQ-eXz" secondAttribute="centerX" id="dpc-bh-Wsj"/>
                            <constraint firstItem="dLA-fr-G0I" firstAttribute="top" secondItem="84I-vF-4hU" secondAttribute="top" constant="56" id="eaD-xX-jV6"/>
                            <constraint firstItem="Oea-7Y-Tvd" firstAttribute="centerX" secondItem="jBZ-LQ-eXz" secondAttribute="centerX" id="iZE-32-wpL"/>
                            <constraint firstItem="8Tx-Sy-MCg" firstAttribute="centerX" secondItem="Oea-7Y-Tvd" secondAttribute="centerX" id="pjq-nw-0Tf"/>
                            <constraint firstItem="iFL-dy-gre" firstAttribute="top" secondItem="84I-vF-4hU" secondAttribute="top" id="ts0-Pk-mKg"/>
                        </constraints>
                    </view>
                    <navigationItem key="navigationItem" id="Mt4-Ih-4fq"/>
                    <connections>
                        <outlet property="dialingAnimationContainer" destination="8Tx-Sy-MCg" id="O7D-UE-9AM"/>
                        <outlet property="hangUpButton" destination="1gB-7X-8wL" id="91m-Pl-Sl4"/>
                        <outlet property="localView" destination="o1j-Ss-Jhj" id="F0G-dc-yMS"/>
                        <outlet property="localViewHeightConstraint" destination="TUR-a5-9IW" id="PSl-hU-zR5"/>
                        <outlet property="localViewWidthConstraint" destination="Yiy-23-PQb" id="h0c-46-CJh"/>
                        <outlet property="micToggleButton" destination="XcR-2C-7J9" id="1Lw-VT-3eq"/>
                        <outlet property="peerAvatarImageView" destination="Oea-7Y-Tvd" id="5bs-UP-qNj"/>
                        <outlet property="peerNameLabel" destination="dLA-fr-G0I" id="PvA-py-Bit"/>
                        <outlet property="peerNameRemoteVideoLabel" destination="jrt-hR-wyQ" id="oAQ-bH-Mjt"/>
                        <outlet property="remoteView" destination="iFL-dy-gre" id="gwx-Nt-5Au"/>
                        <outlet property="speakerToggleButton" destination="4cw-7z-AEP" id="vzi-WT-aci"/>
                        <outlet property="videoToggleButton" destination="gUh-4V-ume" id="KJI-lG-VDJ"/>
                    </connections>
                </viewController>
                <placeholder placeholderIdentifier="IBFirstResponder" id="sq1-RZ-gKh" userLabel="First Responder" customClass="UIResponder" sceneMemberID="firstResponder"/>
            </objects>
            <point key="canvasLocation" x="5550.7246376811599" y="-673.36956521739137"/>
        </scene>
        <!--TopicInfoViewController-->
        <scene sceneID="mxu-ZQ-Gyc">
            <objects>
                <tableViewController id="ZxW-bT-ZdQ" userLabel="TopicInfoViewController" customClass="TopicInfoViewController" customModule="Tinodios" customModuleProvider="target" sceneMemberID="viewController">
                    <tableView key="view" clipsSubviews="YES" contentMode="scaleToFill" alwaysBounceVertical="YES" dataMode="static" style="grouped" separatorStyle="default" rowHeight="-1" estimatedRowHeight="-1" sectionHeaderHeight="-1" sectionFooterHeight="1" id="jJN-mV-l6n">
                        <rect key="frame" x="0.0" y="0.0" width="414" height="716"/>
                        <autoresizingMask key="autoresizingMask" widthSizable="YES" heightSizable="YES"/>
                        <color key="backgroundColor" systemColor="systemGroupedBackgroundColor"/>
                        <sections>
                            <tableViewSection id="Sp4-RI-HLZ" userLabel="Basic">
                                <cells>
                                    <tableViewCell clipsSubviews="YES" contentMode="scaleToFill" insetsLayoutMarginsFromSafeArea="NO" selectionStyle="none" accessoryType="disclosureIndicator" hidesAccessoryWhenEditing="NO" indentationLevel="1" indentationWidth="0.0" rowHeight="104" id="pz6-EX-2Op" userLabel="General">
                                        <rect key="frame" x="0.0" y="17.666666030883789" width="414" height="104"/>
                                        <autoresizingMask key="autoresizingMask"/>
                                        <tableViewCellContentView key="contentView" opaque="NO" clipsSubviews="YES" multipleTouchEnabled="YES" contentMode="center" insetsLayoutMarginsFromSafeArea="NO" tableViewCell="pz6-EX-2Op" id="32k-7q-p15">
                                            <rect key="frame" x="0.0" y="0.0" width="383.66666666666669" height="104"/>
                                            <autoresizingMask key="autoresizingMask"/>
                                            <subviews>
                                                <imageView clipsSubviews="YES" userInteractionEnabled="NO" contentMode="scaleAspectFit" horizontalHuggingPriority="251" verticalHuggingPriority="251" translatesAutoresizingMaskIntoConstraints="NO" id="dWX-X1-W59" userLabel="Avatar" customClass="RoundImageView" customModule="Tinodios" customModuleProvider="target">
                                                    <rect key="frame" x="20" y="13.333333333333329" width="80" height="77.666666666666671"/>
                                                    <color key="tintColor" white="1" alpha="1" colorSpace="custom" customColorSpace="genericGamma22GrayColorSpace"/>
                                                    <constraints>
                                                        <constraint firstAttribute="width" secondItem="dWX-X1-W59" secondAttribute="height" multiplier="1:1" id="WhY-0a-hdX"/>
                                                        <constraint firstAttribute="width" constant="80" id="xG2-M4-FTu"/>
                                                    </constraints>
                                                    <imageReference key="image" image="person.2" catalog="system" symbolScale="medium"/>
                                                    <preferredSymbolConfiguration key="preferredSymbolConfiguration" scale="medium" weight="light"/>
                                                </imageView>
                                                <stackView opaque="NO" contentMode="scaleToFill" axis="vertical" distribution="fillProportionally" alignment="top" translatesAutoresizingMaskIntoConstraints="NO" id="fXh-Zc-rD0">
                                                    <rect key="frame" x="108" y="12" width="126" height="80"/>
                                                    <subviews>
                                                        <textView clipsSubviews="YES" multipleTouchEnabled="YES" contentMode="scaleToFill" restorationIdentifier="Topic Title" scrollEnabled="NO" showsHorizontalScrollIndicator="NO" showsVerticalScrollIndicator="NO" editable="NO" text="Title" textAlignment="natural" selectable="NO" translatesAutoresizingMaskIntoConstraints="NO" id="ity-bg-zqr" userLabel="Topic Title">
                                                            <rect key="frame" x="0.0" y="0.0" width="51" height="30.333333333333332"/>
                                                            <accessibility key="accessibilityConfiguration">
                                                                <accessibilityTraits key="traits" notEnabled="YES"/>
                                                            </accessibility>
                                                            <color key="textColor" systemColor="labelColor"/>
                                                            <fontDescription key="fontDescription" style="UICTFontTextStyleTitle2"/>
                                                            <textInputTraits key="textInputTraits" autocapitalizationType="sentences"/>
                                                        </textView>
                                                        <textView clipsSubviews="YES" multipleTouchEnabled="YES" contentMode="scaleToFill" restorationIdentifier="Description" scrollEnabled="NO" showsHorizontalScrollIndicator="NO" showsVerticalScrollIndicator="NO" editable="NO" text="Description" textAlignment="natural" selectable="NO" translatesAutoresizingMaskIntoConstraints="NO" id="D3z-yf-zJA" userLabel="Description">
                                                            <rect key="frame" x="0.0" y="30.333333333333336" width="88.666666666666671" height="25"/>
                                                            <accessibility key="accessibilityConfiguration">
                                                                <accessibilityTraits key="traits" notEnabled="YES"/>
                                                            </accessibility>
                                                            <color key="textColor" systemColor="secondaryLabelColor"/>
                                                            <fontDescription key="fontDescription" style="UICTFontTextStyleSubhead"/>
                                                            <textInputTraits key="textInputTraits" autocapitalizationType="sentences"/>
                                                        </textView>
                                                        <textView clipsSubviews="YES" multipleTouchEnabled="YES" contentMode="scaleToFill" restorationIdentifier="Private" scrollEnabled="NO" showsHorizontalScrollIndicator="NO" showsVerticalScrollIndicator="NO" editable="NO" text="Private comment" textAlignment="natural" selectable="NO" translatesAutoresizingMaskIntoConstraints="NO" id="Akq-Gr-LNH" userLabel="Private comment">
                                                            <rect key="frame" x="0.0" y="55.333333333333321" width="126" height="24.666666666666664"/>
                                                            <accessibility key="accessibilityConfiguration">
                                                                <accessibilityTraits key="traits" notEnabled="YES"/>
                                                            </accessibility>
                                                            <color key="textColor" systemColor="secondaryLabelColor"/>
                                                            <fontDescription key="fontDescription" style="UICTFontTextStyleSubhead"/>
                                                            <textInputTraits key="textInputTraits" autocapitalizationType="sentences"/>
                                                        </textView>
                                                    </subviews>
                                                    <constraints>
                                                        <constraint firstAttribute="height" constant="80" id="S7a-1C-ZE7"/>
                                                    </constraints>
                                                </stackView>
                                            </subviews>
                                            <constraints>
                                                <constraint firstItem="dWX-X1-W59" firstAttribute="leading" secondItem="32k-7q-p15" secondAttribute="leading" constant="20" symbolic="YES" id="A2K-M3-dUq"/>
                                                <constraint firstItem="dWX-X1-W59" firstAttribute="centerY" secondItem="32k-7q-p15" secondAttribute="centerY" id="Jl3-1X-qIE"/>
                                                <constraint firstItem="fXh-Zc-rD0" firstAttribute="centerY" secondItem="32k-7q-p15" secondAttribute="centerY" id="kY8-Ph-EWd"/>
                                                <constraint firstItem="fXh-Zc-rD0" firstAttribute="leading" secondItem="dWX-X1-W59" secondAttribute="trailing" constant="8" id="uyh-OU-COC"/>
                                            </constraints>
                                        </tableViewCellContentView>
                                        <connections>
                                            <segue destination="awR-up-0dD" kind="show" identifier="TopicInfo2TopicGeneral" id="GOm-Uv-1IE"/>
                                        </connections>
                                    </tableViewCell>
                                    <tableViewCell clipsSubviews="YES" contentMode="scaleToFill" insetsLayoutMarginsFromSafeArea="NO" selectionStyle="none" hidesAccessoryWhenEditing="NO" indentationLevel="1" indentationWidth="0.0" textLabel="D6H-jy-Zh4" detailTextLabel="om5-K5-yRq" style="IBUITableViewCellStyleValue1" id="ibC-ci-Jep" userLabel="Address">
                                        <rect key="frame" x="0.0" y="121.66666603088379" width="414" height="43.666667938232422"/>
                                        <autoresizingMask key="autoresizingMask"/>
                                        <tableViewCellContentView key="contentView" opaque="NO" clipsSubviews="YES" multipleTouchEnabled="YES" contentMode="center" insetsLayoutMarginsFromSafeArea="NO" tableViewCell="ibC-ci-Jep" id="mkj-dd-T8f">
                                            <rect key="frame" x="0.0" y="0.0" width="414" height="43.666667938232422"/>
                                            <autoresizingMask key="autoresizingMask"/>
                                            <subviews>
                                                <label opaque="NO" multipleTouchEnabled="YES" contentMode="left" insetsLayoutMarginsFromSafeArea="NO" text="Address" textAlignment="natural" lineBreakMode="tailTruncation" baselineAdjustment="alignBaselines" adjustsFontSizeToFit="NO" id="D6H-jy-Zh4">
                                                    <rect key="frame" x="19.999999999999996" y="11.999999999999998" width="62.666666666666664" height="20.333333333333332"/>
                                                    <autoresizingMask key="autoresizingMask"/>
                                                    <fontDescription key="fontDescription" type="system" pointSize="17"/>
                                                    <nil key="textColor"/>
                                                    <nil key="highlightedColor"/>
                                                </label>
                                                <label opaque="NO" multipleTouchEnabled="YES" contentMode="left" insetsLayoutMarginsFromSafeArea="NO" text="TopicID" textAlignment="right" lineBreakMode="tailTruncation" baselineAdjustment="alignBaselines" adjustsFontSizeToFit="NO" id="om5-K5-yRq">
                                                    <rect key="frame" x="322.33333333333331" y="13.999999999999998" width="71.666666666666671" height="19.333333333333332"/>
                                                    <autoresizingMask key="autoresizingMask"/>
                                                    <fontDescription key="fontDescription" name="CourierNewPSMT" family="Courier New" pointSize="17"/>
                                                    <nil key="textColor"/>
                                                    <nil key="highlightedColor"/>
                                                </label>
                                            </subviews>
                                        </tableViewCellContentView>
                                    </tableViewCell>
                                    <tableViewCell clipsSubviews="YES" contentMode="scaleToFill" insetsLayoutMarginsFromSafeArea="NO" selectionStyle="none" hidesAccessoryWhenEditing="NO" indentationLevel="1" indentationWidth="0.0" textLabel="bEA-WA-uoH" detailTextLabel="GgZ-QG-K19" style="IBUITableViewCellStyleValue1" id="S8R-LZ-FfY" userLabel="Last Active">
                                        <rect key="frame" x="0.0" y="165.33333396911621" width="414" height="43.666667938232422"/>
                                        <autoresizingMask key="autoresizingMask"/>
                                        <tableViewCellContentView key="contentView" opaque="NO" clipsSubviews="YES" multipleTouchEnabled="YES" contentMode="center" insetsLayoutMarginsFromSafeArea="NO" tableViewCell="S8R-LZ-FfY" id="D7w-Kc-BM7">
                                            <rect key="frame" x="0.0" y="0.0" width="414" height="43.666667938232422"/>
                                            <autoresizingMask key="autoresizingMask"/>
                                            <subviews>
                                                <label opaque="NO" multipleTouchEnabled="YES" contentMode="left" insetsLayoutMarginsFromSafeArea="NO" text="Last active" textAlignment="natural" lineBreakMode="tailTruncation" baselineAdjustment="alignBaselines" adjustsFontSizeToFit="NO" id="bEA-WA-uoH">
                                                    <rect key="frame" x="20" y="11.999999999999998" width="82.333333333333329" height="20.333333333333332"/>
                                                    <autoresizingMask key="autoresizingMask"/>
                                                    <fontDescription key="fontDescription" type="system" pointSize="17"/>
                                                    <nil key="textColor"/>
                                                    <nil key="highlightedColor"/>
                                                </label>
                                                <label opaque="NO" multipleTouchEnabled="YES" contentMode="left" insetsLayoutMarginsFromSafeArea="NO" text="timestamp" textAlignment="right" lineBreakMode="tailTruncation" baselineAdjustment="alignBaselines" adjustsFontSizeToFit="NO" id="GgZ-QG-K19" userLabel="LastActiveTS label">
                                                    <rect key="frame" x="302" y="13.999999999999998" width="92" height="19.333333333333332"/>
                                                    <autoresizingMask key="autoresizingMask"/>
                                                    <fontDescription key="fontDescription" name="CourierNewPSMT" family="Courier New" pointSize="17"/>
                                                    <nil key="textColor"/>
                                                    <nil key="highlightedColor"/>
                                                </label>
                                            </subviews>
                                        </tableViewCellContentView>
                                    </tableViewCell>
                                    <tableViewCell clipsSubviews="YES" contentMode="scaleToFill" insetsLayoutMarginsFromSafeArea="NO" selectionStyle="none" hidesAccessoryWhenEditing="NO" indentationWidth="0.0" textLabel="axr-PN-Xcr" imageView="Y9H-6u-cU7" style="IBUITableViewCellStyleDefault" id="agQ-Wl-j2I" userLabel="Verified">
                                        <rect key="frame" x="0.0" y="209.00000190734863" width="414" height="43.666667938232422"/>
                                        <autoresizingMask key="autoresizingMask"/>
                                        <tableViewCellContentView key="contentView" opaque="NO" clipsSubviews="YES" multipleTouchEnabled="YES" contentMode="center" insetsLayoutMarginsFromSafeArea="NO" tableViewCell="agQ-Wl-j2I" id="WYG-aZ-dwz">
                                            <rect key="frame" x="0.0" y="0.0" width="414" height="43.666667938232422"/>
                                            <autoresizingMask key="autoresizingMask"/>
                                            <subviews>
                                                <label opaque="NO" multipleTouchEnabled="YES" contentMode="left" insetsLayoutMarginsFromSafeArea="NO" text="Verified" textAlignment="natural" lineBreakMode="tailTruncation" baselineAdjustment="alignBaselines" adjustsFontSizeToFit="NO" id="axr-PN-Xcr">
                                                    <rect key="frame" x="59" y="0.0" width="335" height="43.666667938232422"/>
                                                    <autoresizingMask key="autoresizingMask"/>
                                                    <fontDescription key="fontDescription" type="system" pointSize="17"/>
                                                    <nil key="textColor"/>
                                                    <nil key="highlightedColor"/>
                                                </label>
                                                <imageView opaque="NO" clipsSubviews="YES" multipleTouchEnabled="YES" contentMode="scaleToFill" insetsLayoutMarginsFromSafeArea="NO" id="Y9H-6u-cU7">
                                                    <rect key="frame" x="20.833333333333336" y="10.666666666666666" width="22.333333333333332" height="21.666666666666668"/>
                                                    <autoresizingMask key="autoresizingMask"/>
                                                    <imageReference key="image" image="checkmark.seal.fill" catalog="system" symbolScale="medium"/>
                                                </imageView>
                                            </subviews>
                                        </tableViewCellContentView>
                                        <color key="tintColor" red="0.01176470588" green="0.66274509800000003" blue="0.95686274510000002" alpha="1" colorSpace="calibratedRGB"/>
                                    </tableViewCell>
                                    <tableViewCell clipsSubviews="YES" contentMode="scaleToFill" insetsLayoutMarginsFromSafeArea="NO" selectionStyle="none" hidesAccessoryWhenEditing="NO" indentationWidth="0.0" textLabel="ROK-aW-Tlk" imageView="yZt-ig-5s9" style="IBUITableViewCellStyleDefault" id="WTV-Cz-qqr" userLabel="Staff">
                                        <rect key="frame" x="0.0" y="252.66666984558105" width="414" height="43.666667938232422"/>
                                        <autoresizingMask key="autoresizingMask"/>
                                        <tableViewCellContentView key="contentView" opaque="NO" clipsSubviews="YES" multipleTouchEnabled="YES" contentMode="center" insetsLayoutMarginsFromSafeArea="NO" tableViewCell="WTV-Cz-qqr" id="c8z-F3-oG7">
                                            <rect key="frame" x="0.0" y="0.0" width="414" height="43.666667938232422"/>
                                            <autoresizingMask key="autoresizingMask"/>
                                            <subviews>
                                                <label opaque="NO" multipleTouchEnabled="YES" contentMode="left" insetsLayoutMarginsFromSafeArea="NO" text="Staff-managed" textAlignment="natural" lineBreakMode="tailTruncation" baselineAdjustment="alignBaselines" adjustsFontSizeToFit="NO" id="ROK-aW-Tlk">
                                                    <rect key="frame" x="59" y="0.0" width="335" height="43.666667938232422"/>
                                                    <autoresizingMask key="autoresizingMask"/>
                                                    <fontDescription key="fontDescription" type="system" pointSize="17"/>
                                                    <nil key="textColor"/>
                                                    <nil key="highlightedColor"/>
                                                </label>
                                                <imageView opaque="NO" clipsSubviews="YES" multipleTouchEnabled="YES" contentMode="scaleToFill" insetsLayoutMarginsFromSafeArea="NO" id="yZt-ig-5s9">
                                                    <rect key="frame" x="22" y="12.333333333333334" width="20" height="18.666666666666668"/>
                                                    <autoresizingMask key="autoresizingMask"/>
                                                    <imageReference key="image" image="checkmark.shield.fill" catalog="system" symbolScale="medium"/>
                                                </imageView>
                                            </subviews>
                                        </tableViewCellContentView>
                                        <color key="tintColor" red="0.40784313729999999" green="0.62352941179999999" blue="0.21960784310000001" alpha="1" colorSpace="calibratedRGB"/>
                                    </tableViewCell>
                                    <tableViewCell clipsSubviews="YES" contentMode="scaleToFill" insetsLayoutMarginsFromSafeArea="NO" selectionStyle="none" hidesAccessoryWhenEditing="NO" indentationWidth="0.0" textLabel="KL3-O0-A0I" imageView="jjt-aE-8gI" style="IBUITableViewCellStyleDefault" id="u6U-bv-Ouv" userLabel="Danger">
                                        <rect key="frame" x="0.0" y="296.33333778381348" width="414" height="43.666667938232422"/>
                                        <autoresizingMask key="autoresizingMask"/>
                                        <tableViewCellContentView key="contentView" opaque="NO" clipsSubviews="YES" multipleTouchEnabled="YES" contentMode="center" insetsLayoutMarginsFromSafeArea="NO" tableViewCell="u6U-bv-Ouv" id="dGV-1g-01V">
                                            <rect key="frame" x="0.0" y="0.0" width="414" height="43.666667938232422"/>
                                            <autoresizingMask key="autoresizingMask"/>
                                            <subviews>
                                                <label opaque="NO" multipleTouchEnabled="YES" contentMode="left" insetsLayoutMarginsFromSafeArea="NO" text="Untrustworthy" textAlignment="natural" lineBreakMode="tailTruncation" baselineAdjustment="alignBaselines" adjustsFontSizeToFit="NO" id="KL3-O0-A0I">
                                                    <rect key="frame" x="59" y="0.0" width="335" height="43.666667938232422"/>
                                                    <autoresizingMask key="autoresizingMask"/>
                                                    <fontDescription key="fontDescription" type="system" pointSize="17"/>
                                                    <nil key="textColor"/>
                                                    <nil key="highlightedColor"/>
                                                </label>
                                                <imageView opaque="NO" clipsSubviews="YES" multipleTouchEnabled="YES" contentMode="scaleToFill" insetsLayoutMarginsFromSafeArea="NO" id="jjt-aE-8gI">
                                                    <rect key="frame" x="21.333333333333336" y="12.333333333333334" width="21.333333333333332" height="18.666666666666668"/>
                                                    <autoresizingMask key="autoresizingMask"/>
                                                    <imageReference key="image" image="exclamationmark.octagon.fill" catalog="system" symbolScale="medium"/>
                                                </imageView>
                                            </subviews>
                                        </tableViewCellContentView>
                                        <color key="tintColor" red="1" green="0.75686274509999996" blue="0.027450980390000001" alpha="1" colorSpace="calibratedRGB"/>
                                    </tableViewCell>
                                </cells>
                            </tableViewSection>
                            <tableViewSection id="ZEt-A4-kIu" userLabel="Quick actions">
                                <cells>
                                    <tableViewCell clipsSubviews="YES" contentMode="scaleToFill" insetsLayoutMarginsFromSafeArea="NO" selectionStyle="blue" hidesAccessoryWhenEditing="NO" indentationLevel="1" indentationWidth="0.0" rowHeight="44" id="MXD-lQ-qMa" userLabel="Muted">
                                        <rect key="frame" x="0.0" y="358.66667175292969" width="414" height="44"/>
                                        <autoresizingMask key="autoresizingMask"/>
                                        <tableViewCellContentView key="contentView" opaque="NO" clipsSubviews="YES" multipleTouchEnabled="YES" contentMode="center" insetsLayoutMarginsFromSafeArea="NO" tableViewCell="MXD-lQ-qMa" id="GhK-qo-uk3">
                                            <rect key="frame" x="0.0" y="0.0" width="414" height="44"/>
                                            <autoresizingMask key="autoresizingMask"/>
                                            <subviews>
                                                <label opaque="NO" userInteractionEnabled="NO" contentMode="left" horizontalHuggingPriority="251" verticalHuggingPriority="251" text="Muted" textAlignment="natural" lineBreakMode="tailTruncation" baselineAdjustment="alignBaselines" adjustsFontSizeToFit="NO" translatesAutoresizingMaskIntoConstraints="NO" id="AoI-xo-VbS">
                                                    <rect key="frame" x="20" y="11.999999999999998" width="317" height="20.333333333333329"/>
                                                    <fontDescription key="fontDescription" type="system" pointSize="17"/>
                                                    <nil key="textColor"/>
                                                    <nil key="highlightedColor"/>
                                                </label>
                                                <switch opaque="NO" contentMode="scaleToFill" horizontalHuggingPriority="750" verticalHuggingPriority="750" contentHorizontalAlignment="center" contentVerticalAlignment="center" on="YES" translatesAutoresizingMaskIntoConstraints="NO" id="7XQ-NW-5pM" userLabel="Muted Switch">
                                                    <rect key="frame" x="345" y="6.6666666666666679" width="51" height="31.000000000000004"/>
                                                    <connections>
                                                        <action selector="mutedSwitched:" destination="ZxW-bT-ZdQ" eventType="valueChanged" id="Jw6-V7-85s"/>
                                                    </connections>
                                                </switch>
                                            </subviews>
                                            <constraints>
                                                <constraint firstItem="7XQ-NW-5pM" firstAttribute="leading" secondItem="AoI-xo-VbS" secondAttribute="trailing" constant="8" symbolic="YES" id="3Ak-Ad-cvQ"/>
                                                <constraint firstItem="AoI-xo-VbS" firstAttribute="centerY" secondItem="GhK-qo-uk3" secondAttribute="centerY" id="MHL-2T-tcl"/>
                                                <constraint firstItem="7XQ-NW-5pM" firstAttribute="centerY" secondItem="GhK-qo-uk3" secondAttribute="centerY" id="Wnq-xT-PFL"/>
                                                <constraint firstItem="AoI-xo-VbS" firstAttribute="leading" secondItem="GhK-qo-uk3" secondAttribute="leadingMargin" id="dmg-bl-C9a"/>
                                                <constraint firstAttribute="trailing" secondItem="7XQ-NW-5pM" secondAttribute="trailing" constant="20" symbolic="YES" id="fcV-0e-pJ1"/>
                                            </constraints>
                                        </tableViewCellContentView>
                                    </tableViewCell>
                                    <tableViewCell clipsSubviews="YES" contentMode="scaleToFill" insetsLayoutMarginsFromSafeArea="NO" selectionStyle="blue" hidesAccessoryWhenEditing="NO" indentationLevel="1" indentationWidth="0.0" rowHeight="44" id="aJ5-1M-C4F" userLabel="Archived">
                                        <rect key="frame" x="0.0" y="402.66667175292969" width="414" height="44"/>
                                        <autoresizingMask key="autoresizingMask"/>
                                        <tableViewCellContentView key="contentView" opaque="NO" clipsSubviews="YES" multipleTouchEnabled="YES" contentMode="center" insetsLayoutMarginsFromSafeArea="NO" tableViewCell="aJ5-1M-C4F" id="IFc-3m-izs">
                                            <rect key="frame" x="0.0" y="0.0" width="414" height="44"/>
                                            <autoresizingMask key="autoresizingMask"/>
                                            <subviews>
                                                <label opaque="NO" userInteractionEnabled="NO" contentMode="left" horizontalHuggingPriority="251" verticalHuggingPriority="251" text="Archived" textAlignment="natural" lineBreakMode="tailTruncation" baselineAdjustment="alignBaselines" adjustsFontSizeToFit="NO" translatesAutoresizingMaskIntoConstraints="NO" id="DEM-ia-TIj">
                                                    <rect key="frame" x="20" y="11.999999999999998" width="317" height="20.333333333333329"/>
                                                    <fontDescription key="fontDescription" type="system" pointSize="17"/>
                                                    <nil key="textColor"/>
                                                    <nil key="highlightedColor"/>
                                                </label>
                                                <switch opaque="NO" contentMode="scaleToFill" horizontalHuggingPriority="750" verticalHuggingPriority="750" contentHorizontalAlignment="center" contentVerticalAlignment="center" on="YES" translatesAutoresizingMaskIntoConstraints="NO" id="w1R-Qg-WgK" userLabel="Archived Switch">
                                                    <rect key="frame" x="345" y="6.6666666666666679" width="51" height="31.000000000000004"/>
                                                    <connections>
                                                        <action selector="archivedSwitched:" destination="ZxW-bT-ZdQ" eventType="valueChanged" id="SDM-k5-eMt"/>
                                                    </connections>
                                                </switch>
                                            </subviews>
                                            <constraints>
                                                <constraint firstItem="DEM-ia-TIj" firstAttribute="leading" secondItem="IFc-3m-izs" secondAttribute="leadingMargin" id="Y4z-Zm-QMq"/>
                                                <constraint firstItem="w1R-Qg-WgK" firstAttribute="leading" secondItem="DEM-ia-TIj" secondAttribute="trailing" constant="8" symbolic="YES" id="a5Y-LL-OKJ"/>
                                                <constraint firstItem="w1R-Qg-WgK" firstAttribute="centerY" secondItem="IFc-3m-izs" secondAttribute="centerY" id="kw1-1L-gxf"/>
                                                <constraint firstAttribute="trailing" secondItem="w1R-Qg-WgK" secondAttribute="trailing" constant="20" symbolic="YES" id="uxS-lD-MzH"/>
                                                <constraint firstItem="DEM-ia-TIj" firstAttribute="centerY" secondItem="IFc-3m-izs" secondAttribute="centerY" id="yqt-DK-KoD"/>
                                            </constraints>
                                        </tableViewCellContentView>
                                    </tableViewCell>
                                </cells>
                            </tableViewSection>
                            <tableViewSection id="HwV-ri-EBc" userLabel="Admin and Security">
                                <cells>
                                    <tableViewCell clipsSubviews="YES" contentMode="scaleToFill" insetsLayoutMarginsFromSafeArea="NO" selectionStyle="blue" accessoryType="disclosureIndicator" hidesAccessoryWhenEditing="NO" indentationLevel="1" indentationWidth="0.0" textLabel="3hX-RM-7Ha" detailTextLabel="zz2-fg-2IG" imageView="lJy-B4-UNT" rowHeight="64" style="IBUITableViewCellStyleSubtitle" id="W6z-Ai-TkK" userLabel="Account and Security">
                                        <rect key="frame" x="0.0" y="465.33333778381348" width="414" height="64"/>
                                        <autoresizingMask key="autoresizingMask"/>
                                        <tableViewCellContentView key="contentView" opaque="NO" clipsSubviews="YES" multipleTouchEnabled="YES" contentMode="center" insetsLayoutMarginsFromSafeArea="NO" tableViewCell="W6z-Ai-TkK" id="6Jl-Or-n34">
                                            <rect key="frame" x="0.0" y="0.0" width="383.66666666666669" height="64"/>
                                            <autoresizingMask key="autoresizingMask"/>
                                            <subviews>
                                                <label opaque="NO" multipleTouchEnabled="YES" contentMode="left" insetsLayoutMarginsFromSafeArea="NO" text="Administration and Security" textAlignment="natural" lineBreakMode="tailTruncation" baselineAdjustment="alignBaselines" adjustsFontSizeToFit="NO" id="3hX-RM-7Ha">
                                                    <rect key="frame" x="60" y="10.333333333333336" width="241" height="24"/>
                                                    <autoresizingMask key="autoresizingMask"/>
                                                    <fontDescription key="fontDescription" style="UICTFontTextStyleTitle3"/>
                                                    <nil key="textColor"/>
                                                    <nil key="highlightedColor"/>
                                                </label>
                                                <imageView opaque="NO" clipsSubviews="YES" multipleTouchEnabled="YES" contentMode="scaleToFill" insetsLayoutMarginsFromSafeArea="NO" id="lJy-B4-UNT">
                                                    <rect key="frame" x="19" y="19.333333333333329" width="26" height="25.666666666666668"/>
                                                    <autoresizingMask key="autoresizingMask"/>
                                                    <imageReference key="image" image="lock.shield" catalog="system" symbolScale="large"/>
                                                    <preferredSymbolConfiguration key="preferredSymbolConfiguration" scale="large" weight="regular"/>
                                                </imageView>
                                                <label opaque="NO" multipleTouchEnabled="YES" contentMode="left" insetsLayoutMarginsFromSafeArea="NO" text="Permissions, block or report chat" textAlignment="natural" lineBreakMode="tailTruncation" baselineAdjustment="alignBaselines" adjustsFontSizeToFit="NO" id="zz2-fg-2IG" userLabel="Permissions, block or report">
                                                    <rect key="frame" x="60.000000000000014" y="35" width="226.33333333333334" height="18"/>
                                                    <autoresizingMask key="autoresizingMask"/>
                                                    <fontDescription key="fontDescription" style="UICTFontTextStyleSubhead"/>
                                                    <color key="textColor" white="0.33333333333333331" alpha="1" colorSpace="custom" customColorSpace="genericGamma22GrayColorSpace"/>
                                                    <nil key="highlightedColor"/>
                                                </label>
                                            </subviews>
                                        </tableViewCellContentView>
                                        <connections>
                                            <segue destination="4vC-jn-jWQ" kind="show" identifier="TopicInfo2TopicSecurity" id="6hy-uF-tfL"/>
                                        </connections>
                                    </tableViewCell>
                                </cells>
                            </tableViewSection>
                            <tableViewSection headerTitle="Group Members" id="lJB-qW-1zX">
                                <cells>
                                    <tableViewCell clipsSubviews="YES" contentMode="scaleToFill" insetsLayoutMarginsFromSafeArea="NO" selectionStyle="blue" accessoryType="disclosureIndicator" hidesAccessoryWhenEditing="NO" indentationLevel="1" indentationWidth="0.0" textLabel="jZE-Vv-ggf" imageView="h4a-x9-hXq" style="IBUITableViewCellStyleDefault" id="RAc-oN-OKR" userLabel="Add Members">
                                        <rect key="frame" x="0.0" y="568.33333778381348" width="414" height="43.666667938232422"/>
                                        <autoresizingMask key="autoresizingMask"/>
                                        <tableViewCellContentView key="contentView" opaque="NO" clipsSubviews="YES" multipleTouchEnabled="YES" contentMode="center" insetsLayoutMarginsFromSafeArea="NO" tableViewCell="RAc-oN-OKR" id="uia-TQ-EDN">
                                            <rect key="frame" x="0.0" y="0.0" width="383.66666666666669" height="43.666667938232422"/>
                                            <autoresizingMask key="autoresizingMask"/>
                                            <subviews>
                                                <label opaque="NO" multipleTouchEnabled="YES" contentMode="left" insetsLayoutMarginsFromSafeArea="NO" text="Add Members" textAlignment="natural" lineBreakMode="tailTruncation" baselineAdjustment="alignBaselines" adjustsFontSizeToFit="NO" id="jZE-Vv-ggf">
                                                    <rect key="frame" x="59" y="0.0" width="316.66666666666669" height="43.666667938232422"/>
                                                    <autoresizingMask key="autoresizingMask"/>
                                                    <fontDescription key="fontDescription" type="system" pointSize="17"/>
                                                    <nil key="textColor"/>
                                                    <nil key="highlightedColor"/>
                                                </label>
                                                <imageView opaque="NO" clipsSubviews="YES" userInteractionEnabled="NO" contentMode="scaleToFill" insetsLayoutMarginsFromSafeArea="NO" id="h4a-x9-hXq">
                                                    <rect key="frame" x="20.333333333333336" y="10.666666666666664" width="23.333333333333332" height="22"/>
                                                    <autoresizingMask key="autoresizingMask"/>
                                                    <imageReference key="image" image="plus" catalog="system" symbolScale="large"/>
                                                    <preferredSymbolConfiguration key="preferredSymbolConfiguration" scale="large" weight="medium"/>
                                                </imageView>
                                            </subviews>
                                        </tableViewCellContentView>
                                        <color key="tintColor" red="0.0" green="0.47843137250000001" blue="1" alpha="1" colorSpace="custom" customColorSpace="sRGB"/>
                                        <connections>
                                            <segue destination="qoO-YR-5K2" kind="presentation" identifier="TopicInfo2EditMembers" id="Qbx-cO-rju"/>
                                        </connections>
                                    </tableViewCell>
                                </cells>
                            </tableViewSection>
                        </sections>
                    </tableView>
                    <navigationItem key="navigationItem" title="Settings" id="9mf-og-8Hl"/>
                    <connections>
                        <outlet property="archivedSwitch" destination="w1R-Qg-WgK" id="qmQ-gm-BqV"/>
                        <outlet property="avatarImage" destination="dWX-X1-W59" id="zBA-Vl-9IM"/>
                        <outlet property="lastSeenTimestampLabel" destination="GgZ-QG-K19" id="h5q-iY-68u"/>
                        <outlet property="mutedSwitch" destination="7XQ-NW-5pM" id="PPf-3f-hwt"/>
                        <outlet property="topicDescriptionTextView" destination="D3z-yf-zJA" id="TBM-WH-jwc"/>
                        <outlet property="topicIDLabel" destination="om5-K5-yRq" id="QC5-wT-V1g"/>
                        <outlet property="topicPrivateTextView" destination="Akq-Gr-LNH" id="6KX-el-Inc"/>
                        <outlet property="topicTitleTextView" destination="ity-bg-zqr" id="LBZ-8h-U2D"/>
                    </connections>
                </tableViewController>
                <placeholder placeholderIdentifier="IBFirstResponder" id="2Ct-oM-2pn" userLabel="First Responder" sceneMemberID="firstResponder"/>
            </objects>
            <point key="canvasLocation" x="3903" y="123"/>
        </scene>
        <!--Edit Members-->
        <scene sceneID="T9P-Ei-xRE">
            <objects>
                <viewController id="buX-Ye-w3b" userLabel="Edit Members" customClass="EditMembersViewController" customModule="Tinodios" customModuleProvider="target" sceneMemberID="viewController">
                    <view key="view" contentMode="scaleToFill" id="O3T-QZ-1RZ">
                        <rect key="frame" x="0.0" y="0.0" width="414" height="660"/>
                        <autoresizingMask key="autoresizingMask" widthSizable="YES" heightSizable="YES"/>
                        <subviews>
                            <scrollView clipsSubviews="YES" multipleTouchEnabled="YES" contentMode="scaleToFill" translatesAutoresizingMaskIntoConstraints="NO" id="fnj-gY-RQy">
                                <rect key="frame" x="0.0" y="0.0" width="414" height="660"/>
                                <subviews>
                                    <view contentMode="scaleToFill" translatesAutoresizingMaskIntoConstraints="NO" id="X9H-Bp-dMj" userLabel="ContentView">
                                        <rect key="frame" x="0.0" y="0.0" width="414" height="660"/>
                                        <subviews>
                                            <label opaque="NO" userInteractionEnabled="NO" contentMode="left" horizontalHuggingPriority="251" verticalHuggingPriority="251" text="GROUP MEMBERS" lineBreakMode="tailTruncation" baselineAdjustment="alignBaselines" adjustsFontSizeToFit="NO" translatesAutoresizingMaskIntoConstraints="NO" id="a45-p0-44d" customClass="PaddedLabel" customModule="Tinodios" customModuleProvider="target">
                                                <rect key="frame" x="0.0" y="0.0" width="414" height="40"/>
                                                <color key="backgroundColor" systemColor="groupTableViewBackgroundColor"/>
                                                <constraints>
                                                    <constraint firstAttribute="height" constant="40" id="0pp-87-zkL"/>
                                                </constraints>
                                                <fontDescription key="fontDescription" name=".AppleSystemUIFont" family=".AppleSystemUIFont" pointSize="13"/>
                                                <color key="textColor" systemColor="scrollViewTexturedBackgroundColor"/>
                                                <nil key="highlightedColor"/>
                                                <userDefinedRuntimeAttributes>
                                                    <userDefinedRuntimeAttribute type="number" keyPath="leftInset">
                                                        <real key="value" value="16"/>
                                                    </userDefinedRuntimeAttribute>
                                                    <userDefinedRuntimeAttribute type="number" keyPath="topInset">
                                                        <real key="value" value="8"/>
                                                    </userDefinedRuntimeAttribute>
                                                    <userDefinedRuntimeAttribute type="number" keyPath="bottomInset">
                                                        <real key="value" value="0.0"/>
                                                    </userDefinedRuntimeAttribute>
                                                </userDefinedRuntimeAttributes>
                                            </label>
                                            <collectionView clipsSubviews="YES" multipleTouchEnabled="YES" contentMode="scaleToFill" dataMode="prototypes" translatesAutoresizingMaskIntoConstraints="NO" id="S8Z-r1-Nrh">
                                                <rect key="frame" x="0.0" y="40" width="414" height="92"/>
                                                <color key="backgroundColor" systemColor="systemBackgroundColor"/>
                                                <constraints>
                                                    <constraint firstAttribute="height" constant="92" id="Kiw-Gi-Y0t"/>
                                                </constraints>
                                                <inset key="scrollIndicatorInsets" minX="8" minY="0.0" maxX="8" maxY="0.0"/>
                                                <collectionViewFlowLayout key="collectionViewLayout" minimumLineSpacing="6" minimumInteritemSpacing="6" id="d1z-vA-xPg">
                                                    <size key="itemSize" width="40" height="40"/>
                                                    <size key="headerReferenceSize" width="0.0" height="0.0"/>
                                                    <size key="footerReferenceSize" width="0.0" height="0.0"/>
                                                    <inset key="sectionInset" minX="8" minY="6" maxX="8" maxY="6"/>
                                                </collectionViewFlowLayout>
                                                <cells/>
                                            </collectionView>
                                            <label opaque="NO" userInteractionEnabled="NO" contentMode="left" horizontalHuggingPriority="251" verticalHuggingPriority="251" text="ALL USERS" lineBreakMode="tailTruncation" baselineAdjustment="alignBaselines" adjustsFontSizeToFit="NO" translatesAutoresizingMaskIntoConstraints="NO" id="ftJ-J6-tqx" customClass="PaddedLabel" customModule="Tinodios" customModuleProvider="target">
                                                <rect key="frame" x="0.0" y="132" width="414" height="40"/>
                                                <color key="backgroundColor" systemColor="groupTableViewBackgroundColor"/>
                                                <constraints>
                                                    <constraint firstAttribute="height" constant="40" id="MXu-p5-uP4"/>
                                                </constraints>
                                                <fontDescription key="fontDescription" name=".AppleSystemUIFont" family=".AppleSystemUIFont" pointSize="13"/>
                                                <color key="textColor" systemColor="scrollViewTexturedBackgroundColor"/>
                                                <nil key="highlightedColor"/>
                                                <userDefinedRuntimeAttributes>
                                                    <userDefinedRuntimeAttribute type="number" keyPath="leftInset">
                                                        <real key="value" value="16"/>
                                                    </userDefinedRuntimeAttribute>
                                                    <userDefinedRuntimeAttribute type="number" keyPath="topInset">
                                                        <real key="value" value="8"/>
                                                    </userDefinedRuntimeAttribute>
                                                    <userDefinedRuntimeAttribute type="number" keyPath="bottomInset">
                                                        <real key="value" value="0.0"/>
                                                    </userDefinedRuntimeAttribute>
                                                </userDefinedRuntimeAttributes>
                                            </label>
                                            <tableView clipsSubviews="YES" contentMode="scaleToFill" alwaysBounceVertical="YES" dataMode="prototypes" style="plain" separatorStyle="default" rowHeight="60" estimatedRowHeight="-1" sectionHeaderHeight="28" sectionFooterHeight="28" translatesAutoresizingMaskIntoConstraints="NO" id="Bzn-Pa-JP8">
                                                <rect key="frame" x="0.0" y="172" width="414" height="488"/>
                                                <color key="backgroundColor" systemColor="systemBackgroundColor"/>
                                                <view key="tableFooterView" contentMode="scaleToFill" id="te7-Jx-ztq" userLabel="Footer to hide separators">
                                                    <rect key="frame" x="0.0" y="0.0" width="414" height="0.0"/>
                                                    <autoresizingMask key="autoresizingMask" flexibleMaxX="YES" flexibleMaxY="YES"/>
                                                    <color key="backgroundColor" white="1" alpha="1" colorSpace="custom" customColorSpace="genericGamma22GrayColorSpace"/>
                                                    <accessibility key="accessibilityConfiguration" label="Footer"/>
                                                </view>
                                            </tableView>
                                        </subviews>
                                        <constraints>
                                            <constraint firstAttribute="bottom" secondItem="Bzn-Pa-JP8" secondAttribute="bottom" id="62E-bj-Weq"/>
                                            <constraint firstItem="Bzn-Pa-JP8" firstAttribute="leading" secondItem="X9H-Bp-dMj" secondAttribute="leading" id="Al2-Xn-iMb"/>
                                            <constraint firstAttribute="trailing" secondItem="S8Z-r1-Nrh" secondAttribute="trailing" id="HVq-PD-xUR"/>
                                            <constraint firstItem="a45-p0-44d" firstAttribute="leading" secondItem="X9H-Bp-dMj" secondAttribute="leading" id="JLU-hb-DTk"/>
                                            <constraint firstItem="ftJ-J6-tqx" firstAttribute="top" secondItem="S8Z-r1-Nrh" secondAttribute="bottom" id="LJR-Rc-Bw9"/>
                                            <constraint firstItem="a45-p0-44d" firstAttribute="top" secondItem="X9H-Bp-dMj" secondAttribute="top" id="NCd-1I-9he"/>
                                            <constraint firstAttribute="trailing" secondItem="ftJ-J6-tqx" secondAttribute="trailing" id="NSJ-UV-DRj"/>
                                            <constraint firstItem="ftJ-J6-tqx" firstAttribute="leading" secondItem="X9H-Bp-dMj" secondAttribute="leading" id="Sxc-Yu-vzw"/>
                                            <constraint firstItem="S8Z-r1-Nrh" firstAttribute="leading" secondItem="X9H-Bp-dMj" secondAttribute="leading" id="XCH-OO-fTc"/>
                                            <constraint firstAttribute="trailing" secondItem="Bzn-Pa-JP8" secondAttribute="trailing" id="dRe-pC-lBR"/>
                                            <constraint firstAttribute="trailing" secondItem="a45-p0-44d" secondAttribute="trailing" id="mZs-QV-vcQ"/>
                                            <constraint firstItem="S8Z-r1-Nrh" firstAttribute="top" secondItem="a45-p0-44d" secondAttribute="bottom" id="ox7-ic-Ty8"/>
                                            <constraint firstItem="Bzn-Pa-JP8" firstAttribute="top" secondItem="ftJ-J6-tqx" secondAttribute="bottom" id="q1Y-js-9ay"/>
                                        </constraints>
                                    </view>
                                </subviews>
                                <constraints>
                                    <constraint firstItem="X9H-Bp-dMj" firstAttribute="width" secondItem="fnj-gY-RQy" secondAttribute="width" id="8bz-2Z-qjg"/>
                                    <constraint firstAttribute="trailing" secondItem="X9H-Bp-dMj" secondAttribute="trailing" id="DII-e2-h3S"/>
                                    <constraint firstItem="X9H-Bp-dMj" firstAttribute="height" secondItem="fnj-gY-RQy" secondAttribute="height" id="Ez6-BK-Pci"/>
                                    <constraint firstItem="X9H-Bp-dMj" firstAttribute="leading" secondItem="fnj-gY-RQy" secondAttribute="leading" id="MEX-Kf-H1h"/>
                                    <constraint firstAttribute="bottom" secondItem="X9H-Bp-dMj" secondAttribute="bottom" id="Nnp-Ca-SfF"/>
                                    <constraint firstItem="X9H-Bp-dMj" firstAttribute="top" secondItem="fnj-gY-RQy" secondAttribute="top" id="vFv-Mp-Clg"/>
                                </constraints>
                            </scrollView>
                        </subviews>
                        <viewLayoutGuide key="safeArea" id="Kax-Jg-DAn"/>
                        <constraints>
                            <constraint firstItem="fnj-gY-RQy" firstAttribute="leading" secondItem="Kax-Jg-DAn" secondAttribute="leading" id="17P-v6-kFg"/>
                            <constraint firstItem="fnj-gY-RQy" firstAttribute="top" secondItem="Kax-Jg-DAn" secondAttribute="top" id="E5W-JX-04e"/>
                            <constraint firstItem="fnj-gY-RQy" firstAttribute="trailing" secondItem="Kax-Jg-DAn" secondAttribute="trailing" id="MYo-vI-v0W"/>
                            <constraint firstItem="fnj-gY-RQy" firstAttribute="bottom" secondItem="Kax-Jg-DAn" secondAttribute="bottom" id="eZE-vo-kZe"/>
                        </constraints>
                    </view>
                    <navigationItem key="navigationItem" title="Edit Members" id="LRu-ae-drd">
                        <barButtonItem key="leftBarButtonItem" systemItem="cancel" id="woj-Bb-0OB">
                            <connections>
                                <action selector="cancelClicked:" destination="buX-Ye-w3b" id="Fme-lZ-UZ6"/>
                            </connections>
                        </barButtonItem>
                        <barButtonItem key="rightBarButtonItem" systemItem="save" id="fum-8E-Reb">
                            <connections>
                                <action selector="saveClicked:" destination="buX-Ye-w3b" id="A6R-Nb-egl"/>
                            </connections>
                        </barButtonItem>
                    </navigationItem>
                    <simulatedNavigationBarMetrics key="simulatedTopBarMetrics" translucent="NO" prompted="NO"/>
                    <modalPageSheetSimulatedSizeMetrics key="simulatedDestinationMetrics"/>
                    <connections>
                        <outlet property="editMembersView" destination="O3T-QZ-1RZ" id="cJQ-mW-Zoi"/>
                        <outlet property="membersTableView" destination="Bzn-Pa-JP8" id="PdM-1T-1yD"/>
                        <outlet property="selectedCollectionView" destination="S8Z-r1-Nrh" id="6Y6-uN-WxJ"/>
                    </connections>
                </viewController>
                <placeholder placeholderIdentifier="IBFirstResponder" id="b4U-eA-COt" userLabel="First Responder" sceneMemberID="firstResponder"/>
            </objects>
            <point key="canvasLocation" x="3903" y="878"/>
        </scene>
        <!--TopicSecurityViewController-->
        <scene sceneID="wgO-wb-KQA">
            <objects>
                <tableViewController id="4vC-jn-jWQ" userLabel="TopicSecurityViewController" customClass="TopicSecurityViewController" customModule="Tinodios" customModuleProvider="target" sceneMemberID="viewController">
                    <tableView key="view" clipsSubviews="YES" contentMode="scaleToFill" alwaysBounceVertical="YES" dataMode="static" style="grouped" separatorStyle="default" rowHeight="-1" estimatedRowHeight="-1" sectionHeaderHeight="18" estimatedSectionHeaderHeight="-1" sectionFooterHeight="1" estimatedSectionFooterHeight="-1" id="bra-GX-buc">
                        <rect key="frame" x="0.0" y="0.0" width="414" height="716"/>
                        <autoresizingMask key="autoresizingMask" flexibleMaxX="YES" flexibleMaxY="YES"/>
                        <color key="backgroundColor" systemColor="systemGroupedBackgroundColor"/>
                        <sections>
                            <tableViewSection headerTitle="Actions" id="U5T-k4-DgP" userLabel="Actions">
                                <cells>
                                    <tableViewCell clipsSubviews="YES" contentMode="scaleToFill" insetsLayoutMarginsFromSafeArea="NO" selectionStyle="none" accessoryType="disclosureIndicator" hidesAccessoryWhenEditing="NO" indentationLevel="1" indentationWidth="0.0" textLabel="wnZ-ve-5xb" imageView="gCN-hc-uhY" rowHeight="44" style="IBUITableViewCellStyleDefault" id="uPx-qd-BxN" userLabel="Delete messages">
                                        <rect key="frame" x="0.0" y="55.333332061767578" width="414" height="44"/>
                                        <autoresizingMask key="autoresizingMask"/>
                                        <tableViewCellContentView key="contentView" opaque="NO" clipsSubviews="YES" multipleTouchEnabled="YES" contentMode="center" insetsLayoutMarginsFromSafeArea="NO" tableViewCell="uPx-qd-BxN" id="isS-bU-Fa4">
                                            <rect key="frame" x="0.0" y="0.0" width="383.66666666666669" height="44"/>
                                            <autoresizingMask key="autoresizingMask"/>
                                            <subviews>
                                                <label opaque="NO" multipleTouchEnabled="YES" contentMode="left" insetsLayoutMarginsFromSafeArea="NO" text="Delete Messages" textAlignment="natural" lineBreakMode="tailTruncation" baselineAdjustment="alignBaselines" adjustsFontSizeToFit="NO" id="wnZ-ve-5xb">
                                                    <rect key="frame" x="50" y="0.0" width="325.66666666666669" height="44"/>
                                                    <autoresizingMask key="autoresizingMask"/>
                                                    <fontDescription key="fontDescription" type="system" pointSize="17"/>
                                                    <nil key="textColor"/>
                                                    <nil key="highlightedColor"/>
                                                </label>
                                                <imageView opaque="NO" clipsSubviews="YES" multipleTouchEnabled="YES" contentMode="scaleToFill" insetsLayoutMarginsFromSafeArea="NO" id="gCN-hc-uhY">
                                                    <rect key="frame" x="20" y="15" width="15" height="14"/>
                                                    <autoresizingMask key="autoresizingMask"/>
                                                    <imageReference key="image" image="xmark.bubble" symbolScale="medium"/>
                                                    <preferredSymbolConfiguration key="preferredSymbolConfiguration" scale="medium" weight="regular"/>
                                                </imageView>
                                            </subviews>
                                            <color key="tintColor" red="0.0" green="0.47843137250000001" blue="1" alpha="1" colorSpace="custom" customColorSpace="sRGB"/>
                                        </tableViewCellContentView>
                                    </tableViewCell>
                                    <tableViewCell clipsSubviews="YES" contentMode="scaleToFill" insetsLayoutMarginsFromSafeArea="NO" selectionStyle="blue" accessoryType="disclosureIndicator" hidesAccessoryWhenEditing="NO" indentationLevel="1" indentationWidth="0.0" textLabel="rlX-B4-4KE" imageView="tve-U4-G66" style="IBUITableViewCellStyleDefault" id="6ry-uj-pIb" userLabel="Leave Group">
                                        <rect key="frame" x="0.0" y="99.333332061767578" width="414" height="43.666667938232422"/>
                                        <autoresizingMask key="autoresizingMask"/>
                                        <tableViewCellContentView key="contentView" opaque="NO" clipsSubviews="YES" multipleTouchEnabled="YES" contentMode="center" insetsLayoutMarginsFromSafeArea="NO" tableViewCell="6ry-uj-pIb" id="T5W-k4-PlG">
                                            <rect key="frame" x="0.0" y="0.0" width="383.66666666666669" height="43.666667938232422"/>
                                            <autoresizingMask key="autoresizingMask"/>
                                            <subviews>
                                                <label opaque="NO" multipleTouchEnabled="YES" contentMode="left" insetsLayoutMarginsFromSafeArea="NO" text="Leave Group" textAlignment="natural" lineBreakMode="tailTruncation" baselineAdjustment="alignBaselines" adjustsFontSizeToFit="NO" id="rlX-B4-4KE">
                                                    <rect key="frame" x="59" y="0.0" width="316.66666666666669" height="43.666667938232422"/>
                                                    <autoresizingMask key="autoresizingMask"/>
                                                    <fontDescription key="fontDescription" type="system" pointSize="17"/>
                                                    <nil key="textColor"/>
                                                    <nil key="highlightedColor"/>
                                                </label>
                                                <imageView opaque="NO" clipsSubviews="YES" multipleTouchEnabled="YES" contentMode="scaleToFill" insetsLayoutMarginsFromSafeArea="NO" image="rectangle.portrait.and.arrow.right" catalog="system" id="tve-U4-G66">
                                                    <rect key="frame" x="20.333333333333336" y="11.666666666666664" width="23.333333333333332" height="20"/>
                                                    <autoresizingMask key="autoresizingMask"/>
                                                </imageView>
                                            </subviews>
                                        </tableViewCellContentView>
                                        <color key="tintColor" red="1" green="0.14913141730000001" blue="0.0" alpha="1" colorSpace="custom" customColorSpace="sRGB"/>
                                    </tableViewCell>
                                    <tableViewCell clipsSubviews="YES" contentMode="scaleToFill" insetsLayoutMarginsFromSafeArea="NO" selectionStyle="blue" accessoryType="disclosureIndicator" hidesAccessoryWhenEditing="NO" indentationLevel="1" indentationWidth="0.0" textLabel="zr8-yN-F8L" imageView="17i-xg-ax0" style="IBUITableViewCellStyleDefault" id="7fr-Hj-0pK" userLabel="Leave Conversation">
                                        <rect key="frame" x="0.0" y="143" width="414" height="43.666667938232422"/>
                                        <autoresizingMask key="autoresizingMask"/>
                                        <tableViewCellContentView key="contentView" opaque="NO" clipsSubviews="YES" multipleTouchEnabled="YES" contentMode="center" insetsLayoutMarginsFromSafeArea="NO" tableViewCell="7fr-Hj-0pK" id="hBW-Ro-FLN">
                                            <rect key="frame" x="0.0" y="0.0" width="383.66666666666669" height="43.666667938232422"/>
                                            <autoresizingMask key="autoresizingMask"/>
                                            <subviews>
                                                <label opaque="NO" multipleTouchEnabled="YES" contentMode="left" insetsLayoutMarginsFromSafeArea="NO" text="Leave Conversation" textAlignment="natural" lineBreakMode="tailTruncation" baselineAdjustment="alignBaselines" adjustsFontSizeToFit="NO" id="zr8-yN-F8L">
                                                    <rect key="frame" x="59" y="0.0" width="316.66666666666669" height="43.666667938232422"/>
                                                    <autoresizingMask key="autoresizingMask"/>
                                                    <fontDescription key="fontDescription" type="system" pointSize="17"/>
                                                    <nil key="textColor"/>
                                                    <nil key="highlightedColor"/>
                                                </label>
                                                <imageView opaque="NO" clipsSubviews="YES" multipleTouchEnabled="YES" contentMode="scaleToFill" insetsLayoutMarginsFromSafeArea="NO" id="17i-xg-ax0">
                                                    <rect key="frame" x="20.166666666666664" y="11.333333333333332" width="23.666666666666668" height="20.666666666666664"/>
                                                    <autoresizingMask key="autoresizingMask"/>
                                                    <imageReference key="image" image="rectangle.portrait.and.arrow.right" catalog="system" symbolScale="medium"/>
                                                    <preferredSymbolConfiguration key="preferredSymbolConfiguration" scale="medium" weight="medium"/>
                                                </imageView>
                                            </subviews>
                                        </tableViewCellContentView>
                                        <color key="tintColor" red="1" green="0.14913141730000001" blue="0.0" alpha="1" colorSpace="custom" customColorSpace="sRGB"/>
                                    </tableViewCell>
                                    <tableViewCell clipsSubviews="YES" contentMode="scaleToFill" insetsLayoutMarginsFromSafeArea="NO" selectionStyle="blue" accessoryType="disclosureIndicator" hidesAccessoryWhenEditing="NO" indentationLevel="1" indentationWidth="0.0" textLabel="dT7-dW-WFv" imageView="Ssm-Wl-w33" style="IBUITableViewCellStyleDefault" id="rtQ-EU-TuA" userLabel="Delete group">
                                        <rect key="frame" x="0.0" y="186.66666793823242" width="414" height="43.666667938232422"/>
                                        <autoresizingMask key="autoresizingMask"/>
                                        <tableViewCellContentView key="contentView" opaque="NO" clipsSubviews="YES" multipleTouchEnabled="YES" contentMode="center" insetsLayoutMarginsFromSafeArea="NO" tableViewCell="rtQ-EU-TuA" id="dZL-n9-eMn">
                                            <rect key="frame" x="0.0" y="0.0" width="383.66666666666669" height="43.666667938232422"/>
                                            <autoresizingMask key="autoresizingMask"/>
                                            <subviews>
                                                <label opaque="NO" multipleTouchEnabled="YES" contentMode="left" insetsLayoutMarginsFromSafeArea="NO" text="Delete Group" textAlignment="natural" lineBreakMode="tailTruncation" baselineAdjustment="alignBaselines" adjustsFontSizeToFit="NO" id="dT7-dW-WFv">
                                                    <rect key="frame" x="59" y="0.0" width="316.66666666666669" height="43.666667938232422"/>
                                                    <autoresizingMask key="autoresizingMask"/>
                                                    <fontDescription key="fontDescription" type="system" pointSize="17"/>
                                                    <nil key="textColor"/>
                                                    <nil key="highlightedColor"/>
                                                </label>
                                                <imageView opaque="NO" clipsSubviews="YES" multipleTouchEnabled="YES" contentMode="scaleToFill" insetsLayoutMarginsFromSafeArea="NO" id="Ssm-Wl-w33">
                                                    <rect key="frame" x="20" y="12.999999999999998" width="24" height="17.333333333333332"/>
                                                    <autoresizingMask key="autoresizingMask"/>
                                                    <imageReference key="image" image="xmark.bin" catalog="system" symbolScale="medium"/>
                                                    <preferredSymbolConfiguration key="preferredSymbolConfiguration" scale="medium" weight="regular"/>
                                                </imageView>
                                            </subviews>
                                        </tableViewCellContentView>
                                        <color key="tintColor" red="1" green="0.14913141730000001" blue="0.0" alpha="1" colorSpace="custom" customColorSpace="sRGB"/>
                                    </tableViewCell>
                                    <tableViewCell clipsSubviews="YES" contentMode="scaleToFill" insetsLayoutMarginsFromSafeArea="NO" selectionStyle="blue" accessoryType="disclosureIndicator" hidesAccessoryWhenEditing="NO" indentationLevel="1" indentationWidth="0.0" textLabel="KSy-US-Bkx" imageView="BDz-xj-1D9" style="IBUITableViewCellStyleDefault" id="fJV-Hm-z5U" userLabel="Block Contact">
                                        <rect key="frame" x="0.0" y="230.33333587646484" width="414" height="43.666667938232422"/>
                                        <autoresizingMask key="autoresizingMask"/>
                                        <tableViewCellContentView key="contentView" opaque="NO" clipsSubviews="YES" multipleTouchEnabled="YES" contentMode="center" insetsLayoutMarginsFromSafeArea="NO" tableViewCell="fJV-Hm-z5U" id="RoK-uU-exv">
                                            <rect key="frame" x="0.0" y="0.0" width="383.66666666666669" height="43.666667938232422"/>
                                            <autoresizingMask key="autoresizingMask"/>
                                            <subviews>
                                                <label opaque="NO" multipleTouchEnabled="YES" contentMode="left" insetsLayoutMarginsFromSafeArea="NO" text="Block Contact" textAlignment="natural" lineBreakMode="tailTruncation" baselineAdjustment="alignBaselines" adjustsFontSizeToFit="NO" id="KSy-US-Bkx">
                                                    <rect key="frame" x="59" y="0.0" width="316.66666666666669" height="43.666667938232422"/>
                                                    <autoresizingMask key="autoresizingMask"/>
                                                    <fontDescription key="fontDescription" type="system" pointSize="17"/>
                                                    <nil key="textColor"/>
                                                    <nil key="highlightedColor"/>
                                                </label>
                                                <imageView opaque="NO" clipsSubviews="YES" multipleTouchEnabled="YES" contentMode="scaleToFill" insetsLayoutMarginsFromSafeArea="NO" id="BDz-xj-1D9">
                                                    <rect key="frame" x="22.166666666666668" y="12.333333333333336" width="19.666666666666664" height="19"/>
                                                    <autoresizingMask key="autoresizingMask"/>
                                                    <imageReference key="image" image="nosign" catalog="system" symbolScale="medium"/>
                                                    <preferredSymbolConfiguration key="preferredSymbolConfiguration" scale="medium" weight="regular"/>
                                                </imageView>
                                            </subviews>
                                        </tableViewCellContentView>
                                        <color key="tintColor" red="1" green="0.14913141730000001" blue="0.0" alpha="1" colorSpace="custom" customColorSpace="sRGB"/>
                                    </tableViewCell>
                                    <tableViewCell clipsSubviews="YES" contentMode="scaleToFill" insetsLayoutMarginsFromSafeArea="NO" selectionStyle="blue" accessoryType="disclosureIndicator" hidesAccessoryWhenEditing="NO" indentationLevel="1" indentationWidth="0.0" textLabel="8eC-OS-Net" imageView="6ru-J5-4kn" style="IBUITableViewCellStyleDefault" id="Rk4-uF-hWI" userLabel="Report Contact">
                                        <rect key="frame" x="0.0" y="274.00000381469727" width="414" height="43.666667938232422"/>
                                        <autoresizingMask key="autoresizingMask"/>
                                        <tableViewCellContentView key="contentView" opaque="NO" clipsSubviews="YES" multipleTouchEnabled="YES" contentMode="center" insetsLayoutMarginsFromSafeArea="NO" tableViewCell="Rk4-uF-hWI" id="X9r-rJ-aJ4">
                                            <rect key="frame" x="0.0" y="0.0" width="383.66666666666669" height="43.666667938232422"/>
                                            <autoresizingMask key="autoresizingMask"/>
                                            <subviews>
                                                <label opaque="NO" multipleTouchEnabled="YES" contentMode="left" insetsLayoutMarginsFromSafeArea="NO" text="Report Contact" textAlignment="natural" lineBreakMode="tailTruncation" baselineAdjustment="alignBaselines" adjustsFontSizeToFit="NO" id="8eC-OS-Net" userLabel="Report Contact">
                                                    <rect key="frame" x="59" y="0.0" width="316.66666666666669" height="43.666667938232422"/>
                                                    <autoresizingMask key="autoresizingMask"/>
                                                    <fontDescription key="fontDescription" type="system" pointSize="17"/>
                                                    <nil key="textColor"/>
                                                    <nil key="highlightedColor"/>
                                                </label>
                                                <imageView opaque="NO" clipsSubviews="YES" multipleTouchEnabled="YES" contentMode="scaleToFill" insetsLayoutMarginsFromSafeArea="NO" id="6ru-J5-4kn">
                                                    <rect key="frame" x="22" y="11.333333333333336" width="20" height="20"/>
                                                    <autoresizingMask key="autoresizingMask"/>
                                                    <imageReference key="image" image="hand.raised.fill" catalog="system" symbolScale="medium"/>
                                                    <preferredSymbolConfiguration key="preferredSymbolConfiguration" scale="medium" weight="regular"/>
                                                </imageView>
                                            </subviews>
                                        </tableViewCellContentView>
                                        <color key="tintColor" red="1" green="0.14913141730000001" blue="0.0" alpha="1" colorSpace="custom" customColorSpace="sRGB"/>
                                    </tableViewCell>
                                    <tableViewCell clipsSubviews="YES" contentMode="scaleToFill" insetsLayoutMarginsFromSafeArea="NO" selectionStyle="blue" accessoryType="disclosureIndicator" hidesAccessoryWhenEditing="NO" indentationLevel="1" indentationWidth="0.0" textLabel="a4o-bz-GPx" imageView="9h2-rR-3wX" style="IBUITableViewCellStyleDefault" id="GxL-cA-lYh" userLabel="Report Group">
                                        <rect key="frame" x="0.0" y="317.66667175292969" width="414" height="43.666667938232422"/>
                                        <autoresizingMask key="autoresizingMask"/>
                                        <tableViewCellContentView key="contentView" opaque="NO" clipsSubviews="YES" multipleTouchEnabled="YES" contentMode="center" insetsLayoutMarginsFromSafeArea="NO" tableViewCell="GxL-cA-lYh" id="DKX-lw-4lA">
                                            <rect key="frame" x="0.0" y="0.0" width="383.66666666666669" height="43.666667938232422"/>
                                            <autoresizingMask key="autoresizingMask"/>
                                            <subviews>
                                                <label opaque="NO" multipleTouchEnabled="YES" contentMode="left" insetsLayoutMarginsFromSafeArea="NO" text="Report Group" textAlignment="natural" lineBreakMode="tailTruncation" baselineAdjustment="alignBaselines" adjustsFontSizeToFit="NO" id="a4o-bz-GPx" userLabel="Report Group">
                                                    <rect key="frame" x="59" y="0.0" width="316.66666666666669" height="43.666667938232422"/>
                                                    <autoresizingMask key="autoresizingMask"/>
                                                    <fontDescription key="fontDescription" type="system" pointSize="17"/>
                                                    <nil key="textColor"/>
                                                    <nil key="highlightedColor"/>
                                                </label>
                                                <imageView opaque="NO" clipsSubviews="YES" multipleTouchEnabled="YES" contentMode="scaleToFill" insetsLayoutMarginsFromSafeArea="NO" id="9h2-rR-3wX">
                                                    <rect key="frame" x="22" y="11.333333333333336" width="20" height="20"/>
                                                    <autoresizingMask key="autoresizingMask"/>
                                                    <imageReference key="image" image="hand.raised.fill" catalog="system" symbolScale="medium"/>
                                                    <preferredSymbolConfiguration key="preferredSymbolConfiguration" scale="medium" weight="regular"/>
                                                </imageView>
                                            </subviews>
                                        </tableViewCellContentView>
                                        <color key="tintColor" red="1" green="0.14913141730000001" blue="0.0" alpha="1" colorSpace="custom" customColorSpace="sRGB"/>
                                    </tableViewCell>
                                </cells>
                            </tableViewSection>
                            <tableViewSection headerTitle="Permissions" id="kJw-Pr-jNc">
                                <cells>
                                    <tableViewCell clipsSubviews="YES" contentMode="scaleToFill" insetsLayoutMarginsFromSafeArea="NO" selectionStyle="blue" accessoryType="disclosureIndicator" hidesAccessoryWhenEditing="NO" indentationLevel="1" indentationWidth="0.0" textLabel="wPJ-94-8aV" detailTextLabel="s6S-ku-F63" style="IBUITableViewCellStyleValue1" id="33v-dw-wEh" userLabel="My Permissions">
                                        <rect key="frame" x="0.0" y="400.33333778381348" width="414" height="43.666667938232422"/>
                                        <autoresizingMask key="autoresizingMask"/>
                                        <tableViewCellContentView key="contentView" opaque="NO" clipsSubviews="YES" multipleTouchEnabled="YES" contentMode="center" insetsLayoutMarginsFromSafeArea="NO" tableViewCell="33v-dw-wEh" id="Czx-aH-i0b">
                                            <rect key="frame" x="0.0" y="0.0" width="383.66666666666669" height="43.666667938232422"/>
                                            <autoresizingMask key="autoresizingMask"/>
                                            <subviews>
                                                <label opaque="NO" multipleTouchEnabled="YES" contentMode="left" insetsLayoutMarginsFromSafeArea="NO" text="Yours" textAlignment="natural" lineBreakMode="tailTruncation" baselineAdjustment="alignBaselines" adjustsFontSizeToFit="NO" id="wPJ-94-8aV">
                                                    <rect key="frame" x="20" y="11.999999999999998" width="43" height="20.333333333333332"/>
                                                    <autoresizingMask key="autoresizingMask"/>
                                                    <fontDescription key="fontDescription" type="system" pointSize="17"/>
                                                    <nil key="textColor"/>
                                                    <nil key="highlightedColor"/>
                                                </label>
                                                <label opaque="NO" multipleTouchEnabled="YES" contentMode="left" insetsLayoutMarginsFromSafeArea="NO" text="N" textAlignment="right" lineBreakMode="tailTruncation" baselineAdjustment="alignBaselines" adjustsFontSizeToFit="NO" id="s6S-ku-F63">
                                                    <rect key="frame" x="365.33333333333337" y="13.999999999999998" width="10.333333333333334" height="19.333333333333332"/>
                                                    <autoresizingMask key="autoresizingMask"/>
                                                    <fontDescription key="fontDescription" name="CourierNewPSMT" family="Courier New" pointSize="17"/>
                                                    <nil key="textColor"/>
                                                    <nil key="highlightedColor"/>
                                                </label>
                                            </subviews>
                                        </tableViewCellContentView>
                                    </tableViewCell>
                                    <tableViewCell clipsSubviews="YES" contentMode="scaleToFill" insetsLayoutMarginsFromSafeArea="NO" selectionStyle="blue" accessoryType="disclosureIndicator" hidesAccessoryWhenEditing="NO" indentationLevel="1" indentationWidth="0.0" textLabel="syF-Vp-vRc" detailTextLabel="mTa-Ke-dom" style="IBUITableViewCellStyleValue1" id="Wef-5D-RVz" userLabel="Peer Permissions">
                                        <rect key="frame" x="0.0" y="444.0000057220459" width="414" height="43.666667938232422"/>
                                        <autoresizingMask key="autoresizingMask"/>
                                        <tableViewCellContentView key="contentView" opaque="NO" clipsSubviews="YES" multipleTouchEnabled="YES" contentMode="center" insetsLayoutMarginsFromSafeArea="NO" tableViewCell="Wef-5D-RVz" id="w5M-HM-k9o">
                                            <rect key="frame" x="0.0" y="0.0" width="383.66666666666669" height="43.666667938232422"/>
                                            <autoresizingMask key="autoresizingMask"/>
                                            <subviews>
                                                <label opaque="NO" multipleTouchEnabled="YES" contentMode="left" insetsLayoutMarginsFromSafeArea="NO" text="John Doe" textAlignment="natural" lineBreakMode="tailTruncation" baselineAdjustment="alignBaselines" adjustsFontSizeToFit="NO" id="syF-Vp-vRc">
                                                    <rect key="frame" x="20" y="11.999999999999998" width="72.666666666666671" height="20.333333333333332"/>
                                                    <autoresizingMask key="autoresizingMask"/>
                                                    <fontDescription key="fontDescription" type="system" pointSize="17"/>
                                                    <nil key="textColor"/>
                                                    <nil key="highlightedColor"/>
                                                </label>
                                                <label opaque="NO" multipleTouchEnabled="YES" contentMode="left" insetsLayoutMarginsFromSafeArea="NO" text="N" textAlignment="right" lineBreakMode="tailTruncation" baselineAdjustment="alignBaselines" adjustsFontSizeToFit="NO" id="mTa-Ke-dom">
                                                    <rect key="frame" x="365.33333333333337" y="13.999999999999998" width="10.333333333333334" height="19.333333333333332"/>
                                                    <autoresizingMask key="autoresizingMask"/>
                                                    <fontDescription key="fontDescription" name="CourierNewPSMT" family="Courier New" pointSize="17"/>
                                                    <nil key="textColor"/>
                                                    <nil key="highlightedColor"/>
                                                </label>
                                            </subviews>
                                        </tableViewCellContentView>
                                    </tableViewCell>
                                </cells>
                            </tableViewSection>
                            <tableViewSection headerTitle="Default Permissions" id="zW8-KF-N8J">
                                <cells>
                                    <tableViewCell clipsSubviews="YES" contentMode="scaleToFill" insetsLayoutMarginsFromSafeArea="NO" selectionStyle="blue" accessoryType="disclosureIndicator" hidesAccessoryWhenEditing="NO" indentationLevel="1" indentationWidth="0.0" textLabel="9gO-eS-keH" detailTextLabel="aMv-to-Vu2" style="IBUITableViewCellStyleValue1" id="Avu-fi-WbO" userLabel="Auth Permissions">
                                        <rect key="frame" x="0.0" y="526.66667366027832" width="414" height="43.666667938232422"/>
                                        <autoresizingMask key="autoresizingMask"/>
                                        <tableViewCellContentView key="contentView" opaque="NO" clipsSubviews="YES" multipleTouchEnabled="YES" contentMode="center" insetsLayoutMarginsFromSafeArea="NO" tableViewCell="Avu-fi-WbO" id="7OB-vn-ecn">
                                            <rect key="frame" x="0.0" y="0.0" width="383.66666666666669" height="43.666667938232422"/>
                                            <autoresizingMask key="autoresizingMask"/>
                                            <subviews>
                                                <label opaque="NO" multipleTouchEnabled="YES" contentMode="left" insetsLayoutMarginsFromSafeArea="NO" text="Authenticated users" textAlignment="natural" lineBreakMode="tailTruncation" baselineAdjustment="alignBaselines" adjustsFontSizeToFit="NO" id="9gO-eS-keH">
                                                    <rect key="frame" x="20" y="11.999999999999998" width="152.66666666666666" height="20.333333333333332"/>
                                                    <autoresizingMask key="autoresizingMask"/>
                                                    <fontDescription key="fontDescription" type="system" pointSize="17"/>
                                                    <nil key="textColor"/>
                                                    <nil key="highlightedColor"/>
                                                </label>
                                                <label opaque="NO" multipleTouchEnabled="YES" contentMode="left" insetsLayoutMarginsFromSafeArea="NO" text="N" textAlignment="right" lineBreakMode="tailTruncation" baselineAdjustment="alignBaselines" adjustsFontSizeToFit="NO" id="aMv-to-Vu2">
                                                    <rect key="frame" x="365.33333333333337" y="13.999999999999998" width="10.333333333333334" height="19.333333333333332"/>
                                                    <autoresizingMask key="autoresizingMask"/>
                                                    <fontDescription key="fontDescription" name="CourierNewPSMT" family="Courier New" pointSize="17"/>
                                                    <nil key="textColor"/>
                                                    <nil key="highlightedColor"/>
                                                </label>
                                            </subviews>
                                        </tableViewCellContentView>
                                    </tableViewCell>
                                    <tableViewCell clipsSubviews="YES" contentMode="scaleToFill" insetsLayoutMarginsFromSafeArea="NO" selectionStyle="blue" accessoryType="disclosureIndicator" hidesAccessoryWhenEditing="NO" indentationLevel="1" indentationWidth="0.0" textLabel="Ukl-EW-zMS" detailTextLabel="9rO-zX-bOn" style="IBUITableViewCellStyleValue1" id="NdF-hP-fjs" userLabel="Anon Permissions">
                                        <rect key="frame" x="0.0" y="570.33334159851074" width="414" height="43.666667938232422"/>
                                        <autoresizingMask key="autoresizingMask"/>
                                        <tableViewCellContentView key="contentView" opaque="NO" clipsSubviews="YES" multipleTouchEnabled="YES" contentMode="center" insetsLayoutMarginsFromSafeArea="NO" tableViewCell="NdF-hP-fjs" id="jx8-ms-fuJ">
                                            <rect key="frame" x="0.0" y="0.0" width="383.66666666666669" height="43.666667938232422"/>
                                            <autoresizingMask key="autoresizingMask"/>
                                            <subviews>
                                                <label opaque="NO" multipleTouchEnabled="YES" contentMode="left" insetsLayoutMarginsFromSafeArea="NO" text="Anonymous users" textAlignment="natural" lineBreakMode="tailTruncation" baselineAdjustment="alignBaselines" adjustsFontSizeToFit="NO" id="Ukl-EW-zMS">
                                                    <rect key="frame" x="20" y="11.999999999999998" width="136" height="20.333333333333332"/>
                                                    <autoresizingMask key="autoresizingMask"/>
                                                    <fontDescription key="fontDescription" type="system" pointSize="17"/>
                                                    <nil key="textColor"/>
                                                    <nil key="highlightedColor"/>
                                                </label>
                                                <label opaque="NO" multipleTouchEnabled="YES" contentMode="left" insetsLayoutMarginsFromSafeArea="NO" text="N" textAlignment="right" lineBreakMode="tailTruncation" baselineAdjustment="alignBaselines" adjustsFontSizeToFit="NO" id="9rO-zX-bOn">
                                                    <rect key="frame" x="365.33333333333337" y="13.999999999999998" width="10.333333333333334" height="19.333333333333332"/>
                                                    <autoresizingMask key="autoresizingMask"/>
                                                    <fontDescription key="fontDescription" name="CourierNewPSMT" family="Courier New" pointSize="17"/>
                                                    <nil key="textColor"/>
                                                    <nil key="highlightedColor"/>
                                                </label>
                                            </subviews>
                                        </tableViewCellContentView>
                                    </tableViewCell>
                                </cells>
                            </tableViewSection>
                        </sections>
                    </tableView>
                    <navigationItem key="navigationItem" title="Administrative and Security" id="qeU-hX-VEM" userLabel="Administrative and Security"/>
                    <connections>
                        <outlet property="actionAnonPermissions" destination="NdF-hP-fjs" id="Qq4-E8-HkW"/>
                        <outlet property="actionAuthPermissions" destination="Avu-fi-WbO" id="ZIU-A8-usp"/>
                        <outlet property="actionBlockContact" destination="fJV-Hm-z5U" id="yJC-WH-AcI"/>
                        <outlet property="actionDeleteGroup" destination="rtQ-EU-TuA" id="S7Y-mU-PKg"/>
                        <outlet property="actionDeleteMessages" destination="uPx-qd-BxN" id="Nlm-L8-Cem"/>
                        <outlet property="actionLeaveConversation" destination="7fr-Hj-0pK" id="dIw-fo-G7r"/>
                        <outlet property="actionLeaveGroup" destination="6ry-uj-pIb" id="DOp-ik-427"/>
                        <outlet property="actionMyPermissions" destination="33v-dw-wEh" id="mFL-iO-PSv"/>
                        <outlet property="actionPeerPermissions" destination="Wef-5D-RVz" id="5dK-Rj-EDV"/>
                        <outlet property="actionReportContact" destination="Rk4-uF-hWI" id="7a5-V6-mzs"/>
                        <outlet property="actionReportGroup" destination="GxL-cA-lYh" id="0ru-uv-b10"/>
                        <outlet property="anonUsersPermissionsLabel" destination="9rO-zX-bOn" id="3em-NX-89l"/>
                        <outlet property="authUsersPermissionsLabel" destination="aMv-to-Vu2" id="8xH-Uh-qhb"/>
                        <outlet property="myPermissionsLabel" destination="s6S-ku-F63" id="aNg-zL-pM3"/>
                        <outlet property="peerNameLabel" destination="syF-Vp-vRc" id="J9h-tr-AFU"/>
                        <outlet property="peerPermissionsLabel" destination="mTa-Ke-dom" id="2B1-ed-JT2"/>
                        <segue destination="n9d-hv-55K" kind="show" identifier="TopicSecurity2Chats" id="e5j-df-mav"/>
                    </connections>
                </tableViewController>
                <placeholder placeholderIdentifier="IBFirstResponder" id="b7f-OO-Sgt" userLabel="First Responder" customClass="UIResponder" sceneMemberID="firstResponder"/>
            </objects>
            <point key="canvasLocation" x="4725" y="878"/>
        </scene>
        <!--TopicGeneralViewController-->
        <scene sceneID="e1M-8t-knT">
            <objects>
                <tableViewController title="General Settings" id="awR-up-0dD" userLabel="TopicGeneralViewController" customClass="TopicGeneralViewController" customModule="Tinodios" customModuleProvider="target" sceneMemberID="viewController">
                    <tableView key="view" clipsSubviews="YES" contentMode="scaleToFill" alwaysBounceVertical="YES" dataMode="static" style="grouped" separatorStyle="default" rowHeight="-1" estimatedRowHeight="-1" sectionHeaderHeight="18" estimatedSectionHeaderHeight="-1" sectionFooterHeight="1" estimatedSectionFooterHeight="-1" id="RMt-Xl-krl">
                        <rect key="frame" x="0.0" y="0.0" width="414" height="716"/>
                        <autoresizingMask key="autoresizingMask" flexibleMaxX="YES" flexibleMaxY="YES"/>
                        <color key="backgroundColor" systemColor="systemGroupedBackgroundColor"/>
                        <sections>
                            <tableViewSection id="DUs-Cy-NZc" userLabel="Avatar and name">
                                <cells>
                                    <tableViewCell clipsSubviews="YES" contentMode="scaleToFill" insetsLayoutMarginsFromSafeArea="NO" selectionStyle="none" indentationWidth="10" rowHeight="144" id="fNc-4j-BFG" userLabel="Avatar">
                                        <rect key="frame" x="0.0" y="18" width="414" height="144"/>
                                        <autoresizingMask key="autoresizingMask"/>
                                        <tableViewCellContentView key="contentView" opaque="NO" clipsSubviews="YES" multipleTouchEnabled="YES" contentMode="center" preservesSuperviewLayoutMargins="YES" insetsLayoutMarginsFromSafeArea="NO" tableViewCell="fNc-4j-BFG" id="VDP-dY-hb1">
                                            <rect key="frame" x="0.0" y="0.0" width="414" height="144"/>
                                            <autoresizingMask key="autoresizingMask"/>
                                            <subviews>
                                                <view contentMode="scaleToFill" translatesAutoresizingMaskIntoConstraints="NO" id="VGK-ti-IPl" userLabel="Avatar View">
                                                    <rect key="frame" x="143" y="8" width="128" height="128"/>
                                                    <subviews>
                                                        <imageView clipsSubviews="YES" userInteractionEnabled="NO" contentMode="scaleAspectFit" horizontalHuggingPriority="248" verticalHuggingPriority="248" translatesAutoresizingMaskIntoConstraints="NO" id="G64-7V-agb" userLabel="Avatar" customClass="RoundImageView" customModule="Tinodios" customModuleProvider="target">
                                                            <rect key="frame" x="0.0" y="1.3333333333333357" width="128" height="125.66666666666667"/>
                                                            <constraints>
                                                                <constraint firstAttribute="width" constant="128" id="IAW-Am-j0i"/>
                                                                <constraint firstAttribute="height" constant="128" id="vu6-9D-Z2g"/>
                                                            </constraints>
                                                            <imageReference key="image" image="person.2" catalog="system" symbolScale="medium"/>
                                                            <preferredSymbolConfiguration key="preferredSymbolConfiguration" scale="medium" weight="light"/>
                                                            <userDefinedRuntimeAttributes>
                                                                <userDefinedRuntimeAttribute type="string" keyPath="defaultType" value="grp"/>
                                                            </userDefinedRuntimeAttributes>
                                                        </imageView>
                                                        <button opaque="NO" contentMode="scaleAspectFit" contentHorizontalAlignment="center" contentVerticalAlignment="center" lineBreakMode="middleTruncation" translatesAutoresizingMaskIntoConstraints="NO" id="OhU-IN-e3v">
                                                            <rect key="frame" x="80" y="80" width="48" height="48"/>
                                                            <color key="backgroundColor" red="0.59607843140000005" green="0.68627450980000004" blue="0.78039215689999997" alpha="1" colorSpace="calibratedRGB"/>
                                                            <constraints>
                                                                <constraint firstAttribute="height" constant="48" id="O7d-wt-QpP"/>
                                                                <constraint firstAttribute="width" constant="48" identifier="loadAvatar.width" id="iUX-ez-gc4"/>
                                                            </constraints>
                                                            <fontDescription key="fontDescription" type="system" pointSize="18"/>
                                                            <color key="tintColor" white="1" alpha="1" colorSpace="custom" customColorSpace="genericGamma22GrayColorSpace"/>
                                                            <state key="normal">
                                                                <imageReference key="image" image="pencil" catalog="system" symbolScale="large"/>
                                                                <preferredSymbolConfiguration key="preferredSymbolConfiguration" scale="large" weight="regular"/>
                                                            </state>
                                                            <userDefinedRuntimeAttributes>
                                                                <userDefinedRuntimeAttribute type="boolean" keyPath="layer.masksToBounds" value="YES"/>
                                                                <userDefinedRuntimeAttribute type="number" keyPath="layer.cornerRadius">
                                                                    <integer key="value" value="24"/>
                                                                </userDefinedRuntimeAttribute>
                                                            </userDefinedRuntimeAttributes>
                                                            <connections>
                                                                <action selector="loadAvatarClicked:" destination="awR-up-0dD" eventType="touchUpInside" id="awg-0a-cAp"/>
                                                            </connections>
                                                        </button>
                                                    </subviews>
                                                    <color key="backgroundColor" white="0.0" alpha="0.0" colorSpace="custom" customColorSpace="genericGamma22GrayColorSpace"/>
                                                    <constraints>
                                                        <constraint firstItem="G64-7V-agb" firstAttribute="trailing" secondItem="OhU-IN-e3v" secondAttribute="trailing" identifier="avatar.trailing=loadAvatar.leading" id="Fqv-zL-t5K"/>
                                                        <constraint firstItem="G64-7V-agb" firstAttribute="top" secondItem="VGK-ti-IPl" secondAttribute="top" id="L5I-LO-Npz"/>
                                                        <constraint firstItem="G64-7V-agb" firstAttribute="width" secondItem="VGK-ti-IPl" secondAttribute="width" id="e40-kB-yhX"/>
                                                        <constraint firstItem="G64-7V-agb" firstAttribute="bottom" secondItem="OhU-IN-e3v" secondAttribute="bottom" id="fnJ-gD-dSS"/>
                                                        <constraint firstAttribute="trailing" secondItem="G64-7V-agb" secondAttribute="trailing" identifier="avatarView.trailing=avatar.trailing" id="gg6-im-ecl"/>
                                                        <constraint firstItem="G64-7V-agb" firstAttribute="height" secondItem="VGK-ti-IPl" secondAttribute="height" id="sOH-ox-OO3"/>
                                                    </constraints>
                                                </view>
                                            </subviews>
                                            <constraints>
                                                <constraint firstItem="VGK-ti-IPl" firstAttribute="centerY" secondItem="VDP-dY-hb1" secondAttribute="centerY" id="5po-rs-JC4"/>
                                                <constraint firstItem="VGK-ti-IPl" firstAttribute="centerX" secondItem="VDP-dY-hb1" secondAttribute="centerX" id="mih-pg-AEy"/>
                                            </constraints>
                                        </tableViewCellContentView>
                                        <color key="tintColor" white="1" alpha="1" colorSpace="custom" customColorSpace="genericGamma22GrayColorSpace"/>
                                    </tableViewCell>
                                    <tableViewCell clipsSubviews="YES" contentMode="scaleToFill" insetsLayoutMarginsFromSafeArea="NO" selectionStyle="none" indentationWidth="10" textLabel="WVu-hr-VVU" rowHeight="44" style="IBUITableViewCellStyleDefault" id="8tt-O8-2vZ" userLabel="Name">
                                        <rect key="frame" x="0.0" y="162" width="414" height="44"/>
                                        <autoresizingMask key="autoresizingMask"/>
                                        <tableViewCellContentView key="contentView" opaque="NO" clipsSubviews="YES" multipleTouchEnabled="YES" contentMode="center" insetsLayoutMarginsFromSafeArea="NO" tableViewCell="8tt-O8-2vZ" id="hGY-Zo-h9X">
                                            <rect key="frame" x="0.0" y="0.0" width="414" height="44"/>
                                            <autoresizingMask key="autoresizingMask"/>
                                            <subviews>
                                                <label opaque="NO" multipleTouchEnabled="YES" contentMode="left" insetsLayoutMarginsFromSafeArea="NO" text="The name of the group" textAlignment="natural" lineBreakMode="tailTruncation" adjustsFontSizeToFit="NO" id="WVu-hr-VVU">
                                                    <rect key="frame" x="20" y="0.0" width="374" height="44"/>
                                                    <autoresizingMask key="autoresizingMask"/>
                                                    <fontDescription key="fontDescription" type="system" pointSize="17"/>
                                                    <nil key="textColor"/>
                                                    <nil key="highlightedColor"/>
                                                </label>
                                            </subviews>
                                        </tableViewCellContentView>
                                    </tableViewCell>
                                    <tableViewCell clipsSubviews="YES" contentMode="scaleToFill" insetsLayoutMarginsFromSafeArea="NO" selectionStyle="none" indentationWidth="10" textLabel="IbJ-of-vl0" style="IBUITableViewCellStyleDefault" id="zHH-Lg-QnM" userLabel="Description">
                                        <rect key="frame" x="0.0" y="206" width="414" height="43.666667938232422"/>
                                        <autoresizingMask key="autoresizingMask"/>
                                        <tableViewCellContentView key="contentView" opaque="NO" clipsSubviews="YES" multipleTouchEnabled="YES" contentMode="center" preservesSuperviewLayoutMargins="YES" insetsLayoutMarginsFromSafeArea="NO" tableViewCell="zHH-Lg-QnM" translatesAutoresizingMaskIntoConstraints="NO" id="m4f-oI-8Km">
                                            <rect key="frame" x="0.0" y="0.0" width="414" height="43.666667938232422"/>
                                            <autoresizingMask key="autoresizingMask"/>
                                            <subviews>
                                                <label opaque="NO" multipleTouchEnabled="YES" contentMode="left" insetsLayoutMarginsFromSafeArea="NO" text="Add optional description" textAlignment="natural" lineBreakMode="tailTruncation" adjustsFontSizeToFit="NO" id="IbJ-of-vl0">
                                                    <rect key="frame" x="20" y="0.0" width="374" height="43.666667938232422"/>
                                                    <autoresizingMask key="autoresizingMask"/>
                                                    <fontDescription key="fontDescription" type="system" pointSize="17"/>
                                                    <color key="textColor" systemColor="secondaryLabelColor"/>
                                                    <nil key="highlightedColor"/>
                                                </label>
                                            </subviews>
                                        </tableViewCellContentView>
                                    </tableViewCell>
                                    <tableViewCell clipsSubviews="YES" contentMode="scaleToFill" insetsLayoutMarginsFromSafeArea="NO" selectionStyle="none" indentationWidth="10" textLabel="6Nd-3S-JBo" style="IBUITableViewCellStyleDefault" id="yOK-Qr-LIH" userLabel="Private">
                                        <rect key="frame" x="0.0" y="249.66666793823242" width="414" height="43.666667938232422"/>
                                        <autoresizingMask key="autoresizingMask"/>
                                        <tableViewCellContentView key="contentView" opaque="NO" clipsSubviews="YES" multipleTouchEnabled="YES" contentMode="scaleToFill" preservesSuperviewLayoutMargins="YES" insetsLayoutMarginsFromSafeArea="NO" tableViewCell="yOK-Qr-LIH" id="pmh-Bk-LHD">
                                            <rect key="frame" x="0.0" y="0.0" width="414" height="43.666667938232422"/>
                                            <autoresizingMask key="autoresizingMask"/>
                                            <subviews>
                                                <label opaque="NO" multipleTouchEnabled="YES" contentMode="left" insetsLayoutMarginsFromSafeArea="NO" text="Optional comment (private)" textAlignment="natural" lineBreakMode="tailTruncation" adjustsFontSizeToFit="NO" translatesAutoresizingMaskIntoConstraints="NO" id="6Nd-3S-JBo">
                                                    <rect key="frame" x="20" y="0.0" width="374" height="43.666667938232422"/>
                                                    <autoresizingMask key="autoresizingMask"/>
                                                    <fontDescription key="fontDescription" type="system" pointSize="17"/>
                                                    <color key="textColor" systemColor="secondaryLabelColor"/>
                                                    <nil key="highlightedColor"/>
                                                </label>
                                            </subviews>
                                        </tableViewCellContentView>
                                    </tableViewCell>
                                </cells>
                            </tableViewSection>
                            <tableViewSection id="E2p-f7-Hof" userLabel="Manage tags">
                                <cells>
                                    <tableViewCell clipsSubviews="YES" contentMode="scaleToFill" insetsLayoutMarginsFromSafeArea="NO" selectionStyle="none" accessoryType="disclosureIndicator" hidesAccessoryWhenEditing="NO" indentationLevel="1" indentationWidth="0.0" focusStyle="custom" textLabel="r8j-wT-BLF" detailTextLabel="Zdw-nR-1tB" imageView="Fh4-hd-jpY" rowHeight="54" style="IBUITableViewCellStyleSubtitle" id="43D-n4-gOk" userLabel="Manage Tags">
                                        <rect key="frame" x="0.0" y="312.33333587646484" width="414" height="54"/>
                                        <autoresizingMask key="autoresizingMask"/>
                                        <tableViewCellContentView key="contentView" opaque="NO" clipsSubviews="YES" multipleTouchEnabled="YES" contentMode="center" insetsLayoutMarginsFromSafeArea="NO" tableViewCell="43D-n4-gOk" id="7PK-OU-Xwy">
                                            <rect key="frame" x="0.0" y="0.0" width="383.66666666666669" height="54"/>
                                            <autoresizingMask key="autoresizingMask"/>
                                            <subviews>
                                                <label opaque="NO" multipleTouchEnabled="YES" contentMode="left" insetsLayoutMarginsFromSafeArea="NO" text="Manage Tags" textAlignment="natural" lineBreakMode="tailTruncation" baselineAdjustment="alignBaselines" adjustsFontSizeToFit="NO" id="r8j-wT-BLF">
                                                    <rect key="frame" x="58.999999999999993" y="7.9999999999999982" width="101.33333333333333" height="20.333333333333332"/>
                                                    <autoresizingMask key="autoresizingMask"/>
                                                    <fontDescription key="fontDescription" type="system" pointSize="17"/>
                                                    <nil key="textColor"/>
                                                    <nil key="highlightedColor"/>
                                                </label>
                                                <imageView opaque="NO" clipsSubviews="YES" multipleTouchEnabled="YES" contentMode="scaleToFill" insetsLayoutMarginsFromSafeArea="NO" image="tag.fill" catalog="system" id="Fh4-hd-jpY">
                                                    <rect key="frame" x="20.666666666666664" y="17" width="22.666666666666668" height="21"/>
                                                    <autoresizingMask key="autoresizingMask"/>
                                                </imageView>
                                                <label opaque="NO" multipleTouchEnabled="YES" contentMode="left" insetsLayoutMarginsFromSafeArea="NO" text="Others can find group by these tags" textAlignment="natural" lineBreakMode="tailTruncation" baselineAdjustment="alignBaselines" adjustsFontSizeToFit="NO" id="Zdw-nR-1tB">
                                                    <rect key="frame" x="59" y="28.333333333333329" width="246" height="18"/>
                                                    <autoresizingMask key="autoresizingMask"/>
                                                    <fontDescription key="fontDescription" style="UICTFontTextStyleSubhead"/>
                                                    <nil key="textColor"/>
                                                    <nil key="highlightedColor"/>
                                                </label>
                                            </subviews>
                                            <color key="tintColor" red="0.0" green="0.47843137250000001" blue="1" alpha="1" colorSpace="custom" customColorSpace="sRGB"/>
                                        </tableViewCellContentView>
                                    </tableViewCell>
                                </cells>
                            </tableViewSection>
                        </sections>
                        <connections>
                            <outlet property="dataSource" destination="awR-up-0dD" id="Rco-PD-XlN"/>
                            <outlet property="delegate" destination="awR-up-0dD" id="sbi-Vj-5UC"/>
                        </connections>
                    </tableView>
                    <navigationItem key="navigationItem" title="Settings" id="zww-h7-9s0"/>
                    <connections>
                        <outlet property="actionManageTags" destination="43D-n4-gOk" id="Tjj-xy-x3c"/>
                        <outlet property="avatarImage" destination="G64-7V-agb" id="2uB-C8-Wmv"/>
                        <outlet property="loadAvatarButton" destination="OhU-IN-e3v" id="G9e-F4-qle"/>
                        <outlet property="topicDescriptionLabel" destination="IbJ-of-vl0" id="c2v-R9-ZVz"/>
                        <outlet property="topicPrivateLabel" destination="6Nd-3S-JBo" id="wag-KY-UlL"/>
                        <outlet property="topicTitleLabel" destination="WVu-hr-VVU" id="mVy-2P-PGE"/>
                    </connections>
                </tableViewController>
                <placeholder placeholderIdentifier="IBFirstResponder" id="NhX-gn-OmF" userLabel="First Responder" customClass="UIResponder" sceneMemberID="firstResponder"/>
            </objects>
            <point key="canvasLocation" x="5551" y="878"/>
        </scene>
        <!--Confirm credentials-->
        <scene sceneID="Fsr-7A-t2q">
            <objects>
                <viewController storyboardIdentifier="CredentialsViewController" useStoryboardIdentifierAsRestorationIdentifier="YES" id="1NU-b8-NVe" customClass="CredentialsViewController" customModule="Tinodios" customModuleProvider="target" sceneMemberID="viewController">
                    <view key="view" contentMode="scaleToFill" id="k1h-6L-J6F">
                        <rect key="frame" x="0.0" y="0.0" width="414" height="736"/>
                        <autoresizingMask key="autoresizingMask" widthSizable="YES" heightSizable="YES"/>
                        <subviews>
                            <textField opaque="NO" contentMode="scaleToFill" contentHorizontalAlignment="left" contentVerticalAlignment="center" borderStyle="roundedRect" textAlignment="natural" minimumFontSize="17" translatesAutoresizingMaskIntoConstraints="NO" id="vI0-4K-STN">
                                <rect key="frame" x="40" y="162.33333333333334" width="334" height="34"/>
                                <fontDescription key="fontDescription" type="system" pointSize="14"/>
                                <textInputTraits key="textInputTraits" keyboardType="numberPad" textContentType="one-time-code"/>
                            </textField>
                            <label opaque="NO" userInteractionEnabled="NO" contentMode="left" horizontalHuggingPriority="251" verticalHuggingPriority="251" text="Confirmation code" textAlignment="natural" lineBreakMode="tailTruncation" baselineAdjustment="alignBaselines" adjustsFontSizeToFit="NO" translatesAutoresizingMaskIntoConstraints="NO" id="JlG-TH-asZ">
                                <rect key="frame" x="40" y="103.99999999999999" width="334" height="50.333333333333329"/>
                                <constraints>
                                    <constraint firstAttribute="width" secondItem="JlG-TH-asZ" secondAttribute="height" multiplier="139:21" id="g3s-5S-HsD"/>
                                </constraints>
                                <fontDescription key="fontDescription" type="system" pointSize="17"/>
                                <nil key="textColor"/>
                                <nil key="highlightedColor"/>
                            </label>
                            <button opaque="NO" contentMode="scaleToFill" horizontalHuggingPriority="251" horizontalCompressionResistancePriority="751" contentHorizontalAlignment="center" contentVerticalAlignment="center" buttonType="system" lineBreakMode="middleTruncation" translatesAutoresizingMaskIntoConstraints="NO" id="aFc-MO-QyO">
                                <rect key="frame" x="170.66666666666666" y="216.33333333333334" width="73" height="36"/>
                                <fontDescription key="fontDescription" type="system" weight="medium" pointSize="20"/>
                                <state key="normal" title="Confirm"/>
                                <connections>
                                    <action selector="onConfirm:" destination="1NU-b8-NVe" eventType="touchUpInside" id="Jyh-9w-oEE"/>
                                </connections>
                            </button>
                        </subviews>
                        <viewLayoutGuide key="safeArea" id="wFR-Kb-wCU"/>
                        <constraints>
                            <constraint firstItem="aFc-MO-QyO" firstAttribute="top" secondItem="vI0-4K-STN" secondAttribute="bottom" constant="20" id="Ik6-Y1-WR1"/>
                            <constraint firstItem="aFc-MO-QyO" firstAttribute="centerX" secondItem="wFR-Kb-wCU" secondAttribute="centerX" id="VXD-aT-lOk"/>
                            <constraint firstItem="JlG-TH-asZ" firstAttribute="topMargin" secondItem="wFR-Kb-wCU" secondAttribute="top" constant="68" id="cn5-tU-Ghc"/>
                            <constraint firstItem="wFR-Kb-wCU" firstAttribute="trailing" secondItem="vI0-4K-STN" secondAttribute="trailingMargin" constant="48" id="lOv-J2-nmD"/>
                            <constraint firstItem="vI0-4K-STN" firstAttribute="top" secondItem="JlG-TH-asZ" secondAttribute="bottom" constant="8" symbolic="YES" id="mSR-qS-wGZ"/>
                            <constraint firstItem="vI0-4K-STN" firstAttribute="trailing" secondItem="JlG-TH-asZ" secondAttribute="trailing" id="qkX-pa-zi4"/>
                            <constraint firstItem="vI0-4K-STN" firstAttribute="leadingMargin" secondItem="wFR-Kb-wCU" secondAttribute="leading" constant="48" id="sFf-hg-f4R"/>
                            <constraint firstItem="JlG-TH-asZ" firstAttribute="leading" secondItem="vI0-4K-STN" secondAttribute="leading" id="zVe-Xk-RDo"/>
                        </constraints>
                    </view>
                    <navigationItem key="navigationItem" title="Confirm credentials" id="oER-Xi-WOZ"/>
                    <simulatedNavigationBarMetrics key="simulatedTopBarMetrics" prompted="NO"/>
                    <connections>
                        <outlet property="codeText" destination="vI0-4K-STN" id="tam-1P-Kdm"/>
                    </connections>
                </viewController>
                <placeholder placeholderIdentifier="IBFirstResponder" id="mXz-fE-gmY" userLabel="First Responder" sceneMemberID="firstResponder"/>
            </objects>
            <point key="canvasLocation" x="-1452" y="1734"/>
        </scene>
        <!--NewChat-->
        <scene sceneID="REJ-Dq-O5O">
            <objects>
                <tabBarController title="New chat" automaticallyAdjustsScrollViewInsets="NO" id="qBo-ye-avT" userLabel="NewChat" customClass="NewChatTabController" customModule="Tinodios" customModuleProvider="target" sceneMemberID="viewController">
                    <toolbarItems/>
                    <navigationItem key="navigationItem" title="New Chat" id="hZA-k4-xku"/>
                    <simulatedTabBarMetrics key="simulatedBottomBarMetrics"/>
                    <tabBar key="tabBar" contentMode="scaleToFill" insetsLayoutMarginsFromSafeArea="NO" id="GnU-bH-fWE">
                        <rect key="frame" x="0.0" y="0.0" width="1000" height="49"/>
                        <autoresizingMask key="autoresizingMask"/>
                        <color key="backgroundColor" white="0.0" alpha="0.0" colorSpace="custom" customColorSpace="genericGamma22GrayColorSpace"/>
                    </tabBar>
                    <connections>
                        <segue destination="UgX-En-K1m" kind="relationship" relationship="viewControllers" id="wTY-U1-Zpb"/>
                        <segue destination="54g-fF-w5D" kind="relationship" relationship="viewControllers" id="HZm-mW-ka2"/>
                        <segue destination="6na-ed-mpJ" kind="relationship" relationship="viewControllers" id="c5G-ZL-su1"/>
                    </connections>
                </tabBarController>
                <placeholder placeholderIdentifier="IBFirstResponder" id="nPd-RP-hhi" userLabel="First Responder" sceneMemberID="firstResponder"/>
            </objects>
            <point key="canvasLocation" x="1709" y="878"/>
        </scene>
        <!--ArchivedChats-->
        <scene sceneID="1Qp-ui-CDn">
            <objects>
                <tableViewController id="B0l-J0-jm9" userLabel="ArchivedChats" customClass="ArchivedChatsTableViewController" customModule="Tinodios" customModuleProvider="target" sceneMemberID="viewController">
                    <tableView key="view" clipsSubviews="YES" contentMode="scaleToFill" alwaysBounceVertical="YES" dataMode="prototypes" style="plain" separatorStyle="default" rowHeight="60" estimatedRowHeight="-1" sectionHeaderHeight="-1" sectionFooterHeight="1" id="Cq0-Zq-kcv">
                        <rect key="frame" x="0.0" y="0.0" width="414" height="716"/>
                        <autoresizingMask key="autoresizingMask" widthSizable="YES" heightSizable="YES"/>
                        <color key="backgroundColor" systemColor="systemBackgroundColor"/>
                        <view key="tableFooterView" contentMode="scaleToFill" id="xIw-r0-6Pv" userLabel="Footer to hide separators for empty rows">
                            <rect key="frame" x="0.0" y="136" width="414" height="0.0"/>
                            <autoresizingMask key="autoresizingMask" flexibleMinX="YES" flexibleMaxX="YES" flexibleMinY="YES"/>
                            <accessibility key="accessibilityConfiguration" label="Footer">
                                <accessibilityTraits key="traits" notEnabled="YES"/>
                            </accessibility>
                        </view>
                        <connections>
                            <outlet property="dataSource" destination="B0l-J0-jm9" id="HSV-Mw-azD"/>
                            <outlet property="delegate" destination="B0l-J0-jm9" id="2At-1c-ez4"/>
                        </connections>
                    </tableView>
                    <navigationItem key="navigationItem" title="Archived chats" id="fP4-sa-3Wz"/>
                    <connections>
                        <outlet property="chatListTableView" destination="Cq0-Zq-kcv" id="VOV-4r-AXt"/>
                        <segue destination="l6T-LK-IbJ" kind="show" identifier="ArchivedChats2Messages" id="Fnn-wi-PrS"/>
                    </connections>
                </tableViewController>
                <placeholder placeholderIdentifier="IBFirstResponder" id="hjG-K0-Ksm" userLabel="First Responder" sceneMemberID="firstResponder"/>
            </objects>
            <point key="canvasLocation" x="2972" y="-673"/>
        </scene>
        <!--Blocked Contacts-->
        <scene sceneID="aiA-jY-1nc">
            <objects>
                <tableViewController id="1lo-eH-gcA" customClass="BlockedContactsTableViewController" customModule="Tinodios" customModuleProvider="target" sceneMemberID="viewController">
                    <tableView key="view" clipsSubviews="YES" contentMode="scaleToFill" alwaysBounceVertical="YES" dataMode="prototypes" style="plain" separatorStyle="default" allowsSelection="NO" rowHeight="60" estimatedRowHeight="-1" sectionHeaderHeight="-1" sectionFooterHeight="1" id="nva-Q6-irQ">
                        <rect key="frame" x="0.0" y="0.0" width="414" height="716"/>
                        <autoresizingMask key="autoresizingMask" widthSizable="YES" heightSizable="YES"/>
                        <color key="backgroundColor" systemColor="systemBackgroundColor"/>
                        <view key="tableHeaderView" contentMode="scaleToFill" id="gxo-uv-IJM" userLabel="Footer">
                            <rect key="frame" x="0.0" y="0.0" width="414" height="0.0"/>
                            <autoresizingMask key="autoresizingMask" flexibleMaxX="YES" flexibleMaxY="YES"/>
                            <color key="backgroundColor" systemColor="systemBackgroundColor"/>
                        </view>
                        <connections>
                            <outlet property="dataSource" destination="1lo-eH-gcA" id="Eyp-z4-q6D"/>
                            <outlet property="delegate" destination="1lo-eH-gcA" id="giY-YE-V8E"/>
                        </connections>
                    </tableView>
                    <navigationItem key="navigationItem" title="Blocked Contacts" id="hTR-e8-PeX"/>
                    <connections>
                        <outlet property="chatListTableView" destination="nva-Q6-irQ" id="PMp-Gw-pid"/>
                    </connections>
                </tableViewController>
                <placeholder placeholderIdentifier="IBFirstResponder" id="srA-vF-Gzn" userLabel="First Responder" customClass="UIResponder" sceneMemberID="firstResponder"/>
            </objects>
            <point key="canvasLocation" x="-623" y="1734"/>
        </scene>
        <!--Notifications-->
        <scene sceneID="oTf-QO-rd0">
            <objects>
                <tableViewController id="1x2-fx-TIm" customClass="SettingsNotificationsViewController" customModule="Tinodios" customModuleProvider="target" sceneMemberID="viewController">
                    <tableView key="view" clipsSubviews="YES" contentMode="scaleToFill" alwaysBounceVertical="YES" dataMode="static" style="grouped" separatorStyle="default" rowHeight="-1" estimatedRowHeight="-1" sectionHeaderHeight="18" sectionFooterHeight="18" id="LVo-pp-O7j">
                        <rect key="frame" x="0.0" y="0.0" width="414" height="716"/>
                        <autoresizingMask key="autoresizingMask" widthSizable="YES" heightSizable="YES"/>
                        <color key="backgroundColor" systemColor="systemBackgroundColor"/>
                        <sections>
                            <tableViewSection id="3gX-G0-wiF">
                                <cells>
                                    <tableViewCell clipsSubviews="YES" contentMode="scaleToFill" preservesSuperviewLayoutMargins="YES" selectionStyle="none" indentationWidth="10" id="WUa-h4-3PP">
                                        <rect key="frame" x="0.0" y="18" width="414" height="43.666667938232422"/>
                                        <autoresizingMask key="autoresizingMask"/>
                                        <tableViewCellContentView key="contentView" opaque="NO" clipsSubviews="YES" multipleTouchEnabled="YES" contentMode="center" preservesSuperviewLayoutMargins="YES" insetsLayoutMarginsFromSafeArea="NO" tableViewCell="WUa-h4-3PP" id="RrA-Cz-gSZ">
                                            <rect key="frame" x="0.0" y="0.0" width="414" height="43.666667938232422"/>
                                            <autoresizingMask key="autoresizingMask"/>
                                            <subviews>
                                                <switch opaque="NO" contentMode="scaleToFill" horizontalHuggingPriority="750" verticalHuggingPriority="750" contentHorizontalAlignment="center" contentVerticalAlignment="center" on="YES" translatesAutoresizingMaskIntoConstraints="NO" id="wci-5i-bDm" userLabel="Incognito mode switch">
                                                    <rect key="frame" x="345" y="6.3333333333333321" width="51" height="30.999999999999996"/>
                                                    <connections>
                                                        <action selector="incognitoModeClicked:" destination="1x2-fx-TIm" eventType="valueChanged" id="VBR-8v-jkr"/>
                                                    </connections>
                                                </switch>
                                                <label opaque="NO" userInteractionEnabled="NO" contentMode="left" horizontalHuggingPriority="251" verticalHuggingPriority="251" text="Incognito mode" textAlignment="natural" lineBreakMode="tailTruncation" baselineAdjustment="alignBaselines" adjustsFontSizeToFit="NO" translatesAutoresizingMaskIntoConstraints="NO" id="xyg-ee-0pd" userLabel="Incognito mode">
                                                    <rect key="frame" x="20" y="11.333333333333336" width="317" height="21"/>
                                                    <fontDescription key="fontDescription" type="system" pointSize="17"/>
                                                    <nil key="textColor"/>
                                                    <nil key="highlightedColor"/>
                                                    <attributedString key="userComments">
                                                        <fragment content="Label for incognito mode switch"/>
                                                    </attributedString>
                                                </label>
                                            </subviews>
                                            <constraints>
                                                <constraint firstItem="wci-5i-bDm" firstAttribute="centerY" secondItem="RrA-Cz-gSZ" secondAttribute="centerY" id="Byn-u0-32u"/>
                                                <constraint firstAttribute="trailing" secondItem="wci-5i-bDm" secondAttribute="trailing" constant="20" symbolic="YES" id="Neu-Ed-Qik"/>
                                                <constraint firstItem="wci-5i-bDm" firstAttribute="leading" secondItem="xyg-ee-0pd" secondAttribute="trailing" constant="8" symbolic="YES" id="gp0-F3-Yzj"/>
                                                <constraint firstItem="xyg-ee-0pd" firstAttribute="leading" secondItem="RrA-Cz-gSZ" secondAttribute="leadingMargin" id="ue3-yy-CcR"/>
                                                <constraint firstItem="xyg-ee-0pd" firstAttribute="centerY" secondItem="RrA-Cz-gSZ" secondAttribute="centerY" id="vZP-fL-05v"/>
                                            </constraints>
                                        </tableViewCellContentView>
                                    </tableViewCell>
                                    <tableViewCell clipsSubviews="YES" contentMode="scaleToFill" preservesSuperviewLayoutMargins="YES" selectionStyle="none" indentationWidth="10" id="SUK-Om-hKd">
                                        <rect key="frame" x="0.0" y="61.666667938232422" width="414" height="43.666667938232422"/>
                                        <autoresizingMask key="autoresizingMask"/>
                                        <tableViewCellContentView key="contentView" opaque="NO" clipsSubviews="YES" multipleTouchEnabled="YES" contentMode="center" preservesSuperviewLayoutMargins="YES" insetsLayoutMarginsFromSafeArea="NO" tableViewCell="SUK-Om-hKd" id="WBM-FI-QHn">
                                            <rect key="frame" x="0.0" y="0.0" width="414" height="43.666667938232422"/>
                                            <autoresizingMask key="autoresizingMask"/>
                                            <subviews>
                                                <switch opaque="NO" contentMode="scaleToFill" horizontalHuggingPriority="750" verticalHuggingPriority="750" contentHorizontalAlignment="center" contentVerticalAlignment="center" on="YES" translatesAutoresizingMaskIntoConstraints="NO" id="99b-Gg-AoJ" userLabel="Read Receipts Switch">
                                                    <rect key="frame" x="345" y="6.3333333333333321" width="51" height="30.999999999999996"/>
                                                    <connections>
                                                        <action selector="readReceiptsClicked:" destination="1x2-fx-TIm" eventType="valueChanged" id="XES-Vz-cEf"/>
                                                    </connections>
                                                </switch>
                                                <label opaque="NO" userInteractionEnabled="NO" contentMode="left" horizontalHuggingPriority="251" verticalHuggingPriority="251" text="Send read receipts" lineBreakMode="tailTruncation" baselineAdjustment="alignBaselines" adjustsFontSizeToFit="NO" translatesAutoresizingMaskIntoConstraints="NO" id="geh-gC-6qO">
                                                    <rect key="frame" x="20" y="11.333333333333336" width="317" height="21"/>
                                                    <fontDescription key="fontDescription" type="system" pointSize="17"/>
                                                    <nil key="textColor"/>
                                                    <nil key="highlightedColor"/>
                                                </label>
                                            </subviews>
                                            <constraints>
                                                <constraint firstItem="geh-gC-6qO" firstAttribute="centerY" secondItem="WBM-FI-QHn" secondAttribute="centerY" id="DEt-Rh-iFl"/>
                                                <constraint firstItem="99b-Gg-AoJ" firstAttribute="leading" secondItem="geh-gC-6qO" secondAttribute="trailing" constant="8" symbolic="YES" id="Ge3-xg-aJg"/>
                                                <constraint firstItem="geh-gC-6qO" firstAttribute="leading" secondItem="WBM-FI-QHn" secondAttribute="leadingMargin" id="cdt-ig-n2U"/>
                                                <constraint firstItem="99b-Gg-AoJ" firstAttribute="centerY" secondItem="WBM-FI-QHn" secondAttribute="centerY" id="oLu-g7-duf"/>
                                                <constraint firstAttribute="trailing" secondItem="99b-Gg-AoJ" secondAttribute="trailing" constant="20" symbolic="YES" id="yNc-mh-dds"/>
                                            </constraints>
                                        </tableViewCellContentView>
                                    </tableViewCell>
                                    <tableViewCell clipsSubviews="YES" contentMode="scaleToFill" preservesSuperviewLayoutMargins="YES" selectionStyle="none" indentationWidth="10" id="jjt-Rq-FfG">
                                        <rect key="frame" x="0.0" y="105.33333587646484" width="414" height="43.666667938232422"/>
                                        <autoresizingMask key="autoresizingMask"/>
                                        <tableViewCellContentView key="contentView" opaque="NO" clipsSubviews="YES" multipleTouchEnabled="YES" contentMode="center" preservesSuperviewLayoutMargins="YES" insetsLayoutMarginsFromSafeArea="NO" tableViewCell="jjt-Rq-FfG" id="8zW-0t-q1j">
                                            <rect key="frame" x="0.0" y="0.0" width="414" height="43.666667938232422"/>
                                            <autoresizingMask key="autoresizingMask"/>
                                            <subviews>
                                                <switch opaque="NO" contentMode="scaleToFill" horizontalHuggingPriority="750" verticalHuggingPriority="750" contentHorizontalAlignment="center" contentVerticalAlignment="center" on="YES" translatesAutoresizingMaskIntoConstraints="NO" id="nfV-KL-o3A" userLabel="Typing Notifications Switch">
                                                    <rect key="frame" x="345" y="6.3333333333333321" width="51" height="30.999999999999996"/>
                                                    <connections>
                                                        <action selector="typingNotificationsClicked:" destination="1x2-fx-TIm" eventType="valueChanged" id="G9U-Xg-lpX"/>
                                                    </connections>
                                                </switch>
                                                <label opaque="NO" userInteractionEnabled="NO" contentMode="left" horizontalHuggingPriority="251" verticalHuggingPriority="251" text="Send typing notifications" textAlignment="natural" lineBreakMode="tailTruncation" baselineAdjustment="alignBaselines" adjustsFontSizeToFit="NO" translatesAutoresizingMaskIntoConstraints="NO" id="4ll-eW-b8Z">
                                                    <rect key="frame" x="20" y="11.333333333333336" width="317" height="21"/>
                                                    <fontDescription key="fontDescription" type="system" pointSize="17"/>
                                                    <nil key="textColor"/>
                                                    <nil key="highlightedColor"/>
                                                </label>
                                            </subviews>
                                            <constraints>
                                                <constraint firstItem="nfV-KL-o3A" firstAttribute="leading" secondItem="4ll-eW-b8Z" secondAttribute="trailing" constant="8" symbolic="YES" id="fee-Uw-5Y3"/>
                                                <constraint firstItem="4ll-eW-b8Z" firstAttribute="leading" secondItem="8zW-0t-q1j" secondAttribute="leadingMargin" id="hkI-ZD-mbQ"/>
                                                <constraint firstItem="nfV-KL-o3A" firstAttribute="centerY" secondItem="8zW-0t-q1j" secondAttribute="centerY" id="m0Q-jW-7th"/>
                                                <constraint firstItem="4ll-eW-b8Z" firstAttribute="centerY" secondItem="8zW-0t-q1j" secondAttribute="centerY" id="vgK-jq-zHI"/>
                                                <constraint firstAttribute="trailing" secondItem="nfV-KL-o3A" secondAttribute="trailing" constant="20" symbolic="YES" id="zhY-L4-t4e"/>
                                            </constraints>
                                        </tableViewCellContentView>
                                    </tableViewCell>
                                </cells>
                            </tableViewSection>
                        </sections>
                        <connections>
                            <outlet property="dataSource" destination="1x2-fx-TIm" id="ULv-bf-1zl"/>
                            <outlet property="delegate" destination="1x2-fx-TIm" id="0ME-FX-DSa"/>
                        </connections>
                    </tableView>
                    <navigationItem key="navigationItem" title="Notifications" id="O9h-LB-2lW"/>
                    <connections>
                        <outlet property="incognitoModeSwitch" destination="wci-5i-bDm" id="zRV-2Q-Eso"/>
                        <outlet property="sendReadReceiptsSwitch" destination="99b-Gg-AoJ" id="0Nu-wt-fwo"/>
                        <outlet property="sendTypingNotificationsSwitch" destination="nfV-KL-o3A" id="DUh-5H-SUd"/>
                    </connections>
                </tableViewController>
                <placeholder placeholderIdentifier="IBFirstResponder" id="ubc-Co-Cit" userLabel="First Responder" customClass="UIResponder" sceneMemberID="firstResponder"/>
            </objects>
            <point key="canvasLocation" x="-622" y="878"/>
        </scene>
        <!--Help and About-->
        <scene sceneID="6mu-Dd-9Q7">
            <objects>
                <tableViewController id="7UE-Do-egL" customClass="SettingsHelpViewController" customModule="Tinodios" customModuleProvider="target" sceneMemberID="viewController">
                    <tableView key="view" clipsSubviews="YES" contentMode="scaleToFill" alwaysBounceVertical="YES" dataMode="static" style="grouped" separatorStyle="default" rowHeight="-1" estimatedRowHeight="-1" sectionHeaderHeight="18" sectionFooterHeight="18" id="roa-bA-iPY">
                        <rect key="frame" x="0.0" y="0.0" width="414" height="716"/>
                        <autoresizingMask key="autoresizingMask" widthSizable="YES" heightSizable="YES"/>
                        <color key="backgroundColor" systemColor="systemBackgroundColor"/>
                        <sections>
                            <tableViewSection id="out-KF-2FK">
                                <cells>
                                    <tableViewCell clipsSubviews="YES" contentMode="scaleToFill" preservesSuperviewLayoutMargins="YES" selectionStyle="none" accessoryType="disclosureIndicator" indentationWidth="10" textLabel="9Lj-hp-MkL" imageView="TNg-4p-wCN" style="IBUITableViewCellStyleDefault" id="xAE-zC-NgY" userLabel="Contact Us">
                                        <rect key="frame" x="0.0" y="18" width="414" height="43.666667938232422"/>
                                        <autoresizingMask key="autoresizingMask"/>
                                        <tableViewCellContentView key="contentView" opaque="NO" clipsSubviews="YES" multipleTouchEnabled="YES" contentMode="center" preservesSuperviewLayoutMargins="YES" insetsLayoutMarginsFromSafeArea="NO" tableViewCell="xAE-zC-NgY" id="Kkg-nH-8W3">
                                            <rect key="frame" x="0.0" y="0.0" width="383.66666666666669" height="43.666667938232422"/>
                                            <autoresizingMask key="autoresizingMask"/>
                                            <subviews>
                                                <label opaque="NO" multipleTouchEnabled="YES" contentMode="left" insetsLayoutMarginsFromSafeArea="NO" text="Contact us" textAlignment="natural" lineBreakMode="tailTruncation" baselineAdjustment="alignBaselines" adjustsFontSizeToFit="NO" id="9Lj-hp-MkL">
                                                    <rect key="frame" x="59" y="0.0" width="316.66666666666669" height="43.666667938232422"/>
                                                    <autoresizingMask key="autoresizingMask"/>
                                                    <fontDescription key="fontDescription" type="system" pointSize="17"/>
                                                    <nil key="textColor"/>
                                                    <nil key="highlightedColor"/>
                                                </label>
                                                <imageView opaque="NO" clipsSubviews="YES" multipleTouchEnabled="YES" contentMode="scaleToFill" insetsLayoutMarginsFromSafeArea="NO" id="TNg-4p-wCN">
                                                    <rect key="frame" x="20.333333333333336" y="12.666666666666666" width="23.333333333333332" height="17.999999999999996"/>
                                                    <autoresizingMask key="autoresizingMask"/>
                                                    <imageReference key="image" image="envelope.fill" catalog="system" symbolScale="medium"/>
                                                    <preferredSymbolConfiguration key="preferredSymbolConfiguration" scale="default" weight="bold"/>
                                                </imageView>
                                            </subviews>
                                        </tableViewCellContentView>
                                        <color key="tintColor" red="0.0" green="0.47843137250000001" blue="1" alpha="1" colorSpace="custom" customColorSpace="sRGB"/>
                                    </tableViewCell>
                                    <tableViewCell clipsSubviews="YES" contentMode="scaleToFill" preservesSuperviewLayoutMargins="YES" selectionStyle="none" accessoryType="disclosureIndicator" indentationWidth="10" textLabel="9dk-JW-5z0" imageView="JbM-aa-yFe" style="IBUITableViewCellStyleDefault" id="OvL-1Y-CP4" userLabel="Terms of use">
                                        <rect key="frame" x="0.0" y="61.666667938232422" width="414" height="43.666667938232422"/>
                                        <autoresizingMask key="autoresizingMask"/>
                                        <tableViewCellContentView key="contentView" opaque="NO" clipsSubviews="YES" multipleTouchEnabled="YES" contentMode="center" preservesSuperviewLayoutMargins="YES" insetsLayoutMarginsFromSafeArea="NO" tableViewCell="OvL-1Y-CP4" id="Ula-EI-Sa8">
                                            <rect key="frame" x="0.0" y="0.0" width="383.66666666666669" height="43.666667938232422"/>
                                            <autoresizingMask key="autoresizingMask"/>
                                            <subviews>
                                                <label opaque="NO" multipleTouchEnabled="YES" contentMode="left" insetsLayoutMarginsFromSafeArea="NO" text="Terms of use" textAlignment="natural" lineBreakMode="tailTruncation" baselineAdjustment="alignBaselines" adjustsFontSizeToFit="NO" id="9dk-JW-5z0">
                                                    <rect key="frame" x="59" y="0.0" width="316.66666666666669" height="43.666667938232422"/>
                                                    <autoresizingMask key="autoresizingMask"/>
                                                    <fontDescription key="fontDescription" type="system" pointSize="17"/>
                                                    <nil key="textColor"/>
                                                    <nil key="highlightedColor"/>
                                                </label>
                                                <imageView opaque="NO" clipsSubviews="YES" multipleTouchEnabled="YES" contentMode="scaleToFill" insetsLayoutMarginsFromSafeArea="NO" id="JbM-aa-yFe">
                                                    <rect key="frame" x="21.5" y="12.333333333333334" width="21" height="17.666666666666668"/>
                                                    <autoresizingMask key="autoresizingMask"/>
                                                    <imageReference key="image" image="text.badge.checkmark" catalog="system" symbolScale="medium"/>
                                                    <preferredSymbolConfiguration key="preferredSymbolConfiguration" scale="medium" weight="regular"/>
                                                </imageView>
                                            </subviews>
                                        </tableViewCellContentView>
                                        <color key="tintColor" red="0.0" green="0.47843137250000001" blue="1" alpha="1" colorSpace="custom" customColorSpace="sRGB"/>
                                    </tableViewCell>
                                    <tableViewCell clipsSubviews="YES" contentMode="scaleToFill" preservesSuperviewLayoutMargins="YES" selectionStyle="none" accessoryType="disclosureIndicator" indentationWidth="10" textLabel="Zn8-7V-BcX" imageView="N8i-7L-4Xr" style="IBUITableViewCellStyleDefault" id="vYu-dw-9yV" userLabel="Privacy policy">
                                        <rect key="frame" x="0.0" y="105.33333587646484" width="414" height="43.666667938232422"/>
                                        <autoresizingMask key="autoresizingMask"/>
                                        <tableViewCellContentView key="contentView" opaque="NO" clipsSubviews="YES" multipleTouchEnabled="YES" contentMode="center" preservesSuperviewLayoutMargins="YES" insetsLayoutMarginsFromSafeArea="NO" tableViewCell="vYu-dw-9yV" id="q5x-UW-aYS">
                                            <rect key="frame" x="0.0" y="0.0" width="383.66666666666669" height="43.666667938232422"/>
                                            <autoresizingMask key="autoresizingMask"/>
                                            <subviews>
                                                <label opaque="NO" multipleTouchEnabled="YES" contentMode="left" insetsLayoutMarginsFromSafeArea="NO" text="Privacy policy" textAlignment="natural" lineBreakMode="tailTruncation" baselineAdjustment="alignBaselines" adjustsFontSizeToFit="NO" id="Zn8-7V-BcX">
                                                    <rect key="frame" x="59.833333333333314" y="0.0" width="315.83333333333337" height="43.666667938232422"/>
                                                    <autoresizingMask key="autoresizingMask"/>
                                                    <fontDescription key="fontDescription" type="system" pointSize="17"/>
                                                    <nil key="textColor"/>
                                                    <nil key="highlightedColor"/>
                                                </label>
                                                <imageView opaque="NO" clipsSubviews="YES" multipleTouchEnabled="YES" contentMode="scaleToFill" insetsLayoutMarginsFromSafeArea="NO" id="N8i-7L-4Xr">
                                                    <rect key="frame" x="19.166666666666664" y="9.0000000000000018" width="25.666666666666668" height="25.666666666666668"/>
                                                    <autoresizingMask key="autoresizingMask"/>
                                                    <imageReference key="image" image="checkerboard.shield" catalog="system" symbolScale="large"/>
                                                    <preferredSymbolConfiguration key="preferredSymbolConfiguration" scale="medium" weight="regular"/>
                                                </imageView>
                                            </subviews>
                                        </tableViewCellContentView>
                                        <color key="tintColor" red="0.0" green="0.47843137250000001" blue="1" alpha="1" colorSpace="custom" customColorSpace="sRGB"/>
                                    </tableViewCell>
                                    <tableViewCell clipsSubviews="YES" contentMode="scaleToFill" preservesSuperviewLayoutMargins="YES" selectionStyle="none" indentationWidth="10" textLabel="AXP-O2-x5k" detailTextLabel="71p-KF-hSv" style="IBUITableViewCellStyleValue1" id="7Rr-bI-bPv" userLabel="App version">
                                        <rect key="frame" x="0.0" y="149.00000381469727" width="414" height="43.666667938232422"/>
                                        <autoresizingMask key="autoresizingMask"/>
                                        <tableViewCellContentView key="contentView" opaque="NO" clipsSubviews="YES" multipleTouchEnabled="YES" contentMode="center" preservesSuperviewLayoutMargins="YES" insetsLayoutMarginsFromSafeArea="NO" tableViewCell="7Rr-bI-bPv" id="Vmv-Vs-Qd9">
                                            <rect key="frame" x="0.0" y="0.0" width="414" height="43.666667938232422"/>
                                            <autoresizingMask key="autoresizingMask"/>
                                            <subviews>
                                                <label opaque="NO" multipleTouchEnabled="YES" contentMode="left" insetsLayoutMarginsFromSafeArea="NO" text="App Version" textAlignment="natural" lineBreakMode="tailTruncation" baselineAdjustment="alignBaselines" adjustsFontSizeToFit="NO" id="AXP-O2-x5k">
                                                    <rect key="frame" x="20" y="11.999999999999998" width="92" height="20.333333333333332"/>
                                                    <autoresizingMask key="autoresizingMask"/>
                                                    <fontDescription key="fontDescription" type="system" pointSize="17"/>
                                                    <nil key="textColor"/>
                                                    <nil key="highlightedColor"/>
                                                </label>
                                                <label opaque="NO" multipleTouchEnabled="YES" contentMode="left" insetsLayoutMarginsFromSafeArea="NO" text="1.0.0 (222)" textAlignment="right" lineBreakMode="tailTruncation" baselineAdjustment="alignBaselines" adjustsFontSizeToFit="NO" id="71p-KF-hSv">
                                                    <rect key="frame" x="281.66666666666669" y="13.999999999999998" width="112.33333333333333" height="19.333333333333332"/>
                                                    <autoresizingMask key="autoresizingMask"/>
                                                    <fontDescription key="fontDescription" name="CourierNewPSMT" family="Courier New" pointSize="17"/>
                                                    <nil key="textColor"/>
                                                    <nil key="highlightedColor"/>
                                                </label>
                                            </subviews>
                                        </tableViewCellContentView>
                                    </tableViewCell>
                                </cells>
                            </tableViewSection>
                        </sections>
                        <connections>
                            <outlet property="dataSource" destination="7UE-Do-egL" id="9ig-Ge-i6Y"/>
                            <outlet property="delegate" destination="7UE-Do-egL" id="EpI-Lc-Yvj"/>
                        </connections>
                    </tableView>
                    <navigationItem key="navigationItem" title="Help and About" id="d7l-9Y-8mk"/>
                    <connections>
                        <outlet property="appVersion" destination="71p-KF-hSv" id="Y8q-7y-AOh"/>
                        <outlet property="contactUs" destination="xAE-zC-NgY" id="Wqh-Re-KYU"/>
                        <outlet property="privacyPolicy" destination="vYu-dw-9yV" id="afc-QT-VBE"/>
                        <outlet property="termsOfUse" destination="OvL-1Y-CP4" id="4qH-82-dyy"/>
                    </connections>
                </tableViewController>
                <placeholder placeholderIdentifier="IBFirstResponder" id="TtW-tI-qwX" userLabel="First Responder" customClass="UIResponder" sceneMemberID="firstResponder"/>
            </objects>
            <point key="canvasLocation" x="77" y="1734"/>
        </scene>
        <!--Find Controller-->
        <scene sceneID="G8F-we-dvp">
            <objects>
                <tableViewController storyboardIdentifier="Find" title="Find Controller" id="UgX-En-K1m" customClass="FindViewController" customModule="Tinodios" customModuleProvider="target" sceneMemberID="viewController">
                    <tableView key="view" clipsSubviews="YES" contentMode="scaleToFill" alwaysBounceVertical="YES" dataMode="prototypes" style="grouped" separatorStyle="default" rowHeight="60" estimatedRowHeight="-1" sectionHeaderHeight="40" sectionFooterHeight="1" id="MEs-MU-LOB">
                        <rect key="frame" x="0.0" y="0.0" width="414" height="716"/>
                        <autoresizingMask key="autoresizingMask" widthSizable="YES" heightSizable="YES"/>
                        <color key="backgroundColor" systemColor="systemGroupedBackgroundColor"/>
                        <view key="tableFooterView" contentMode="scaleToFill" id="cNs-VT-IFI" userLabel="Footer to hide separators for empty rows">
                            <rect key="frame" x="0.0" y="136.33333015441895" width="414" height="0.0"/>
                            <autoresizingMask key="autoresizingMask" flexibleMaxX="YES" flexibleMaxY="YES"/>
                            <color key="backgroundColor" white="1" alpha="1" colorSpace="custom" customColorSpace="genericGamma22GrayColorSpace"/>
                        </view>
                        <prototypes>
                            <tableViewCell clipsSubviews="YES" userInteractionEnabled="NO" contentMode="scaleToFill" preservesSuperviewLayoutMargins="YES" selectionStyle="none" indentationWidth="10" reuseIdentifier="FindTableViewCellEmpty" id="1G3-Dl-S8l" userLabel="FindTableViewCellEmpty">
                                <rect key="frame" x="0.0" y="55.333332061767578" width="414" height="60"/>
                                <autoresizingMask key="autoresizingMask"/>
                                <tableViewCellContentView key="contentView" opaque="NO" clipsSubviews="YES" multipleTouchEnabled="YES" contentMode="center" preservesSuperviewLayoutMargins="YES" insetsLayoutMarginsFromSafeArea="NO" tableViewCell="1G3-Dl-S8l" id="2z0-kU-LzK">
                                    <rect key="frame" x="0.0" y="0.0" width="414" height="60"/>
                                    <autoresizingMask key="autoresizingMask"/>
                                    <subviews>
                                        <label opaque="NO" userInteractionEnabled="NO" contentMode="left" horizontalHuggingPriority="251" verticalHuggingPriority="251" text="No results" textAlignment="center" lineBreakMode="tailTruncation" baselineAdjustment="alignBaselines" adjustsFontSizeToFit="NO" translatesAutoresizingMaskIntoConstraints="NO" id="ntt-8z-Ay2" userLabel="Empty message">
                                            <rect key="frame" x="28" y="15" width="358" height="30"/>
                                            <fontDescription key="fontDescription" type="system" weight="light" pointSize="20"/>
                                            <color key="textColor" systemColor="secondaryLabelColor"/>
                                            <nil key="highlightedColor"/>
                                        </label>
                                    </subviews>
                                    <constraints>
                                        <constraint firstAttribute="trailingMargin" secondItem="ntt-8z-Ay2" secondAttribute="trailing" constant="8" id="H0S-CC-j7w"/>
                                        <constraint firstAttribute="bottomMargin" secondItem="ntt-8z-Ay2" secondAttribute="bottom" constant="4" id="Kou-uq-W1K"/>
                                        <constraint firstItem="ntt-8z-Ay2" firstAttribute="leading" secondItem="2z0-kU-LzK" secondAttribute="leadingMargin" constant="8" id="Rh4-eE-uM8"/>
                                        <constraint firstItem="ntt-8z-Ay2" firstAttribute="top" secondItem="2z0-kU-LzK" secondAttribute="topMargin" constant="4" id="WmF-Wz-WCQ"/>
                                    </constraints>
                                </tableViewCellContentView>
                            </tableViewCell>
                        </prototypes>
                        <connections>
                            <outlet property="dataSource" destination="UgX-En-K1m" id="S0G-k9-Ote"/>
                            <outlet property="delegate" destination="UgX-En-K1m" id="O3P-Zr-dvN"/>
                        </connections>
                    </tableView>
                    <tabBarItem key="tabBarItem" title="Find" id="rqZ-eR-8TP" userLabel="Find">
                        <imageReference key="image" image="magnifyingglass" catalog="system" symbolScale="medium"/>
                    </tabBarItem>
                    <toolbarItems>
                        <barButtonItem title="Invite" id="3zN-CC-6bS">
                            <connections>
                                <action selector="inviteActionClicked:" destination="UgX-En-K1m" id="AM7-7B-dj3"/>
                            </connections>
                        </barButtonItem>
                    </toolbarItems>
                    <simulatedToolbarMetrics key="simulatedBottomBarMetrics"/>
                    <connections>
                        <outlet property="inviteActionButtonItem" destination="3zN-CC-6bS" id="S7m-iq-UBf"/>
                    </connections>
                </tableViewController>
                <placeholder placeholderIdentifier="IBFirstResponder" id="QKh-Hs-4aI" userLabel="First Responder" sceneMemberID="firstResponder"/>
            </objects>
            <point key="canvasLocation" x="916" y="1734"/>
        </scene>
        <!--New Group-->
        <scene sceneID="Wih-ax-Cue">
            <objects>
                <tableViewController id="54g-fF-w5D" customClass="NewGroupViewController" customModule="Tinodios" customModuleProvider="target" sceneMemberID="viewController">
                    <tableView key="view" clipsSubviews="YES" contentMode="scaleToFill" alwaysBounceVertical="YES" showsHorizontalScrollIndicator="NO" dataMode="static" style="grouped" separatorStyle="default" rowHeight="50" estimatedRowHeight="-1" sectionHeaderHeight="18" sectionFooterHeight="1" id="ieh-40-9nh">
                        <rect key="frame" x="0.0" y="0.0" width="414" height="716"/>
                        <autoresizingMask key="autoresizingMask" widthSizable="YES" heightSizable="YES"/>
                        <color key="backgroundColor" systemColor="groupTableViewBackgroundColor"/>
                        <inset key="separatorInset" minX="18" minY="0.0" maxX="18" maxY="0.0"/>
                        <sections>
                            <tableViewSection id="6EZ-fq-tiF">
                                <cells>
                                    <tableViewCell clipsSubviews="YES" contentMode="scaleToFill" preservesSuperviewLayoutMargins="YES" selectionStyle="default" indentationWidth="10" rowHeight="144" id="gJC-2s-od8" userLabel="Avatar">
                                        <rect key="frame" x="0.0" y="18" width="414" height="144"/>
                                        <autoresizingMask key="autoresizingMask"/>
                                        <tableViewCellContentView key="contentView" opaque="NO" clipsSubviews="YES" multipleTouchEnabled="YES" contentMode="center" preservesSuperviewLayoutMargins="YES" insetsLayoutMarginsFromSafeArea="NO" tableViewCell="gJC-2s-od8" id="Ync-r4-WMg">
                                            <rect key="frame" x="0.0" y="0.0" width="414" height="144"/>
                                            <autoresizingMask key="autoresizingMask"/>
                                            <subviews>
                                                <view contentMode="scaleToFill" translatesAutoresizingMaskIntoConstraints="NO" id="qec-5m-tPw" userLabel="Avatar View">
                                                    <rect key="frame" x="142" y="7" width="130" height="130"/>
                                                    <subviews>
                                                        <imageView clipsSubviews="YES" userInteractionEnabled="NO" contentMode="scaleAspectFit" translatesAutoresizingMaskIntoConstraints="NO" id="IVi-b4-eb8" userLabel="Avatar" customClass="RoundImageView" customModule="Tinodios" customModuleProvider="target">
                                                            <rect key="frame" x="1" y="-0.3333333333333286" width="128" height="131.33333333333334"/>
                                                            <color key="tintColor" white="1" alpha="1" colorSpace="custom" customColorSpace="genericGamma22GrayColorSpace"/>
                                                            <constraints>
                                                                <constraint firstAttribute="height" constant="128" id="b1u-hT-WV7"/>
                                                                <constraint firstAttribute="width" constant="128" id="suv-rC-2F9"/>
                                                            </constraints>
                                                            <imageReference key="image" image="person.2" catalog="system" symbolScale="large"/>
                                                            <preferredSymbolConfiguration key="preferredSymbolConfiguration" scale="large" weight="light"/>
                                                            <userDefinedRuntimeAttributes>
                                                                <userDefinedRuntimeAttribute type="string" keyPath="defaultType" value="grp"/>
                                                            </userDefinedRuntimeAttributes>
                                                        </imageView>
                                                        <button opaque="NO" contentMode="scaleAspectFit" contentHorizontalAlignment="center" contentVerticalAlignment="center" lineBreakMode="middleTruncation" translatesAutoresizingMaskIntoConstraints="NO" id="qZu-BL-HVg">
                                                            <rect key="frame" x="82" y="82" width="48" height="48"/>
                                                            <color key="backgroundColor" red="0.59607843140000005" green="0.68627450980000004" blue="0.78039215689999997" alpha="1" colorSpace="calibratedRGB"/>
                                                            <constraints>
                                                                <constraint firstAttribute="width" constant="48" id="4e5-MO-mge"/>
                                                                <constraint firstAttribute="height" constant="48" id="Gnb-l4-t4I"/>
                                                            </constraints>
                                                            <color key="tintColor" white="1" alpha="1" colorSpace="custom" customColorSpace="genericGamma22GrayColorSpace"/>
                                                            <inset key="imageEdgeInsets" minX="10" minY="10" maxX="10" maxY="10"/>
                                                            <state key="normal">
                                                                <imageReference key="image" image="pencil" catalog="system" symbolScale="large"/>
                                                                <preferredSymbolConfiguration key="preferredSymbolConfiguration" scale="large" weight="regular"/>
                                                            </state>
                                                            <userDefinedRuntimeAttributes>
                                                                <userDefinedRuntimeAttribute type="boolean" keyPath="layer.masksToBounds" value="YES"/>
                                                                <userDefinedRuntimeAttribute type="number" keyPath="layer.cornerRadius">
                                                                    <integer key="value" value="24"/>
                                                                </userDefinedRuntimeAttribute>
                                                            </userDefinedRuntimeAttributes>
                                                            <connections>
                                                                <action selector="loadAvatarClicked:" destination="54g-fF-w5D" eventType="touchUpInside" id="8nV-Gy-AbA"/>
                                                            </connections>
                                                        </button>
                                                    </subviews>
                                                    <constraints>
                                                        <constraint firstAttribute="trailing" secondItem="qZu-BL-HVg" secondAttribute="trailing" id="BHg-s1-GQD"/>
                                                        <constraint firstAttribute="height" constant="130" id="GGT-g6-pxm"/>
                                                        <constraint firstItem="IVi-b4-eb8" firstAttribute="centerX" secondItem="qec-5m-tPw" secondAttribute="centerX" id="LAB-Vo-04D"/>
                                                        <constraint firstItem="IVi-b4-eb8" firstAttribute="centerY" secondItem="qec-5m-tPw" secondAttribute="centerY" id="Uay-LB-4F2"/>
                                                        <constraint firstAttribute="bottom" secondItem="qZu-BL-HVg" secondAttribute="bottom" id="dV5-lj-BhI"/>
                                                        <constraint firstAttribute="width" constant="130" id="ibY-sm-N7N"/>
                                                    </constraints>
                                                </view>
                                            </subviews>
                                            <constraints>
                                                <constraint firstItem="qec-5m-tPw" firstAttribute="centerX" secondItem="Ync-r4-WMg" secondAttribute="centerX" id="7eb-bj-2Gc"/>
                                                <constraint firstItem="qec-5m-tPw" firstAttribute="centerY" secondItem="Ync-r4-WMg" secondAttribute="centerY" id="pGs-cw-a2h"/>
                                            </constraints>
                                        </tableViewCellContentView>
                                    </tableViewCell>
                                    <tableViewCell clipsSubviews="YES" contentMode="scaleToFill" preservesSuperviewLayoutMargins="YES" selectionStyle="default" indentationWidth="10" id="pKJ-xS-CIc" userLabel="Group Name">
                                        <rect key="frame" x="0.0" y="162" width="414" height="50"/>
                                        <autoresizingMask key="autoresizingMask"/>
                                        <tableViewCellContentView key="contentView" opaque="NO" clipsSubviews="YES" multipleTouchEnabled="YES" contentMode="center" preservesSuperviewLayoutMargins="YES" insetsLayoutMarginsFromSafeArea="NO" tableViewCell="pKJ-xS-CIc" id="lqm-6q-cLD">
                                            <rect key="frame" x="0.0" y="0.0" width="414" height="50"/>
                                            <autoresizingMask key="autoresizingMask"/>
                                            <subviews>
                                                <textField opaque="NO" contentMode="scaleToFill" contentHorizontalAlignment="left" contentVerticalAlignment="center" placeholder="Name of the group" textAlignment="natural" minimumFontSize="17" translatesAutoresizingMaskIntoConstraints="NO" id="kDN-bf-JDL">
                                                    <rect key="frame" x="20" y="13.666666666666664" width="374" height="23"/>
                                                    <fontDescription key="fontDescription" type="system" pointSize="18"/>
                                                    <textInputTraits key="textInputTraits"/>
                                                </textField>
                                            </subviews>
                                            <constraints>
                                                <constraint firstItem="kDN-bf-JDL" firstAttribute="leading" secondItem="lqm-6q-cLD" secondAttribute="leading" constant="20" symbolic="YES" id="dah-c1-gGL"/>
                                                <constraint firstAttribute="trailing" secondItem="kDN-bf-JDL" secondAttribute="trailing" constant="20" symbolic="YES" id="ec9-Da-VMx"/>
                                                <constraint firstItem="kDN-bf-JDL" firstAttribute="centerY" secondItem="lqm-6q-cLD" secondAttribute="centerY" id="gpA-zO-rPX"/>
                                            </constraints>
                                        </tableViewCellContentView>
                                    </tableViewCell>
                                    <tableViewCell clipsSubviews="YES" contentMode="scaleToFill" preservesSuperviewLayoutMargins="YES" selectionStyle="default" indentationWidth="10" id="pqm-MW-sXf" userLabel="Description">
                                        <rect key="frame" x="0.0" y="212" width="414" height="50"/>
                                        <autoresizingMask key="autoresizingMask"/>
                                        <tableViewCellContentView key="contentView" opaque="NO" clipsSubviews="YES" multipleTouchEnabled="YES" contentMode="center" preservesSuperviewLayoutMargins="YES" insetsLayoutMarginsFromSafeArea="NO" tableViewCell="pqm-MW-sXf" id="pMI-I6-QoD">
                                            <rect key="frame" x="0.0" y="0.0" width="414" height="50"/>
                                            <autoresizingMask key="autoresizingMask"/>
                                            <subviews>
                                                <textField opaque="NO" contentMode="scaleToFill" contentHorizontalAlignment="left" contentVerticalAlignment="center" placeholder="Optional description" textAlignment="natural" minimumFontSize="17" translatesAutoresizingMaskIntoConstraints="NO" id="Cy6-Bq-QCi">
                                                    <rect key="frame" x="20" y="14" width="374" height="22"/>
                                                    <fontDescription key="fontDescription" type="system" pointSize="17"/>
                                                    <textInputTraits key="textInputTraits"/>
                                                </textField>
                                            </subviews>
                                            <constraints>
                                                <constraint firstItem="Cy6-Bq-QCi" firstAttribute="centerY" secondItem="pMI-I6-QoD" secondAttribute="centerY" id="M92-GP-rg7"/>
                                                <constraint firstAttribute="trailing" secondItem="Cy6-Bq-QCi" secondAttribute="trailing" constant="20" symbolic="YES" id="OYc-0H-Nr8"/>
                                                <constraint firstItem="Cy6-Bq-QCi" firstAttribute="leading" secondItem="pMI-I6-QoD" secondAttribute="leading" constant="20" symbolic="YES" id="eXl-o4-5qk"/>
                                            </constraints>
                                        </tableViewCellContentView>
                                    </tableViewCell>
                                    <tableViewCell clipsSubviews="YES" contentMode="scaleToFill" preservesSuperviewLayoutMargins="YES" selectionStyle="default" indentationWidth="10" id="axO-ye-XrT" userLabel="Private">
                                        <rect key="frame" x="0.0" y="262" width="414" height="50"/>
                                        <autoresizingMask key="autoresizingMask"/>
                                        <tableViewCellContentView key="contentView" opaque="NO" clipsSubviews="YES" multipleTouchEnabled="YES" contentMode="center" preservesSuperviewLayoutMargins="YES" insetsLayoutMarginsFromSafeArea="NO" tableViewCell="axO-ye-XrT" id="a2C-hR-trK">
                                            <rect key="frame" x="0.0" y="0.0" width="414" height="50"/>
                                            <autoresizingMask key="autoresizingMask"/>
                                            <subviews>
                                                <textField opaque="NO" contentMode="scaleToFill" contentHorizontalAlignment="left" contentVerticalAlignment="center" placeholder="Additional info (private)" textAlignment="natural" minimumFontSize="17" translatesAutoresizingMaskIntoConstraints="NO" id="Do2-Ue-UdA">
                                                    <rect key="frame" x="20" y="13.666666666666664" width="374" height="23"/>
                                                    <fontDescription key="fontDescription" type="system" pointSize="18"/>
                                                    <textInputTraits key="textInputTraits"/>
                                                </textField>
                                            </subviews>
                                            <constraints>
                                                <constraint firstAttribute="trailing" secondItem="Do2-Ue-UdA" secondAttribute="trailing" constant="20" symbolic="YES" id="GKj-oq-ydj"/>
                                                <constraint firstItem="Do2-Ue-UdA" firstAttribute="leading" secondItem="a2C-hR-trK" secondAttribute="leading" constant="20" symbolic="YES" id="Y86-l7-Syq"/>
                                                <constraint firstItem="Do2-Ue-UdA" firstAttribute="centerY" secondItem="a2C-hR-trK" secondAttribute="centerY" id="j87-jP-CWx"/>
                                            </constraints>
                                        </tableViewCellContentView>
                                    </tableViewCell>
                                    <tableViewCell clipsSubviews="YES" contentMode="scaleToFill" preservesSuperviewLayoutMargins="YES" selectionStyle="default" indentationWidth="10" rowHeight="68" id="nOm-xc-0TI" userLabel="Tags">
                                        <rect key="frame" x="0.0" y="312" width="414" height="68"/>
                                        <autoresizingMask key="autoresizingMask"/>
                                        <tableViewCellContentView key="contentView" opaque="NO" clipsSubviews="YES" multipleTouchEnabled="YES" contentMode="center" preservesSuperviewLayoutMargins="YES" insetsLayoutMarginsFromSafeArea="NO" tableViewCell="nOm-xc-0TI" id="gLA-7s-ZF8">
                                            <rect key="frame" x="0.0" y="0.0" width="414" height="68"/>
                                            <autoresizingMask key="autoresizingMask"/>
                                            <subviews>
                                                <view opaque="NO" contentMode="scaleToFill" translatesAutoresizingMaskIntoConstraints="NO" id="eW7-0d-9hE" customClass="TagsEditView" customModule="Tinodios" customModuleProvider="target">
                                                    <rect key="frame" x="20" y="9" width="374" height="50"/>
                                                    <constraints>
                                                        <constraint firstAttribute="height" constant="50" id="Bcb-YN-XQA"/>
                                                    </constraints>
                                                    <userDefinedRuntimeAttributes>
                                                        <userDefinedRuntimeAttribute type="string" keyPath="placeholder" value="Tags, comma-separated list"/>
                                                        <userDefinedRuntimeAttribute type="number" keyPath="borderStyle">
                                                            <integer key="value" value="0"/>
                                                        </userDefinedRuntimeAttribute>
                                                        <userDefinedRuntimeAttribute type="number" keyPath="fontSize">
                                                            <integer key="value" value="18"/>
                                                        </userDefinedRuntimeAttribute>
                                                    </userDefinedRuntimeAttributes>
                                                </view>
                                            </subviews>
                                            <constraints>
                                                <constraint firstItem="eW7-0d-9hE" firstAttribute="leading" secondItem="gLA-7s-ZF8" secondAttribute="leading" constant="20" symbolic="YES" id="KDM-vR-1dL"/>
                                                <constraint firstItem="eW7-0d-9hE" firstAttribute="centerY" secondItem="gLA-7s-ZF8" secondAttribute="centerY" id="LG3-sR-30u"/>
                                                <constraint firstAttribute="trailing" secondItem="eW7-0d-9hE" secondAttribute="trailing" constant="20" symbolic="YES" id="O0D-Hf-KWr"/>
                                            </constraints>
                                        </tableViewCellContentView>
                                    </tableViewCell>
                                    <tableViewCell clipsSubviews="YES" contentMode="scaleToFill" preservesSuperviewLayoutMargins="YES" selectionStyle="default" indentationWidth="10" id="XtB-rR-vMV" userLabel="Channel">
                                        <rect key="frame" x="0.0" y="380" width="414" height="50"/>
                                        <autoresizingMask key="autoresizingMask"/>
                                        <tableViewCellContentView key="contentView" opaque="NO" clipsSubviews="YES" multipleTouchEnabled="YES" contentMode="center" preservesSuperviewLayoutMargins="YES" insetsLayoutMarginsFromSafeArea="NO" tableViewCell="XtB-rR-vMV" id="4Cx-Ve-DT5">
                                            <rect key="frame" x="0.0" y="0.0" width="414" height="50"/>
                                            <autoresizingMask key="autoresizingMask"/>
                                            <subviews>
                                                <switch opaque="NO" contentMode="scaleToFill" horizontalHuggingPriority="750" verticalHuggingPriority="750" contentHorizontalAlignment="center" contentVerticalAlignment="center" translatesAutoresizingMaskIntoConstraints="NO" id="FgK-3p-qel" userLabel="Channel switch">
                                                    <rect key="frame" x="345" y="9.6666666666666643" width="51" height="31"/>
                                                </switch>
                                                <label opaque="NO" userInteractionEnabled="NO" contentMode="left" horizontalHuggingPriority="251" verticalHuggingPriority="251" text="This is a channel" textAlignment="natural" lineBreakMode="tailTruncation" baselineAdjustment="alignBaselines" adjustsFontSizeToFit="NO" translatesAutoresizingMaskIntoConstraints="NO" id="skU-B7-Zed">
                                                    <rect key="frame" x="28" y="14.666666666666664" width="309" height="21"/>
                                                    <fontDescription key="fontDescription" type="system" pointSize="18"/>
                                                    <nil key="textColor"/>
                                                    <nil key="highlightedColor"/>
                                                    <attributedString key="userComments">
                                                        <fragment content="Label for channel switch"/>
                                                    </attributedString>
                                                </label>
                                            </subviews>
                                            <constraints>
                                                <constraint firstItem="skU-B7-Zed" firstAttribute="centerY" secondItem="4Cx-Ve-DT5" secondAttribute="centerY" id="12L-O8-vnc"/>
                                                <constraint firstAttribute="trailing" secondItem="FgK-3p-qel" secondAttribute="trailing" constant="20" symbolic="YES" id="MS4-oU-6sc"/>
                                                <constraint firstItem="FgK-3p-qel" firstAttribute="centerY" secondItem="4Cx-Ve-DT5" secondAttribute="centerY" id="aCr-O8-3xt"/>
                                                <constraint firstItem="skU-B7-Zed" firstAttribute="leading" secondItem="4Cx-Ve-DT5" secondAttribute="leadingMargin" constant="8" id="cWz-M6-CHX"/>
                                                <constraint firstItem="FgK-3p-qel" firstAttribute="leading" secondItem="skU-B7-Zed" secondAttribute="trailing" constant="8" symbolic="YES" id="tmp-r4-jyN"/>
                                            </constraints>
                                        </tableViewCellContentView>
                                    </tableViewCell>
                                </cells>
                            </tableViewSection>
                            <tableViewSection headerTitle="Group Members" id="26s-2T-nI0">
                                <cells>
                                    <tableViewCell clipsSubviews="YES" contentMode="scaleToFill" preservesSuperviewLayoutMargins="YES" selectionStyle="default" accessoryType="disclosureIndicator" indentationWidth="10" textLabel="FeF-3T-sWp" imageView="i4w-uL-EcP" style="IBUITableViewCellStyleDefault" id="IF5-Bs-9cB" userLabel="Add Members">
                                        <rect key="frame" x="0.0" y="469" width="414" height="50"/>
                                        <autoresizingMask key="autoresizingMask"/>
                                        <tableViewCellContentView key="contentView" opaque="NO" clipsSubviews="YES" multipleTouchEnabled="YES" contentMode="center" preservesSuperviewLayoutMargins="YES" insetsLayoutMarginsFromSafeArea="NO" tableViewCell="IF5-Bs-9cB" id="uqg-aO-L4d">
                                            <rect key="frame" x="0.0" y="0.0" width="383.66666666666669" height="50"/>
                                            <autoresizingMask key="autoresizingMask"/>
                                            <subviews>
                                                <label opaque="NO" multipleTouchEnabled="YES" contentMode="left" insetsLayoutMarginsFromSafeArea="NO" text="Add members" textAlignment="natural" lineBreakMode="tailTruncation" baselineAdjustment="alignBaselines" adjustsFontSizeToFit="NO" id="FeF-3T-sWp">
                                                    <rect key="frame" x="58.666666666666686" y="0.0" width="317" height="50"/>
                                                    <autoresizingMask key="autoresizingMask"/>
                                                    <fontDescription key="fontDescription" type="system" pointSize="17"/>
                                                    <nil key="textColor"/>
                                                    <nil key="highlightedColor"/>
                                                </label>
                                                <imageView opaque="NO" clipsSubviews="YES" multipleTouchEnabled="YES" contentMode="scaleToFill" insetsLayoutMarginsFromSafeArea="NO" id="i4w-uL-EcP">
                                                    <rect key="frame" x="20.333333333333336" y="14" width="23.333333333333332" height="22"/>
                                                    <autoresizingMask key="autoresizingMask"/>
                                                    <imageReference key="image" image="plus" catalog="system" symbolScale="large"/>
                                                    <preferredSymbolConfiguration key="preferredSymbolConfiguration" scale="large" weight="medium"/>
                                                </imageView>
                                            </subviews>
                                        </tableViewCellContentView>
                                        <color key="tintColor" red="0.0" green="0.47843137250000001" blue="1" alpha="1" colorSpace="custom" customColorSpace="sRGB"/>
                                        <connections>
                                            <segue destination="qoO-YR-5K2" kind="presentation" identifier="NewGroupToEditMembers" id="qx3-Cj-zCP"/>
                                        </connections>
                                    </tableViewCell>
                                </cells>
                            </tableViewSection>
                        </sections>
                        <connections>
                            <outlet property="dataSource" destination="54g-fF-w5D" id="HdK-as-Wps"/>
                            <outlet property="delegate" destination="54g-fF-w5D" id="dmb-Dg-AE1"/>
                        </connections>
                    </tableView>
                    <tabBarItem key="tabBarItem" title="New Group" id="0Fx-rq-hiS">
                        <imageReference key="image" image="plus.circle" catalog="system" symbolScale="medium"/>
                    </tabBarItem>
                    <toolbarItems>
                        <barButtonItem systemItem="save" id="sKP-e9-Xlo">
                            <connections>
                                <action selector="saveButtonClicked:" destination="54g-fF-w5D" id="Iuc-0p-ama"/>
                            </connections>
                        </barButtonItem>
                    </toolbarItems>
                    <simulatedToolbarMetrics key="simulatedBottomBarMetrics"/>
                    <connections>
                        <outlet property="avatarView" destination="IVi-b4-eb8" id="6nd-mH-AZe"/>
                        <outlet property="channelSwitch" destination="FgK-3p-qel" id="dtw-7R-JuI"/>
                        <outlet property="groupNameTextField" destination="kDN-bf-JDL" id="Z8N-ve-nML"/>
                        <outlet property="privateTextField" destination="Do2-Ue-UdA" id="EYV-vV-p6S"/>
                        <outlet property="saveButtonItem" destination="sKP-e9-Xlo" id="Fnt-yq-h4A"/>
                        <outlet property="tagsTextField" destination="eW7-0d-9hE" id="U9u-ob-cKc"/>
                    </connections>
                </tableViewController>
                <placeholder placeholderIdentifier="IBFirstResponder" id="slW-Wc-jxc" userLabel="First Responder" sceneMemberID="firstResponder"/>
            </objects>
            <point key="canvasLocation" x="1708.6956521739132" y="1733.967391304348"/>
        </scene>
        <!--By ID Controller-->
        <scene sceneID="AtY-x1-ZN9">
            <objects>
                <viewController id="6na-ed-mpJ" userLabel="By ID Controller" customClass="AddByIDViewController" customModule="Tinodios" customModuleProvider="target" sceneMemberID="viewController">
                    <view key="view" contentMode="scaleToFill" id="qLD-dq-y03">
                        <rect key="frame" x="0.0" y="0.0" width="414" height="716"/>
                        <autoresizingMask key="autoresizingMask" widthSizable="YES" heightSizable="YES"/>
                        <subviews>
                            <stackView opaque="NO" contentMode="scaleToFill" axis="vertical" spacing="8" translatesAutoresizingMaskIntoConstraints="NO" id="ZjQ-xM-JhJ">
<<<<<<< HEAD
                                <rect key="frame" x="48" y="165.33333333333334" width="318" height="388.66666666666663"/>
=======
                                <rect key="frame" x="48" y="8" width="318" height="494.66666666666669"/>
>>>>>>> 39999e80
                                <subviews>
                                    <label opaque="NO" userInteractionEnabled="NO" contentMode="left" horizontalHuggingPriority="251" verticalHuggingPriority="251" text="Group or user ID" textAlignment="natural" lineBreakMode="tailTruncation" baselineAdjustment="alignBaselines" adjustsFontSizeToFit="NO" translatesAutoresizingMaskIntoConstraints="NO" id="RA0-dx-dSp">
                                        <rect key="frame" x="0.0" y="0.0" width="318" height="20.333333333333332"/>
                                        <fontDescription key="fontDescription" type="system" pointSize="17"/>
                                        <nil key="textColor"/>
                                        <nil key="highlightedColor"/>
                                    </label>
                                    <stackView opaque="NO" contentMode="scaleToFill" translatesAutoresizingMaskIntoConstraints="NO" id="Cdl-md-jze">
                                        <rect key="frame" x="0.0" y="28.333333333333336" width="318" height="34"/>
                                        <subviews>
                                            <textField opaque="NO" contentMode="scaleToFill" horizontalHuggingPriority="249" contentHorizontalAlignment="left" contentVerticalAlignment="center" borderStyle="roundedRect" placeholder="usr123aBcDef" textAlignment="natural" minimumFontSize="17" translatesAutoresizingMaskIntoConstraints="NO" id="xmn-wq-Hpr">
                                                <rect key="frame" x="0.0" y="0.0" width="270" height="34"/>
                                                <fontDescription key="fontDescription" type="system" pointSize="14"/>
                                                <textInputTraits key="textInputTraits"/>
                                            </textField>
                                            <button opaque="NO" contentMode="scaleToFill" contentHorizontalAlignment="center" contentVerticalAlignment="center" buttonType="system" lineBreakMode="middleTruncation" translatesAutoresizingMaskIntoConstraints="NO" id="DMQ-om-04T">
                                                <rect key="frame" x="270" y="0.0" width="48" height="34"/>
                                                <fontDescription key="fontDescription" type="system" weight="medium" pointSize="20"/>
                                                <inset key="contentEdgeInsets" minX="10" minY="0.0" maxX="10" maxY="0.0"/>
                                                <state key="normal" title="OK"/>
                                                <connections>
                                                    <action selector="okayClicked:" destination="6na-ed-mpJ" eventType="touchUpInside" id="mpe-8k-llY"/>
                                                </connections>
                                            </button>
                                        </subviews>
                                    </stackView>
                                    <view contentMode="scaleToFill" translatesAutoresizingMaskIntoConstraints="NO" id="pqw-Xa-1g0">
                                        <rect key="frame" x="0.0" y="70.333333333333329" width="318" height="24"/>
                                        <color key="backgroundColor" systemColor="systemBackgroundColor"/>
                                        <constraints>
                                            <constraint firstAttribute="height" constant="24" id="b0u-GQ-RRC"/>
                                        </constraints>
                                    </view>
                                    <label opaque="NO" userInteractionEnabled="NO" contentMode="left" horizontalHuggingPriority="251" text="My Code" textAlignment="center" lineBreakMode="tailTruncation" baselineAdjustment="alignBaselines" adjustsFontSizeToFit="NO" translatesAutoresizingMaskIntoConstraints="NO" id="w7y-oy-XLG" userLabel="Title">
                                        <rect key="frame" x="0.0" y="102.33333333333333" width="318" height="24"/>
                                        <constraints>
                                            <constraint firstAttribute="height" constant="24" id="BTc-Jl-Xsz"/>
                                        </constraints>
                                        <fontDescription key="fontDescription" style="UICTFontTextStyleHeadline"/>
                                        <nil key="textColor"/>
                                        <nil key="highlightedColor"/>
                                    </label>
                                    <view contentMode="scaleToFill" translatesAutoresizingMaskIntoConstraints="NO" id="1RV-Sn-YUq" userLabel="Container">
                                        <rect key="frame" x="0.0" y="134.33333333333337" width="318" height="318"/>
                                        <subviews>
                                            <view hidden="YES" contentMode="scaleToFill" translatesAutoresizingMaskIntoConstraints="NO" id="JoE-LU-ZDy" userLabel="Preview">
                                                <rect key="frame" x="0.0" y="0.0" width="318" height="318"/>
                                                <color key="backgroundColor" white="0.0" alpha="1" colorSpace="custom" customColorSpace="genericGamma22GrayColorSpace"/>
                                            </view>
                                            <imageView clipsSubviews="YES" userInteractionEnabled="NO" contentMode="scaleAspectFit" horizontalHuggingPriority="251" verticalHuggingPriority="251" translatesAutoresizingMaskIntoConstraints="NO" id="KPA-gh-b2r" userLabel="QRCode">
                                                <rect key="frame" x="0.0" y="0.0" width="318" height="318"/>
                                                <constraints>
                                                    <constraint firstAttribute="width" secondItem="KPA-gh-b2r" secondAttribute="height" multiplier="1:1" id="R0J-W7-Y42"/>
                                                </constraints>
                                            </imageView>
                                        </subviews>
                                        <color key="backgroundColor" systemColor="systemBackgroundColor"/>
                                        <constraints>
                                            <constraint firstAttribute="trailing" secondItem="KPA-gh-b2r" secondAttribute="trailing" id="3cc-mO-7H7"/>
                                            <constraint firstAttribute="width" secondItem="1RV-Sn-YUq" secondAttribute="height" id="7BT-E7-u1M"/>
                                            <constraint firstItem="KPA-gh-b2r" firstAttribute="top" secondItem="1RV-Sn-YUq" secondAttribute="top" id="89V-nF-wJE"/>
                                            <constraint firstItem="JoE-LU-ZDy" firstAttribute="leading" secondItem="1RV-Sn-YUq" secondAttribute="leading" id="8TT-Uj-jvC"/>
                                            <constraint firstItem="KPA-gh-b2r" firstAttribute="centerY" secondItem="1RV-Sn-YUq" secondAttribute="centerY" id="9gm-Dq-ZhT"/>
                                            <constraint firstAttribute="bottom" secondItem="KPA-gh-b2r" secondAttribute="bottom" id="KYN-Wx-LvL"/>
                                            <constraint firstItem="KPA-gh-b2r" firstAttribute="leading" secondItem="1RV-Sn-YUq" secondAttribute="leading" id="LHl-TM-nlE"/>
                                            <constraint firstAttribute="trailing" secondItem="JoE-LU-ZDy" secondAttribute="trailing" id="M4V-UB-Xoj"/>
                                            <constraint firstAttribute="bottom" secondItem="JoE-LU-ZDy" secondAttribute="bottom" id="OWU-ge-TAV"/>
                                            <constraint firstItem="JoE-LU-ZDy" firstAttribute="top" secondItem="1RV-Sn-YUq" secondAttribute="top" id="you-vG-iks"/>
                                        </constraints>
                                    </view>
                                    <stackView opaque="NO" contentMode="center" distribution="equalCentering" alignment="center" translatesAutoresizingMaskIntoConstraints="NO" id="xjq-vw-etX">
                                        <rect key="frame" x="0.0" y="460.33333333333331" width="318" height="34.333333333333314"/>
                                        <subviews>
                                            <button opaque="NO" contentMode="scaleToFill" contentHorizontalAlignment="center" contentVerticalAlignment="center" buttonType="system" lineBreakMode="middleTruncation" translatesAutoresizingMaskIntoConstraints="NO" id="IP5-9X-LlM" userLabel="ShowCode">
                                                <rect key="frame" x="0.0" y="0.0" width="111" height="34.333333333333336"/>
                                                <color key="backgroundColor" systemColor="linkColor"/>
                                                <color key="tintColor" white="1" alpha="1" colorSpace="custom" customColorSpace="genericGamma22GrayColorSpace"/>
                                                <inset key="imageEdgeInsets" minX="0.0" minY="0.0" maxX="2.2250738585072014e-308" maxY="0.0"/>
                                                <buttonConfiguration key="configuration" style="plain" title="Show Code"/>
                                                <userDefinedRuntimeAttributes>
                                                    <userDefinedRuntimeAttribute type="boolean" keyPath="layer.masksToBounds" value="YES"/>
                                                    <userDefinedRuntimeAttribute type="number" keyPath="layer.cornerRadius">
                                                        <integer key="value" value="4"/>
                                                    </userDefinedRuntimeAttribute>
                                                </userDefinedRuntimeAttributes>
                                                <connections>
                                                    <action selector="showCodePressed:" destination="6na-ed-mpJ" eventType="touchUpInside" id="cwH-Bn-fgm"/>
                                                </connections>
                                            </button>
                                            <button opaque="NO" contentMode="scaleToFill" contentHorizontalAlignment="center" contentVerticalAlignment="center" buttonType="system" lineBreakMode="middleTruncation" translatesAutoresizingMaskIntoConstraints="NO" id="ImI-af-TFh">
                                                <rect key="frame" x="211" y="0.0" width="107" height="34.333333333333336"/>
                                                <state key="normal" title="Button"/>
                                                <buttonConfiguration key="configuration" style="plain" title="Scan Code"/>
                                                <userDefinedRuntimeAttributes>
                                                    <userDefinedRuntimeAttribute type="boolean" keyPath="layer.masksToBounds" value="YES"/>
                                                    <userDefinedRuntimeAttribute type="number" keyPath="layer.cornerRadius">
                                                        <integer key="value" value="4"/>
                                                    </userDefinedRuntimeAttribute>
                                                </userDefinedRuntimeAttributes>
                                                <connections>
                                                    <action selector="scanCodePressed:" destination="6na-ed-mpJ" eventType="touchUpInside" id="5PS-jG-PuE"/>
                                                </connections>
                                            </button>
                                        </subviews>
                                    </stackView>
                                </subviews>
                            </stackView>
                        </subviews>
                        <viewLayoutGuide key="safeArea" id="K64-fR-Pcz"/>
                        <constraints>
<<<<<<< HEAD
                            <constraint firstItem="ZjQ-xM-JhJ" firstAttribute="top" secondItem="DMQ-om-04T" secondAttribute="bottom" constant="35" id="2Os-yg-EZY"/>
                            <constraint firstItem="K64-fR-Pcz" firstAttribute="bottom" relation="greaterThanOrEqual" secondItem="ZjQ-xM-JhJ" secondAttribute="bottom" constant="20" id="5Lq-ZL-hSj"/>
                            <constraint firstItem="xmn-wq-Hpr" firstAttribute="trailing" secondItem="RA0-dx-dSp" secondAttribute="trailing" id="8ux-tK-1z8"/>
                            <constraint firstItem="xmn-wq-Hpr" firstAttribute="leading" secondItem="K64-fR-Pcz" secondAttribute="leading" constant="16" id="D9w-ln-g5l"/>
=======
                            <constraint firstItem="ZjQ-xM-JhJ" firstAttribute="top" secondItem="K64-fR-Pcz" secondAttribute="top" constant="8" id="AkW-x1-Qjs"/>
>>>>>>> 39999e80
                            <constraint firstItem="K64-fR-Pcz" firstAttribute="trailing" secondItem="ZjQ-xM-JhJ" secondAttribute="trailing" constant="48" id="GD4-Zm-Pjg"/>
                            <constraint firstItem="ZjQ-xM-JhJ" firstAttribute="centerX" secondItem="qLD-dq-y03" secondAttribute="centerX" id="RS3-U5-WsW"/>
                            <constraint firstItem="ZjQ-xM-JhJ" firstAttribute="leading" secondItem="K64-fR-Pcz" secondAttribute="leading" constant="48" id="wdW-4V-3Tg"/>
                        </constraints>
                    </view>
                    <tabBarItem key="tabBarItem" title="By ID" image="qrcode" catalog="system" id="T7l-iC-Rs6"/>
                    <connections>
                        <outlet property="cameraPreviewView" destination="JoE-LU-ZDy" id="wDw-Xf-hUD"/>
                        <outlet property="idTextField" destination="xmn-wq-Hpr" id="Gaq-cv-Rxh"/>
                        <outlet property="okayButton" destination="DMQ-om-04T" id="7zw-4b-Lnl"/>
                        <outlet property="qrcodeImageView" destination="KPA-gh-b2r" id="Y69-Qb-HSR"/>
                        <outlet property="scanCodeButton" destination="ImI-af-TFh" id="jGx-9W-GLT"/>
                        <outlet property="showCodeButton" destination="IP5-9X-LlM" id="QvK-9E-NhD"/>
                        <outlet property="titleLabel" destination="w7y-oy-XLG" id="mEw-7m-iMy"/>
                    </connections>
                </viewController>
                <placeholder placeholderIdentifier="IBFirstResponder" id="ICE-Ms-S7M" userLabel="First Responder" sceneMemberID="firstResponder"/>
            </objects>
            <point key="canvasLocation" x="2473.913043478261" y="1733.967391304348"/>
        </scene>
        <!--Edit Members Navigation Controller-->
        <scene sceneID="e7X-e4-a5C">
            <objects>
                <navigationController automaticallyAdjustsScrollViewInsets="NO" id="qoO-YR-5K2" userLabel="Edit Members Navigation Controller" sceneMemberID="viewController">
                    <toolbarItems/>
                    <simulatedNavigationBarMetrics key="simulatedTopBarMetrics" translucent="NO" prompted="NO"/>
                    <navigationBar key="navigationBar" contentMode="scaleToFill" insetsLayoutMarginsFromSafeArea="NO" translucent="NO" id="Gsi-5t-NET">
                        <rect key="frame" x="0.0" y="0.0" width="414" height="56"/>
                        <autoresizingMask key="autoresizingMask"/>
                        <color key="backgroundColor" systemColor="systemBackgroundColor"/>
                        <navigationBarAppearance key="standardAppearance">
                            <color key="backgroundColor" systemColor="systemBackgroundColor"/>
                        </navigationBarAppearance>
                    </navigationBar>
                    <nil name="viewControllers"/>
                    <connections>
                        <segue destination="buX-Ye-w3b" kind="relationship" relationship="rootViewController" id="fpL-jj-aKk"/>
                    </connections>
                </navigationController>
                <placeholder placeholderIdentifier="IBFirstResponder" id="Dug-p7-JKV" userLabel="First Responder" sceneMemberID="firstResponder"/>
            </objects>
            <point key="canvasLocation" x="2971" y="878"/>
        </scene>
        <!--ForwardTo-->
        <scene sceneID="F7l-Ut-7MU">
            <objects>
                <tableViewController storyboardIdentifier="ForwardToViewController" title="ForwardTo" id="af7-97-1pu" userLabel="ForwardTo" customClass="ForwardToViewController" customModule="Tinodios" customModuleProvider="target" sceneMemberID="viewController">
                    <tableView key="view" clipsSubviews="YES" contentMode="scaleToFill" alwaysBounceVertical="YES" dataMode="prototypes" style="grouped" separatorStyle="default" rowHeight="60" estimatedRowHeight="-1" sectionHeaderHeight="18" sectionFooterHeight="18" id="09Z-sY-RoJ">
                        <rect key="frame" x="0.0" y="0.0" width="414" height="736"/>
                        <autoresizingMask key="autoresizingMask" widthSizable="YES" heightSizable="YES"/>
                        <color key="backgroundColor" systemColor="systemGroupedBackgroundColor"/>
                        <view key="tableFooterView" contentMode="scaleToFill" id="4wt-Yy-GEA" userLabel="Footer to hide separators for empty rows">
                            <rect key="frame" x="0.0" y="153.33333015441895" width="414" height="0.0"/>
                            <autoresizingMask key="autoresizingMask" flexibleMaxX="YES" flexibleMaxY="YES"/>
                            <color key="backgroundColor" white="1" alpha="1" colorSpace="custom" customColorSpace="genericGamma22GrayColorSpace"/>
                        </view>
                        <prototypes>
                            <tableViewCell clipsSubviews="YES" contentMode="scaleToFill" preservesSuperviewLayoutMargins="YES" selectionStyle="default" indentationWidth="10" reuseIdentifier="FindTableViewCellEmpty" rowHeight="60" id="TK3-Gb-aZ5" userLabel="FindTableViewCellEmpty">
                                <rect key="frame" x="0.0" y="55.333332061767578" width="414" height="60"/>
                                <autoresizingMask key="autoresizingMask"/>
                                <tableViewCellContentView key="contentView" opaque="NO" clipsSubviews="YES" multipleTouchEnabled="YES" contentMode="center" preservesSuperviewLayoutMargins="YES" insetsLayoutMarginsFromSafeArea="NO" tableViewCell="TK3-Gb-aZ5" id="Aw4-5a-1uI">
                                    <rect key="frame" x="0.0" y="0.0" width="414" height="60"/>
                                    <autoresizingMask key="autoresizingMask"/>
                                    <subviews>
                                        <label opaque="NO" userInteractionEnabled="NO" contentMode="left" horizontalHuggingPriority="251" verticalHuggingPriority="251" text="No results" textAlignment="center" lineBreakMode="tailTruncation" baselineAdjustment="alignBaselines" adjustsFontSizeToFit="NO" translatesAutoresizingMaskIntoConstraints="NO" id="bYc-bz-7iK" userLabel="Empty message">
                                            <rect key="frame" x="28" y="15" width="358" height="30"/>
                                            <fontDescription key="fontDescription" type="system" weight="light" pointSize="20"/>
                                            <color key="textColor" systemColor="secondaryLabelColor"/>
                                            <nil key="highlightedColor"/>
                                        </label>
                                    </subviews>
                                    <constraints>
                                        <constraint firstAttribute="bottomMargin" secondItem="bYc-bz-7iK" secondAttribute="bottom" constant="4" id="48i-xv-3zp"/>
                                        <constraint firstItem="bYc-bz-7iK" firstAttribute="top" secondItem="Aw4-5a-1uI" secondAttribute="topMargin" constant="4" id="RHJ-Rf-pdn"/>
                                        <constraint firstAttribute="trailingMargin" secondItem="bYc-bz-7iK" secondAttribute="trailing" constant="8" id="UsN-wY-zSk"/>
                                        <constraint firstItem="bYc-bz-7iK" firstAttribute="leading" secondItem="Aw4-5a-1uI" secondAttribute="leadingMargin" constant="8" id="fmc-QB-kpr"/>
                                    </constraints>
                                </tableViewCellContentView>
                            </tableViewCell>
                        </prototypes>
                        <connections>
                            <outlet property="dataSource" destination="af7-97-1pu" id="G6z-xS-PPA"/>
                            <outlet property="delegate" destination="af7-97-1pu" id="g4J-26-o2r"/>
                        </connections>
                    </tableView>
                    <toolbarItems/>
                    <navigationItem key="navigationItem" title="Forward To" id="fO5-2o-Zk6">
                        <barButtonItem key="leftBarButtonItem" systemItem="cancel" id="QIP-gG-yAV">
                            <connections>
                                <action selector="cancelClicked:" destination="af7-97-1pu" id="Tml-UR-9nd"/>
                            </connections>
                        </barButtonItem>
                    </navigationItem>
                    <simulatedToolbarMetrics key="simulatedBottomBarMetrics"/>
                </tableViewController>
                <placeholder placeholderIdentifier="IBFirstResponder" id="CLM-MJ-Zlv" userLabel="First Responder" customClass="UIResponder" sceneMemberID="firstResponder"/>
            </objects>
            <point key="canvasLocation" x="5552" y="123"/>
        </scene>
        <!--FowardTo Navigation-->
        <scene sceneID="YxW-q1-0B3">
            <objects>
                <navigationController storyboardIdentifier="ForwardToNavController" title="FowardTo Navigation" automaticallyAdjustsScrollViewInsets="NO" id="goO-Va-Eyu" sceneMemberID="viewController">
                    <toolbarItems/>
                    <navigationBar key="navigationBar" contentMode="scaleToFill" id="j9g-88-uvg">
                        <rect key="frame" x="0.0" y="0.0" width="414" height="44"/>
                        <autoresizingMask key="autoresizingMask"/>
                    </navigationBar>
                    <nil name="viewControllers"/>
                    <connections>
                        <segue destination="af7-97-1pu" kind="relationship" relationship="rootViewController" id="MLm-BM-SgK"/>
                    </connections>
                </navigationController>
                <placeholder placeholderIdentifier="IBFirstResponder" id="nOU-7r-lY5" userLabel="First Responder" customClass="UIResponder" sceneMemberID="firstResponder"/>
            </objects>
            <point key="canvasLocation" x="4725" y="122"/>
        </scene>
        <!--Video Preview-->
        <scene sceneID="MGh-dV-dd1">
            <objects>
                <viewController title="Video Preview" id="gfT-SI-43h" customClass="VideoPreviewController" customModule="Tinodios" customModuleProvider="target" sceneMemberID="viewController">
                    <view key="view" contentMode="scaleToFill" id="H6z-AK-LzN">
                        <rect key="frame" x="0.0" y="0.0" width="414" height="716"/>
                        <autoresizingMask key="autoresizingMask" widthSizable="YES" heightSizable="YES"/>
                        <subviews>
                            <view clipsSubviews="YES" userInteractionEnabled="NO" contentMode="scaleAspectFit" horizontalHuggingPriority="251" verticalHuggingPriority="251" translatesAutoresizingMaskIntoConstraints="NO" id="9da-W1-wGM" userLabel="Video View">
                                <rect key="frame" x="0.0" y="0.0" width="414" height="677.66666666666663"/>
                                <color key="backgroundColor" systemColor="labelColor"/>
                                <gestureRecognizers/>
                            </view>
                            <view alpha="0.5" contentMode="scaleToFill" translatesAutoresizingMaskIntoConstraints="NO" id="U3w-v0-LZx" userLabel="Controls View">
                                <rect key="frame" x="0.0" y="0.0" width="414" height="677.66666666666663"/>
                                <subviews>
                                    <slider opaque="NO" contentMode="scaleToFill" contentHorizontalAlignment="center" contentVerticalAlignment="center" value="0.5" minValue="0.0" maxValue="1" translatesAutoresizingMaskIntoConstraints="NO" id="HIz-fY-dpa" userLabel="Time Slider">
                                        <rect key="frame" x="58" y="627.66666666666663" width="254" height="31"/>
                                        <connections>
                                            <action selector="videoSliderChanged:" destination="gfT-SI-43h" eventType="valueChanged" id="2n4-0p-6gH"/>
                                        </connections>
                                    </slider>
                                    <label opaque="NO" userInteractionEnabled="NO" contentMode="left" horizontalHuggingPriority="251" verticalHuggingPriority="251" text="00:00C" textAlignment="center" lineBreakMode="tailTruncation" baselineAdjustment="alignBaselines" adjustsFontSizeToFit="NO" translatesAutoresizingMaskIntoConstraints="NO" id="aza-Xk-MXu">
                                        <rect key="frame" x="0.0" y="633.66666666666663" width="60" height="24"/>
                                        <constraints>
                                            <constraint firstAttribute="height" constant="24" id="41s-zI-nTw"/>
                                            <constraint firstAttribute="width" relation="greaterThanOrEqual" constant="60" id="oa5-qg-kbP"/>
                                        </constraints>
                                        <fontDescription key="fontDescription" type="system" pointSize="14"/>
                                        <color key="textColor" white="1" alpha="1" colorSpace="custom" customColorSpace="genericGamma22GrayColorSpace"/>
                                        <nil key="highlightedColor"/>
                                    </label>
                                    <label opaque="NO" userInteractionEnabled="NO" contentMode="left" horizontalHuggingPriority="251" verticalHuggingPriority="251" text="00:00D" textAlignment="center" lineBreakMode="tailTruncation" baselineAdjustment="alignBaselines" adjustsFontSizeToFit="NO" translatesAutoresizingMaskIntoConstraints="NO" id="DtN-H7-Ovv">
                                        <rect key="frame" x="310" y="633.66666666666663" width="60" height="24"/>
                                        <constraints>
                                            <constraint firstAttribute="height" constant="24" id="BfK-vr-SUK"/>
                                            <constraint firstAttribute="width" relation="greaterThanOrEqual" constant="60" id="q84-IQ-S5P"/>
                                        </constraints>
                                        <fontDescription key="fontDescription" type="system" pointSize="14"/>
                                        <color key="textColor" white="1" alpha="1" colorSpace="custom" customColorSpace="genericGamma22GrayColorSpace"/>
                                        <nil key="highlightedColor"/>
                                    </label>
                                    <activityIndicatorView opaque="NO" contentMode="scaleToFill" horizontalHuggingPriority="750" verticalHuggingPriority="750" style="whiteLarge" translatesAutoresizingMaskIntoConstraints="NO" id="24Z-sQ-pLA" userLabel="Spinner">
                                        <rect key="frame" x="188.66666666666666" y="320.33333333333331" width="37" height="37"/>
                                    </activityIndicatorView>
                                    <button hidden="YES" opaque="NO" contentMode="scaleToFill" contentHorizontalAlignment="center" contentVerticalAlignment="center" buttonType="system" lineBreakMode="middleTruncation" translatesAutoresizingMaskIntoConstraints="NO" id="YKO-G2-ljq" userLabel="Play Pause Button">
                                        <rect key="frame" x="172" y="304" width="70" height="70"/>
                                        <constraints>
                                            <constraint firstAttribute="height" constant="70" id="7LA-ul-ON8"/>
                                            <constraint firstAttribute="width" constant="70" id="AwU-Sf-93G"/>
                                        </constraints>
                                        <color key="tintColor" white="1" alpha="1" colorSpace="custom" customColorSpace="genericGamma22GrayColorSpace"/>
                                        <inset key="imageEdgeInsets" minX="0.0" minY="0.0" maxX="2.2250738585072014e-308" maxY="0.0"/>
                                        <state key="normal" image="pause.fill" catalog="system"/>
                                        <connections>
                                            <action selector="playPauseClicked:" destination="gfT-SI-43h" eventType="touchUpInside" id="WUz-SD-4TP"/>
                                        </connections>
                                    </button>
                                    <button opaque="NO" contentMode="scaleToFill" contentHorizontalAlignment="center" contentVerticalAlignment="center" buttonType="system" lineBreakMode="middleTruncation" translatesAutoresizingMaskIntoConstraints="NO" id="dbI-Af-LGw" userLabel="Mute Button">
                                        <rect key="frame" x="370" y="623.66666666666663" width="44" height="44"/>
                                        <constraints>
                                            <constraint firstAttribute="height" constant="44" id="3XG-Jg-cqX"/>
                                            <constraint firstAttribute="width" relation="greaterThanOrEqual" constant="44" id="u2Z-0T-VhF"/>
                                        </constraints>
                                        <color key="tintColor" white="1" alpha="1" colorSpace="custom" customColorSpace="genericGamma22GrayColorSpace"/>
                                        <inset key="imageEdgeInsets" minX="0.0" minY="0.0" maxX="2.2250738585072014e-308" maxY="0.0"/>
                                        <state key="normal" image="speaker.fill" catalog="system"/>
                                        <connections>
                                            <action selector="muteButtonClicked:" destination="gfT-SI-43h" eventType="touchUpInside" id="JD6-CH-C5l"/>
                                        </connections>
                                    </button>
                                </subviews>
                                <color key="backgroundColor" white="1" alpha="1" colorSpace="custom" customColorSpace="genericGamma22GrayColorSpace"/>
                                <constraints>
                                    <constraint firstItem="24Z-sQ-pLA" firstAttribute="centerY" secondItem="U3w-v0-LZx" secondAttribute="centerY" id="2wE-nq-p3z"/>
                                    <constraint firstAttribute="bottom" secondItem="HIz-fY-dpa" secondAttribute="bottom" constant="20" id="CXI-tl-ON1"/>
                                    <constraint firstItem="YKO-G2-ljq" firstAttribute="centerY" secondItem="U3w-v0-LZx" secondAttribute="centerY" id="EPu-Rf-gVF"/>
                                    <constraint firstItem="HIz-fY-dpa" firstAttribute="leading" secondItem="aza-Xk-MXu" secondAttribute="trailing" id="LXc-xn-IID"/>
                                    <constraint firstItem="24Z-sQ-pLA" firstAttribute="centerX" secondItem="U3w-v0-LZx" secondAttribute="centerX" id="Mj5-CK-Lh9"/>
                                    <constraint firstItem="dbI-Af-LGw" firstAttribute="centerY" secondItem="DtN-H7-Ovv" secondAttribute="centerY" id="VIn-aW-J0X"/>
                                    <constraint firstItem="YKO-G2-ljq" firstAttribute="centerX" secondItem="U3w-v0-LZx" secondAttribute="centerX" id="XnZ-aU-VHB"/>
                                    <constraint firstItem="aza-Xk-MXu" firstAttribute="leading" secondItem="U3w-v0-LZx" secondAttribute="leading" id="dV9-QJ-w51"/>
                                    <constraint firstAttribute="bottom" secondItem="DtN-H7-Ovv" secondAttribute="bottom" constant="20" id="h1k-Ib-ghp"/>
                                    <constraint firstItem="DtN-H7-Ovv" firstAttribute="trailing" secondItem="dbI-Af-LGw" secondAttribute="leading" id="mXT-uz-HKw"/>
                                    <constraint firstAttribute="bottom" secondItem="aza-Xk-MXu" secondAttribute="bottom" constant="20" id="sw4-NS-Ngp"/>
                                    <constraint firstItem="HIz-fY-dpa" firstAttribute="trailing" secondItem="DtN-H7-Ovv" secondAttribute="leading" id="ui0-Wf-GIr"/>
                                    <constraint firstAttribute="trailing" secondItem="dbI-Af-LGw" secondAttribute="trailing" id="vgX-xd-luN"/>
                                </constraints>
                            </view>
                            <stackView opaque="NO" contentMode="scaleToFill" distribution="fillEqually" spacingType="standard" translatesAutoresizingMaskIntoConstraints="NO" id="5jI-wO-t6g" userLabel="Video Details">
                                <rect key="frame" x="0.0" y="677.66666666666663" width="414" height="38.333333333333371"/>
                                <subviews>
                                    <stackView opaque="NO" contentMode="scaleToFill" axis="vertical" translatesAutoresizingMaskIntoConstraints="NO" id="Yke-lg-dbI" userLabel="FileName">
                                        <rect key="frame" x="0.0" y="0.0" width="132.66666666666666" height="38.333333333333336"/>
                                        <subviews>
                                            <label opaque="NO" userInteractionEnabled="NO" contentMode="left" horizontalHuggingPriority="251" verticalHuggingPriority="251" text="File name:" textAlignment="natural" lineBreakMode="tailTruncation" baselineAdjustment="alignBaselines" adjustsFontSizeToFit="NO" translatesAutoresizingMaskIntoConstraints="NO" id="lRE-RJ-Qgv">
                                                <rect key="frame" x="0.0" y="0.0" width="132.66666666666666" height="20.333333333333332"/>
                                                <fontDescription key="fontDescription" type="system" weight="semibold" pointSize="17"/>
                                                <nil key="textColor"/>
                                                <nil key="highlightedColor"/>
                                            </label>
                                            <label opaque="NO" userInteractionEnabled="NO" contentMode="left" horizontalHuggingPriority="251" verticalHuggingPriority="251" text="placeholder_file_name" textAlignment="natural" lineBreakMode="middleTruncation" baselineAdjustment="alignBaselines" adjustsFontSizeToFit="NO" translatesAutoresizingMaskIntoConstraints="NO" id="3lo-iH-I5e">
                                                <rect key="frame" x="0.0" y="20.333333333333371" width="132.66666666666666" height="18"/>
                                                <fontDescription key="fontDescription" type="system" pointSize="15"/>
                                                <nil key="textColor"/>
                                                <nil key="highlightedColor"/>
                                            </label>
                                        </subviews>
                                    </stackView>
                                    <stackView opaque="NO" contentMode="scaleToFill" axis="vertical" translatesAutoresizingMaskIntoConstraints="NO" id="iCF-FZ-kmd" userLabel="FileType">
                                        <rect key="frame" x="140.66666666666669" y="0.0" width="132.66666666666669" height="38.333333333333336"/>
                                        <subviews>
                                            <label opaque="NO" userInteractionEnabled="NO" contentMode="left" horizontalHuggingPriority="251" verticalHuggingPriority="251" text="Content type:" textAlignment="natural" lineBreakMode="tailTruncation" baselineAdjustment="alignBaselines" adjustsFontSizeToFit="NO" translatesAutoresizingMaskIntoConstraints="NO" id="RvM-se-Nch">
                                                <rect key="frame" x="0.0" y="0.0" width="132.66666666666666" height="20.333333333333332"/>
                                                <fontDescription key="fontDescription" type="system" weight="semibold" pointSize="17"/>
                                                <nil key="textColor"/>
                                                <nil key="highlightedColor"/>
                                            </label>
                                            <label opaque="NO" userInteractionEnabled="NO" contentMode="left" horizontalHuggingPriority="251" verticalHuggingPriority="251" text="image/jpeg" textAlignment="natural" lineBreakMode="tailTruncation" baselineAdjustment="alignBaselines" adjustsFontSizeToFit="NO" translatesAutoresizingMaskIntoConstraints="NO" id="5CT-4e-SGR" userLabel="image/jpeg">
                                                <rect key="frame" x="0.0" y="20.333333333333371" width="132.66666666666666" height="18"/>
                                                <fontDescription key="fontDescription" type="system" pointSize="15"/>
                                                <nil key="textColor"/>
                                                <nil key="highlightedColor"/>
                                            </label>
                                        </subviews>
                                    </stackView>
                                    <stackView opaque="NO" contentMode="scaleToFill" axis="vertical" translatesAutoresizingMaskIntoConstraints="NO" id="0tt-aE-NST" userLabel="Size">
                                        <rect key="frame" x="281.33333333333331" y="0.0" width="132.66666666666669" height="38.333333333333336"/>
                                        <subviews>
                                            <label opaque="NO" userInteractionEnabled="NO" contentMode="left" horizontalHuggingPriority="251" verticalHuggingPriority="251" text="Size:" textAlignment="natural" lineBreakMode="tailTruncation" baselineAdjustment="alignBaselines" adjustsFontSizeToFit="NO" translatesAutoresizingMaskIntoConstraints="NO" id="qY7-Dy-tZI">
                                                <rect key="frame" x="0.0" y="0.0" width="132.66666666666666" height="20.333333333333332"/>
                                                <fontDescription key="fontDescription" type="system" weight="semibold" pointSize="17"/>
                                                <nil key="textColor"/>
                                                <nil key="highlightedColor"/>
                                            </label>
                                            <label opaque="NO" userInteractionEnabled="NO" contentMode="left" horizontalHuggingPriority="251" verticalHuggingPriority="251" text="128x365; 35KB" textAlignment="natural" lineBreakMode="tailTruncation" baselineAdjustment="alignBaselines" adjustsFontSizeToFit="NO" translatesAutoresizingMaskIntoConstraints="NO" id="x1J-Xq-2H1">
                                                <rect key="frame" x="0.0" y="20.333333333333371" width="132.66666666666666" height="18"/>
                                                <fontDescription key="fontDescription" type="system" pointSize="15"/>
                                                <nil key="textColor"/>
                                                <nil key="highlightedColor"/>
                                            </label>
                                        </subviews>
                                    </stackView>
                                </subviews>
                            </stackView>
                        </subviews>
                        <viewLayoutGuide key="safeArea" id="G0u-7c-sXh"/>
                        <color key="backgroundColor" systemColor="systemBackgroundColor"/>
                        <constraints>
                            <constraint firstItem="U3w-v0-LZx" firstAttribute="bottom" secondItem="9da-W1-wGM" secondAttribute="bottom" id="2du-Br-GOH"/>
                            <constraint firstItem="U3w-v0-LZx" firstAttribute="top" secondItem="9da-W1-wGM" secondAttribute="top" id="4dN-5r-lRJ"/>
                            <constraint firstItem="9da-W1-wGM" firstAttribute="top" secondItem="G0u-7c-sXh" secondAttribute="top" id="7Vx-9g-Rhe"/>
                            <constraint firstItem="G0u-7c-sXh" firstAttribute="trailing" secondItem="9da-W1-wGM" secondAttribute="trailing" id="I23-pz-1Hv"/>
                            <constraint firstItem="G0u-7c-sXh" firstAttribute="bottom" secondItem="5jI-wO-t6g" secondAttribute="bottom" id="IA8-JK-drK"/>
                            <constraint firstItem="9da-W1-wGM" firstAttribute="bottom" secondItem="5jI-wO-t6g" secondAttribute="top" id="JdU-cg-GHe"/>
                            <constraint firstItem="5jI-wO-t6g" firstAttribute="trailing" secondItem="G0u-7c-sXh" secondAttribute="trailing" id="Lvd-4N-fsx"/>
                            <constraint firstItem="5jI-wO-t6g" firstAttribute="leading" secondItem="G0u-7c-sXh" secondAttribute="leading" id="M7p-tZ-6fb"/>
                            <constraint firstItem="9da-W1-wGM" firstAttribute="leading" secondItem="G0u-7c-sXh" secondAttribute="leading" id="RwR-0a-bxl"/>
                            <constraint firstItem="U3w-v0-LZx" firstAttribute="leading" secondItem="9da-W1-wGM" secondAttribute="leading" id="Yjo-ny-Mss"/>
                            <constraint firstItem="U3w-v0-LZx" firstAttribute="trailing" secondItem="9da-W1-wGM" secondAttribute="trailing" id="jWI-v4-7id"/>
                        </constraints>
                    </view>
                    <navigationItem key="navigationItem" title="Video Preview" id="Hah-A8-0yd">
                        <barButtonItem key="rightBarButtonItem" systemItem="action" id="vUM-ge-cBl">
                            <connections>
                                <action selector="saveVideoButtonClicked:" destination="gfT-SI-43h" id="40M-C8-ITL"/>
                            </connections>
                        </barButtonItem>
                    </navigationItem>
                    <connections>
                        <outlet property="contentTypeLabel" destination="5CT-4e-SGR" id="jhw-Mw-mtJ"/>
                        <outlet property="controlsView" destination="U3w-v0-LZx" id="gxz-7d-rpT"/>
                        <outlet property="currentTimeLabel" destination="aza-Xk-MXu" id="Vib-G9-HeR"/>
                        <outlet property="durationLabel" destination="DtN-H7-Ovv" id="XrQ-F8-q2b"/>
                        <outlet property="fileNameLabel" destination="3lo-iH-I5e" id="1je-iH-L2K"/>
                        <outlet property="playPauseButton" destination="YKO-G2-ljq" id="dLQ-2V-vzD"/>
                        <outlet property="sizeLabel" destination="x1J-Xq-2H1" id="LUz-7S-MoP"/>
                        <outlet property="spinner" destination="24Z-sQ-pLA" id="gxH-YG-fd6"/>
                        <outlet property="videoSlider" destination="HIz-fY-dpa" id="c77-wl-xp1"/>
                        <outlet property="videoView" destination="9da-W1-wGM" id="28V-WB-lxd"/>
                    </connections>
                </viewController>
                <placeholder placeholderIdentifier="IBFirstResponder" id="HZe-DV-W0d" userLabel="First Responder" customClass="UIResponder" sceneMemberID="firstResponder"/>
            </objects>
            <point key="canvasLocation" x="3902.898550724638" y="-1364.6739130434785"/>
        </scene>
    </scenes>
    <designables>
        <designable name="1lH-yL-Xo4">
            <size key="intrinsicContentSize" width="18.333333333333332" height="20.333333333333329"/>
        </designable>
        <designable name="8A4-Ce-iQK">
            <size key="intrinsicContentSize" width="18.333333333333332" height="20.333333333333329"/>
        </designable>
        <designable name="G64-7V-agb">
            <size key="intrinsicContentSize" width="27" height="20.333333333333329"/>
        </designable>
        <designable name="IVi-b4-eb8">
            <size key="intrinsicContentSize" width="34.999999999999993" height="20.333333333333332"/>
        </designable>
        <designable name="dWX-X1-W59">
            <size key="intrinsicContentSize" width="27" height="20.333333333333329"/>
        </designable>
        <designable name="eW7-0d-9hE">
            <size key="intrinsicContentSize" width="374" height="29"/>
        </designable>
        <designable name="fp2-jW-uGT">
            <size key="intrinsicContentSize" width="24" height="20.333333333333332"/>
        </designable>
    </designables>
    <inferredMetricsTieBreakers>
        <segue reference="qx3-Cj-zCP"/>
        <segue reference="Fnn-wi-PrS"/>
        <segue reference="e5j-df-mav"/>
    </inferredMetricsTieBreakers>
    <resources>
        <image name="arrow.up.circle.fill" width="11" height="11"/>
        <image name="bell.badge" catalog="system" width="125" height="128"/>
        <image name="checkerboard.shield" catalog="system" width="128" height="121"/>
        <image name="checkmark.seal.fill" catalog="system" width="128" height="124"/>
        <image name="checkmark.shield.fill" catalog="system" width="128" height="119"/>
        <image name="envelope.fill" catalog="system" width="128" height="93"/>
        <image name="exclamationmark.octagon.fill" catalog="system" width="128" height="112"/>
        <image name="hand.raised.fill" catalog="system" width="128" height="128"/>
        <image name="lock.rotation" catalog="system" width="128" height="112"/>
        <image name="lock.shield" catalog="system" width="128" height="119"/>
        <image name="logo-ios" width="288" height="288"/>
        <image name="magnifyingglass" catalog="system" width="128" height="117"/>
        <image name="mic.fill" catalog="system" width="110" height="128"/>
        <image name="nosign" catalog="system" width="128" height="123"/>
        <image name="pause.fill" catalog="system" width="117" height="128"/>
        <image name="pencil" catalog="system" width="128" height="113"/>
        <image name="person" catalog="system" width="128" height="121"/>
        <image name="person.2" catalog="system" width="128" height="82"/>
        <image name="phone.down.fill" catalog="system" width="128" height="55"/>
        <image name="plus" catalog="system" width="128" height="113"/>
        <image name="plus.bubble" catalog="system" width="128" height="110"/>
        <image name="plus.circle" catalog="system" width="128" height="123"/>
        <image name="qrcode" catalog="system" width="128" height="114"/>
        <image name="questionmark.circle" catalog="system" width="128" height="123"/>
        <image name="rectangle.portrait.and.arrow.right" catalog="system" width="128" height="109"/>
        <image name="speaker.fill" catalog="system" width="128" height="125"/>
        <image name="speaker.wave.3.fill" catalog="system" width="128" height="84"/>
        <image name="tag.fill" catalog="system" width="128" height="118"/>
        <image name="text.badge.checkmark" catalog="system" width="128" height="107"/>
        <image name="vc.fill" width="154" height="132"/>
        <image name="xmark.bin" catalog="system" width="128" height="92"/>
        <image name="xmark.bin.fill" catalog="system" width="128" height="92"/>
        <image name="xmark.bubble" width="15" height="14"/>
        <image name="xmark.circle" catalog="system" width="128" height="123"/>
        <systemColor name="groupTableViewBackgroundColor">
            <color red="0.94901960784313721" green="0.94901960784313721" blue="0.96862745098039216" alpha="1" colorSpace="custom" customColorSpace="sRGB"/>
        </systemColor>
        <systemColor name="labelColor">
            <color red="0.0" green="0.0" blue="0.0" alpha="1" colorSpace="custom" customColorSpace="sRGB"/>
        </systemColor>
        <systemColor name="linkColor">
            <color red="0.0" green="0.47843137254901963" blue="1" alpha="1" colorSpace="custom" customColorSpace="sRGB"/>
        </systemColor>
        <systemColor name="scrollViewTexturedBackgroundColor">
            <color red="0.43529411764705878" green="0.44313725490196082" blue="0.47450980392156861" alpha="1" colorSpace="custom" customColorSpace="sRGB"/>
        </systemColor>
        <systemColor name="secondaryLabelColor">
            <color red="0.23529411764705882" green="0.23529411764705882" blue="0.2627450980392157" alpha="0.59999999999999998" colorSpace="custom" customColorSpace="sRGB"/>
        </systemColor>
        <systemColor name="secondarySystemBackgroundColor">
            <color red="0.94901960784313721" green="0.94901960784313721" blue="0.96862745098039216" alpha="1" colorSpace="custom" customColorSpace="sRGB"/>
        </systemColor>
        <systemColor name="secondarySystemFillColor">
            <color red="0.47058823529411764" green="0.47058823529411764" blue="0.50196078431372548" alpha="0.16" colorSpace="custom" customColorSpace="sRGB"/>
        </systemColor>
        <systemColor name="separatorColor">
            <color red="0.23529411764705882" green="0.23529411764705882" blue="0.2627450980392157" alpha="0.28999999999999998" colorSpace="custom" customColorSpace="sRGB"/>
        </systemColor>
        <systemColor name="systemBackgroundColor">
            <color white="1" alpha="1" colorSpace="custom" customColorSpace="genericGamma22GrayColorSpace"/>
        </systemColor>
        <systemColor name="systemBlueColor">
            <color red="0.0" green="0.47843137254901963" blue="1" alpha="1" colorSpace="custom" customColorSpace="sRGB"/>
        </systemColor>
        <systemColor name="systemGrayColor">
            <color red="0.55686274509803924" green="0.55686274509803924" blue="0.57647058823529407" alpha="1" colorSpace="custom" customColorSpace="sRGB"/>
        </systemColor>
        <systemColor name="systemGreenColor">
            <color red="0.20392156862745098" green="0.7803921568627451" blue="0.34901960784313724" alpha="1" colorSpace="custom" customColorSpace="sRGB"/>
        </systemColor>
        <systemColor name="systemGroupedBackgroundColor">
            <color red="0.94901960784313721" green="0.94901960784313721" blue="0.96862745098039216" alpha="1" colorSpace="custom" customColorSpace="sRGB"/>
        </systemColor>
    </resources>
</document><|MERGE_RESOLUTION|>--- conflicted
+++ resolved
@@ -2597,14 +2597,14 @@
                                             <autoresizingMask key="autoresizingMask"/>
                                             <subviews>
                                                 <label opaque="NO" multipleTouchEnabled="YES" contentMode="left" insetsLayoutMarginsFromSafeArea="NO" text="Delete Messages" textAlignment="natural" lineBreakMode="tailTruncation" baselineAdjustment="alignBaselines" adjustsFontSizeToFit="NO" id="wnZ-ve-5xb">
-                                                    <rect key="frame" x="50" y="0.0" width="325.66666666666669" height="44"/>
+                                                    <rect key="frame" x="46" y="0.0" width="329.66666666666669" height="44"/>
                                                     <autoresizingMask key="autoresizingMask"/>
                                                     <fontDescription key="fontDescription" type="system" pointSize="17"/>
                                                     <nil key="textColor"/>
                                                     <nil key="highlightedColor"/>
                                                 </label>
                                                 <imageView opaque="NO" clipsSubviews="YES" multipleTouchEnabled="YES" contentMode="scaleToFill" insetsLayoutMarginsFromSafeArea="NO" id="gCN-hc-uhY">
-                                                    <rect key="frame" x="20" y="15" width="15" height="14"/>
+                                                    <rect key="frame" x="20" y="16.333333333333332" width="11" height="11"/>
                                                     <autoresizingMask key="autoresizingMask"/>
                                                     <imageReference key="image" image="xmark.bubble" symbolScale="medium"/>
                                                     <preferredSymbolConfiguration key="preferredSymbolConfiguration" scale="medium" weight="regular"/>
@@ -3019,7 +3019,7 @@
                             <tableViewSection id="E2p-f7-Hof" userLabel="Manage tags">
                                 <cells>
                                     <tableViewCell clipsSubviews="YES" contentMode="scaleToFill" insetsLayoutMarginsFromSafeArea="NO" selectionStyle="none" accessoryType="disclosureIndicator" hidesAccessoryWhenEditing="NO" indentationLevel="1" indentationWidth="0.0" focusStyle="custom" textLabel="r8j-wT-BLF" detailTextLabel="Zdw-nR-1tB" imageView="Fh4-hd-jpY" rowHeight="54" style="IBUITableViewCellStyleSubtitle" id="43D-n4-gOk" userLabel="Manage Tags">
-                                        <rect key="frame" x="0.0" y="312.33333587646484" width="414" height="54"/>
+                                        <rect key="frame" x="0.0" y="312.33333587646479" width="414" height="54"/>
                                         <autoresizingMask key="autoresizingMask"/>
                                         <tableViewCellContentView key="contentView" opaque="NO" clipsSubviews="YES" multipleTouchEnabled="YES" contentMode="center" insetsLayoutMarginsFromSafeArea="NO" tableViewCell="43D-n4-gOk" id="7PK-OU-Xwy">
                                             <rect key="frame" x="0.0" y="0.0" width="383.66666666666669" height="54"/>
@@ -3153,7 +3153,7 @@
                         <autoresizingMask key="autoresizingMask" widthSizable="YES" heightSizable="YES"/>
                         <color key="backgroundColor" systemColor="systemBackgroundColor"/>
                         <view key="tableFooterView" contentMode="scaleToFill" id="xIw-r0-6Pv" userLabel="Footer to hide separators for empty rows">
-                            <rect key="frame" x="0.0" y="136" width="414" height="0.0"/>
+                            <rect key="frame" x="0.0" y="-20" width="414" height="0.0"/>
                             <autoresizingMask key="autoresizingMask" flexibleMinX="YES" flexibleMaxX="YES" flexibleMinY="YES"/>
                             <accessibility key="accessibilityConfiguration" label="Footer">
                                 <accessibilityTraits key="traits" notEnabled="YES"/>
@@ -3708,7 +3708,7 @@
                             <tableViewSection headerTitle="Group Members" id="26s-2T-nI0">
                                 <cells>
                                     <tableViewCell clipsSubviews="YES" contentMode="scaleToFill" preservesSuperviewLayoutMargins="YES" selectionStyle="default" accessoryType="disclosureIndicator" indentationWidth="10" textLabel="FeF-3T-sWp" imageView="i4w-uL-EcP" style="IBUITableViewCellStyleDefault" id="IF5-Bs-9cB" userLabel="Add Members">
-                                        <rect key="frame" x="0.0" y="469" width="414" height="50"/>
+                                        <rect key="frame" x="0.0" y="468.99999999999994" width="414" height="50.000000000000057"/>
                                         <autoresizingMask key="autoresizingMask"/>
                                         <tableViewCellContentView key="contentView" opaque="NO" clipsSubviews="YES" multipleTouchEnabled="YES" contentMode="center" preservesSuperviewLayoutMargins="YES" insetsLayoutMarginsFromSafeArea="NO" tableViewCell="IF5-Bs-9cB" id="uqg-aO-L4d">
                                             <rect key="frame" x="0.0" y="0.0" width="383.66666666666669" height="50"/>
@@ -3775,11 +3775,7 @@
                         <autoresizingMask key="autoresizingMask" widthSizable="YES" heightSizable="YES"/>
                         <subviews>
                             <stackView opaque="NO" contentMode="scaleToFill" axis="vertical" spacing="8" translatesAutoresizingMaskIntoConstraints="NO" id="ZjQ-xM-JhJ">
-<<<<<<< HEAD
-                                <rect key="frame" x="48" y="165.33333333333334" width="318" height="388.66666666666663"/>
-=======
                                 <rect key="frame" x="48" y="8" width="318" height="494.66666666666669"/>
->>>>>>> 39999e80
                                 <subviews>
                                     <label opaque="NO" userInteractionEnabled="NO" contentMode="left" horizontalHuggingPriority="251" verticalHuggingPriority="251" text="Group or user ID" textAlignment="natural" lineBreakMode="tailTruncation" baselineAdjustment="alignBaselines" adjustsFontSizeToFit="NO" translatesAutoresizingMaskIntoConstraints="NO" id="RA0-dx-dSp">
                                         <rect key="frame" x="0.0" y="0.0" width="318" height="20.333333333333332"/>
@@ -3890,14 +3886,7 @@
                         </subviews>
                         <viewLayoutGuide key="safeArea" id="K64-fR-Pcz"/>
                         <constraints>
-<<<<<<< HEAD
-                            <constraint firstItem="ZjQ-xM-JhJ" firstAttribute="top" secondItem="DMQ-om-04T" secondAttribute="bottom" constant="35" id="2Os-yg-EZY"/>
-                            <constraint firstItem="K64-fR-Pcz" firstAttribute="bottom" relation="greaterThanOrEqual" secondItem="ZjQ-xM-JhJ" secondAttribute="bottom" constant="20" id="5Lq-ZL-hSj"/>
-                            <constraint firstItem="xmn-wq-Hpr" firstAttribute="trailing" secondItem="RA0-dx-dSp" secondAttribute="trailing" id="8ux-tK-1z8"/>
-                            <constraint firstItem="xmn-wq-Hpr" firstAttribute="leading" secondItem="K64-fR-Pcz" secondAttribute="leading" constant="16" id="D9w-ln-g5l"/>
-=======
                             <constraint firstItem="ZjQ-xM-JhJ" firstAttribute="top" secondItem="K64-fR-Pcz" secondAttribute="top" constant="8" id="AkW-x1-Qjs"/>
->>>>>>> 39999e80
                             <constraint firstItem="K64-fR-Pcz" firstAttribute="trailing" secondItem="ZjQ-xM-JhJ" secondAttribute="trailing" constant="48" id="GD4-Zm-Pjg"/>
                             <constraint firstItem="ZjQ-xM-JhJ" firstAttribute="centerX" secondItem="qLD-dq-y03" secondAttribute="centerX" id="RS3-U5-WsW"/>
                             <constraint firstItem="ZjQ-xM-JhJ" firstAttribute="leading" secondItem="K64-fR-Pcz" secondAttribute="leading" constant="48" id="wdW-4V-3Tg"/>
@@ -4263,7 +4252,7 @@
         <image name="vc.fill" width="154" height="132"/>
         <image name="xmark.bin" catalog="system" width="128" height="92"/>
         <image name="xmark.bin.fill" catalog="system" width="128" height="92"/>
-        <image name="xmark.bubble" width="15" height="14"/>
+        <image name="xmark.bubble" width="11" height="11"/>
         <image name="xmark.circle" catalog="system" width="128" height="123"/>
         <systemColor name="groupTableViewBackgroundColor">
             <color red="0.94901960784313721" green="0.94901960784313721" blue="0.96862745098039216" alpha="1" colorSpace="custom" customColorSpace="sRGB"/>
