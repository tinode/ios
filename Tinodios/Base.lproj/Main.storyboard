--- conflicted
+++ resolved
@@ -472,8 +472,8 @@
                                                     <nil key="textColor"/>
                                                     <nil key="highlightedColor"/>
                                                 </label>
-                                                <label opaque="NO" multipleTouchEnabled="YES" contentMode="left" insetsLayoutMarginsFromSafeArea="NO" text=" " textAlignment="right" lineBreakMode="tailTruncation" baselineAdjustment="alignBaselines" adjustsFontSizeToFit="NO" id="bvN-my-ZPi" userLabel="My UID">
-                                                    <rect key="frame" x="348.66666666666669" y="13.999999999999998" width="10.333333333333334" height="19.333333333333332"/>
+                                                <label opaque="NO" multipleTouchEnabled="YES" contentMode="left" insetsLayoutMarginsFromSafeArea="NO" text=" MyUID" textAlignment="right" lineBreakMode="tailTruncation" baselineAdjustment="alignBaselines" adjustsFontSizeToFit="NO" id="bvN-my-ZPi" userLabel="My UID">
+                                                    <rect key="frame" x="297.66666666666669" y="13.999999999999998" width="61.333333333333336" height="19.333333333333332"/>
                                                     <autoresizingMask key="autoresizingMask"/>
                                                     <fontDescription key="fontDescription" name="CourierNewPSMT" family="Courier New" pointSize="17"/>
                                                     <color key="textColor" cocoaTouchSystemColor="darkTextColor"/>
@@ -544,27 +544,23 @@
                             </tableViewSection>
                             <tableViewSection headerTitle="Tags (Content Discovery)" id="jal-tR-OpF">
                                 <cells>
-                                    <tableViewCell clipsSubviews="YES" contentMode="scaleToFill" preservesSuperviewLayoutMargins="YES" selectionStyle="default" accessoryType="disclosureIndicator" indentationWidth="10" id="Nl1-fA-AeA">
-                                        <rect key="frame" x="0.0" y="345" width="375" height="44"/>
+                                    <tableViewCell clipsSubviews="YES" contentMode="scaleToFill" preservesSuperviewLayoutMargins="YES" selectionStyle="none" accessoryType="disclosureIndicator" indentationWidth="10" textLabel="eHa-mE-ZbY" imageView="xQE-wG-kuP" style="IBUITableViewCellStyleDefault" id="Nl1-fA-AeA">
+                                        <rect key="frame" x="0.0" y="389" width="375" height="44"/>
                                         <autoresizingMask key="autoresizingMask"/>
                                         <tableViewCellContentView key="contentView" opaque="NO" clipsSubviews="YES" multipleTouchEnabled="YES" contentMode="center" preservesSuperviewLayoutMargins="YES" insetsLayoutMarginsFromSafeArea="NO" tableViewCell="Nl1-fA-AeA" id="SiW-3F-rOw">
                                             <rect key="frame" x="0.0" y="0.0" width="341" height="43.666666666666664"/>
                                             <autoresizingMask key="autoresizingMask"/>
                                             <subviews>
-                                                <button opaque="NO" contentMode="scaleToFill" fixedFrame="YES" contentHorizontalAlignment="center" contentVerticalAlignment="center" buttonType="roundedRect" lineBreakMode="middleTruncation" translatesAutoresizingMaskIntoConstraints="NO" id="764-jO-bVO">
-                                                    <rect key="frame" x="48" y="5" width="62" height="33"/>
-                                                    <autoresizingMask key="autoresizingMask" flexibleMaxX="YES" flexibleMaxY="YES"/>
-                                                    <fontDescription key="fontDescription" type="system" pointSize="17"/>
-                                                    <state key="normal" title="Manage">
-                                                        <color key="titleColor" cocoaTouchSystemColor="darkTextColor"/>
-                                                    </state>
-                                                    <connections>
-                                                        <action selector="manageTagsClicked:" destination="Pnk-9m-ZVg" eventType="touchUpInside" id="wMl-VN-KIT"/>
-                                                    </connections>
-                                                </button>
-                                                <imageView clipsSubviews="YES" userInteractionEnabled="NO" contentMode="center" horizontalHuggingPriority="251" verticalHuggingPriority="251" fixedFrame="YES" image="tags-22" translatesAutoresizingMaskIntoConstraints="NO" id="jSc-OB-1a8">
-                                                    <rect key="frame" x="16" y="6" width="32" height="32"/>
-                                                    <autoresizingMask key="autoresizingMask" flexibleMaxX="YES" flexibleMaxY="YES"/>
+                                                <label opaque="NO" multipleTouchEnabled="YES" contentMode="left" insetsLayoutMarginsFromSafeArea="NO" text="Manage" textAlignment="natural" lineBreakMode="tailTruncation" baselineAdjustment="alignBaselines" adjustsFontSizeToFit="NO" id="eHa-mE-ZbY">
+                                                    <rect key="frame" x="53" y="0.0" width="287" height="43.666666666666664"/>
+                                                    <autoresizingMask key="autoresizingMask"/>
+                                                    <fontDescription key="fontDescription" type="system" pointSize="17"/>
+                                                    <nil key="textColor"/>
+                                                    <nil key="highlightedColor"/>
+                                                </label>
+                                                <imageView opaque="NO" clipsSubviews="YES" multipleTouchEnabled="YES" contentMode="scaleToFill" insetsLayoutMarginsFromSafeArea="NO" image="tags-22" id="xQE-wG-kuP">
+                                                    <rect key="frame" x="16" y="10" width="22" height="22"/>
+                                                    <autoresizingMask key="autoresizingMask"/>
                                                 </imageView>
                                             </subviews>
                                         </tableViewCellContentView>
@@ -573,28 +569,24 @@
                             </tableViewSection>
                             <tableViewSection headerTitle="Contacts" id="bvE-OV-sy1">
                                 <cells>
-                                    <tableViewCell clipsSubviews="YES" contentMode="scaleToFill" preservesSuperviewLayoutMargins="YES" selectionStyle="default" accessoryType="disclosureIndicator" indentationWidth="10" id="WNR-81-Xt2">
-                                        <rect key="frame" x="0.0" y="428" width="375" height="44"/>
+                                    <tableViewCell clipsSubviews="YES" contentMode="scaleToFill" preservesSuperviewLayoutMargins="YES" selectionStyle="none" accessoryType="disclosureIndicator" indentationWidth="10" textLabel="fLh-oI-CRP" imageView="0ig-Kn-uWl" style="IBUITableViewCellStyleDefault" id="WNR-81-Xt2">
+                                        <rect key="frame" x="0.0" y="472" width="375" height="44"/>
                                         <autoresizingMask key="autoresizingMask"/>
                                         <tableViewCellContentView key="contentView" opaque="NO" clipsSubviews="YES" multipleTouchEnabled="YES" contentMode="center" preservesSuperviewLayoutMargins="YES" insetsLayoutMarginsFromSafeArea="NO" tableViewCell="WNR-81-Xt2" id="Ovf-BC-JGG">
                                             <rect key="frame" x="0.0" y="0.0" width="341" height="43.666666666666664"/>
                                             <autoresizingMask key="autoresizingMask"/>
                                             <subviews>
-                                                <imageView clipsSubviews="YES" userInteractionEnabled="NO" contentMode="scaleAspectFit" horizontalHuggingPriority="251" verticalHuggingPriority="251" fixedFrame="YES" image="add-48" translatesAutoresizingMaskIntoConstraints="NO" id="Hfh-Nv-OUR">
-                                                    <rect key="frame" x="16" y="6" width="32" height="32"/>
-                                                    <autoresizingMask key="autoresizingMask" flexibleMaxX="YES" flexibleMaxY="YES"/>
+                                                <label opaque="NO" multipleTouchEnabled="YES" contentMode="left" insetsLayoutMarginsFromSafeArea="NO" text="Add another" textAlignment="natural" lineBreakMode="tailTruncation" baselineAdjustment="alignBaselines" adjustsFontSizeToFit="NO" id="fLh-oI-CRP">
+                                                    <rect key="frame" x="56" y="0.0" width="284" height="43.666666666666664"/>
+                                                    <autoresizingMask key="autoresizingMask"/>
+                                                    <fontDescription key="fontDescription" type="system" pointSize="17"/>
+                                                    <nil key="textColor"/>
+                                                    <nil key="highlightedColor"/>
+                                                </label>
+                                                <imageView opaque="NO" clipsSubviews="YES" multipleTouchEnabled="YES" contentMode="scaleToFill" insetsLayoutMarginsFromSafeArea="NO" image="add-25" id="0ig-Kn-uWl">
+                                                    <rect key="frame" x="16" y="9" width="25" height="25"/>
+                                                    <autoresizingMask key="autoresizingMask"/>
                                                 </imageView>
-                                                <button opaque="NO" contentMode="scaleToFill" fixedFrame="YES" contentHorizontalAlignment="center" contentVerticalAlignment="center" buttonType="roundedRect" lineBreakMode="middleTruncation" translatesAutoresizingMaskIntoConstraints="NO" id="gNP-2d-Vwj">
-                                                    <rect key="frame" x="48" y="5" width="95" height="33"/>
-                                                    <autoresizingMask key="autoresizingMask" flexibleMaxX="YES" flexibleMaxY="YES"/>
-                                                    <fontDescription key="fontDescription" type="system" pointSize="17"/>
-                                                    <state key="normal" title="Add another">
-                                                        <color key="titleColor" cocoaTouchSystemColor="darkTextColor"/>
-                                                    </state>
-                                                    <connections>
-                                                        <action selector="addContactClicked:" destination="Pnk-9m-ZVg" eventType="touchUpInside" id="5O6-rk-ddu"/>
-                                                    </connections>
-                                                </button>
                                             </subviews>
                                         </tableViewCellContentView>
                                     </tableViewCell>
@@ -602,13 +594,8 @@
                             </tableViewSection>
                             <tableViewSection headerTitle="Actions" id="raq-d6-2nI" userLabel="Actions">
                                 <cells>
-<<<<<<< HEAD
                                     <tableViewCell clipsSubviews="YES" contentMode="scaleToFill" preservesSuperviewLayoutMargins="YES" selectionStyle="default" accessoryType="disclosureIndicator" indentationWidth="10" focusStyle="custom" textLabel="qvs-D4-f94" imageView="yia-dl-TYs" style="IBUITableViewCellStyleDefault" id="wqh-Iw-MIx">
-                                        <rect key="frame" x="0.0" y="389" width="375" height="44"/>
-=======
-                                    <tableViewCell clipsSubviews="YES" contentMode="scaleToFill" preservesSuperviewLayoutMargins="YES" selectionStyle="default" accessoryType="disclosureIndicator" indentationWidth="10" focusStyle="custom" id="wqh-Iw-MIx">
-                                        <rect key="frame" x="0.0" y="511" width="375" height="44"/>
->>>>>>> 4fa13067
+                                        <rect key="frame" x="0.0" y="555" width="375" height="44"/>
                                         <autoresizingMask key="autoresizingMask"/>
                                         <tableViewCellContentView key="contentView" opaque="NO" clipsSubviews="YES" multipleTouchEnabled="YES" contentMode="center" preservesSuperviewLayoutMargins="YES" insetsLayoutMarginsFromSafeArea="NO" tableViewCell="wqh-Iw-MIx" id="3BA-tg-eWe">
                                             <rect key="frame" x="0.0" y="0.0" width="341" height="43.666666666666664"/>
@@ -628,13 +615,8 @@
                                             </subviews>
                                         </tableViewCellContentView>
                                     </tableViewCell>
-<<<<<<< HEAD
                                     <tableViewCell clipsSubviews="YES" contentMode="scaleToFill" preservesSuperviewLayoutMargins="YES" selectionStyle="default" accessoryType="disclosureIndicator" indentationWidth="10" focusStyle="custom" textLabel="8RW-nB-5t3" imageView="MiG-tt-8oB" style="IBUITableViewCellStyleDefault" id="bX9-hY-HLX">
-                                        <rect key="frame" x="0.0" y="433" width="375" height="44"/>
-=======
-                                    <tableViewCell clipsSubviews="YES" contentMode="scaleToFill" preservesSuperviewLayoutMargins="YES" selectionStyle="default" accessoryType="disclosureIndicator" indentationWidth="10" focusStyle="custom" id="bX9-hY-HLX">
-                                        <rect key="frame" x="0.0" y="555" width="375" height="44"/>
->>>>>>> 4fa13067
+                                        <rect key="frame" x="0.0" y="599" width="375" height="44"/>
                                         <autoresizingMask key="autoresizingMask"/>
                                         <tableViewCellContentView key="contentView" opaque="NO" clipsSubviews="YES" multipleTouchEnabled="YES" contentMode="center" preservesSuperviewLayoutMargins="YES" insetsLayoutMarginsFromSafeArea="NO" tableViewCell="bX9-hY-HLX" id="pBh-TH-7Ln">
                                             <rect key="frame" x="0.0" y="0.0" width="341" height="43.666666666666664"/>
@@ -659,20 +641,15 @@
                             </tableViewSection>
                             <tableViewSection headerTitle="Default Permissions" id="H78-sG-L0j">
                                 <cells>
-<<<<<<< HEAD
                                     <tableViewCell clipsSubviews="YES" contentMode="scaleToFill" preservesSuperviewLayoutMargins="YES" selectionStyle="none" accessoryType="disclosureIndicator" indentationWidth="10" textLabel="wd7-ah-oJu" detailTextLabel="Un9-ds-iQd" style="IBUITableViewCellStyleValue1" id="Uu3-eu-2fB">
-                                        <rect key="frame" x="0.0" y="516" width="375" height="44"/>
-=======
-                                    <tableViewCell clipsSubviews="YES" contentMode="scaleToFill" preservesSuperviewLayoutMargins="YES" selectionStyle="default" indentationWidth="10" id="Uu3-eu-2fB">
-                                        <rect key="frame" x="0.0" y="638" width="375" height="44"/>
->>>>>>> 4fa13067
+                                        <rect key="frame" x="0.0" y="682" width="375" height="44"/>
                                         <autoresizingMask key="autoresizingMask"/>
                                         <tableViewCellContentView key="contentView" opaque="NO" clipsSubviews="YES" multipleTouchEnabled="YES" contentMode="center" preservesSuperviewLayoutMargins="YES" insetsLayoutMarginsFromSafeArea="NO" tableViewCell="Uu3-eu-2fB" id="XM7-7Y-9qN">
-                                            <rect key="frame" x="0.0" y="0.0" width="341" height="43.666666666666664"/>
+                                            <rect key="frame" x="0.0" y="0.0" width="349" height="43.666666666666664"/>
                                             <autoresizingMask key="autoresizingMask"/>
                                             <subviews>
                                                 <label opaque="NO" multipleTouchEnabled="YES" contentMode="left" insetsLayoutMarginsFromSafeArea="NO" text="Authenticated users" textAlignment="natural" lineBreakMode="tailTruncation" baselineAdjustment="alignBaselines" adjustsFontSizeToFit="NO" id="wd7-ah-oJu">
-                                                    <rect key="frame" x="16" y="11.999999999999998" width="153.66666666666666" height="20.333333333333332"/>
+                                                    <rect key="frame" x="15" y="11.999999999999998" width="153.66666666666666" height="20.333333333333332"/>
                                                     <autoresizingMask key="autoresizingMask"/>
                                                     <fontDescription key="fontDescription" type="system" pointSize="17"/>
                                                     <nil key="textColor"/>
@@ -688,20 +665,15 @@
                                             </subviews>
                                         </tableViewCellContentView>
                                     </tableViewCell>
-<<<<<<< HEAD
                                     <tableViewCell clipsSubviews="YES" contentMode="scaleToFill" preservesSuperviewLayoutMargins="YES" selectionStyle="none" accessoryType="disclosureIndicator" indentationWidth="10" textLabel="8wo-Rg-iTZ" detailTextLabel="bZv-2Q-BI9" style="IBUITableViewCellStyleValue1" id="OkX-G2-xm9">
-                                        <rect key="frame" x="0.0" y="560" width="375" height="44"/>
-=======
-                                    <tableViewCell clipsSubviews="YES" contentMode="scaleToFill" preservesSuperviewLayoutMargins="YES" selectionStyle="default" indentationWidth="10" id="OkX-G2-xm9">
-                                        <rect key="frame" x="0.0" y="682" width="375" height="44"/>
->>>>>>> 4fa13067
+                                        <rect key="frame" x="0.0" y="726" width="375" height="44"/>
                                         <autoresizingMask key="autoresizingMask"/>
                                         <tableViewCellContentView key="contentView" opaque="NO" clipsSubviews="YES" multipleTouchEnabled="YES" contentMode="center" preservesSuperviewLayoutMargins="YES" insetsLayoutMarginsFromSafeArea="NO" tableViewCell="OkX-G2-xm9" id="nDD-Lz-qSx">
-                                            <rect key="frame" x="0.0" y="0.0" width="341" height="43.666666666666664"/>
+                                            <rect key="frame" x="0.0" y="0.0" width="349" height="43.666666666666664"/>
                                             <autoresizingMask key="autoresizingMask"/>
                                             <subviews>
                                                 <label opaque="NO" multipleTouchEnabled="YES" contentMode="left" insetsLayoutMarginsFromSafeArea="NO" text="Anonymous users" textAlignment="natural" lineBreakMode="tailTruncation" baselineAdjustment="alignBaselines" adjustsFontSizeToFit="NO" id="8wo-Rg-iTZ">
-                                                    <rect key="frame" x="16" y="11.999999999999998" width="136.66666666666666" height="20.333333333333332"/>
+                                                    <rect key="frame" x="15" y="11.999999999999998" width="136.66666666666666" height="20.333333333333332"/>
                                                     <autoresizingMask key="autoresizingMask"/>
                                                     <fontDescription key="fontDescription" type="system" pointSize="17"/>
                                                     <nil key="textColor"/>
@@ -734,6 +706,8 @@
                         <outlet property="authUsersPermissions" destination="Uu3-eu-2fB" id="ZsL-sY-cm1"/>
                         <outlet property="avatarImage" destination="nER-gj-WQf" id="fSj-Iu-nuE"/>
                         <outlet property="loadAvatarButton" destination="5J8-4E-FC0" id="whF-NV-vZn"/>
+                        <outlet property="manageContacts" destination="WNR-81-Xt2" id="OIf-NA-VBd"/>
+                        <outlet property="manageTags" destination="Nl1-fA-AeA" id="026-Q1-Dcm"/>
                         <outlet property="myUIDLabel" destination="bvN-my-ZPi" id="7XE-tB-UYG"/>
                         <outlet property="sendReadReceiptsSwitch" destination="99b-Gg-AoJ" id="0NJ-8w-DeH"/>
                         <outlet property="sendTypingNotificationsSwitch" destination="nfV-KL-o3A" id="I1c-n8-QPj"/>
@@ -1224,11 +1198,11 @@
                                         <rect key="frame" x="0.0" y="687" width="375" height="44"/>
                                         <autoresizingMask key="autoresizingMask"/>
                                         <tableViewCellContentView key="contentView" opaque="NO" clipsSubviews="YES" multipleTouchEnabled="YES" contentMode="center" insetsLayoutMarginsFromSafeArea="NO" tableViewCell="Avu-fi-WbO" id="7OB-vn-ecn">
-                                            <rect key="frame" x="0.0" y="0.0" width="341" height="43.666666666666664"/>
+                                            <rect key="frame" x="0.0" y="0.0" width="349" height="43.666666666666664"/>
                                             <autoresizingMask key="autoresizingMask"/>
                                             <subviews>
                                                 <label opaque="NO" multipleTouchEnabled="YES" contentMode="left" insetsLayoutMarginsFromSafeArea="NO" text="Authenticated users" textAlignment="natural" lineBreakMode="tailTruncation" baselineAdjustment="alignBaselines" adjustsFontSizeToFit="NO" id="9gO-eS-keH">
-                                                    <rect key="frame" x="16" y="11.999999999999998" width="153.66666666666666" height="20.333333333333332"/>
+                                                    <rect key="frame" x="15" y="11.999999999999998" width="153.66666666666666" height="20.333333333333332"/>
                                                     <autoresizingMask key="autoresizingMask"/>
                                                     <fontDescription key="fontDescription" type="system" pointSize="17"/>
                                                     <nil key="textColor"/>
@@ -1248,11 +1222,11 @@
                                         <rect key="frame" x="0.0" y="731" width="375" height="44"/>
                                         <autoresizingMask key="autoresizingMask"/>
                                         <tableViewCellContentView key="contentView" opaque="NO" clipsSubviews="YES" multipleTouchEnabled="YES" contentMode="center" insetsLayoutMarginsFromSafeArea="NO" tableViewCell="NdF-hP-fjs" id="jx8-ms-fuJ">
-                                            <rect key="frame" x="0.0" y="0.0" width="341" height="43.666666666666664"/>
+                                            <rect key="frame" x="0.0" y="0.0" width="349" height="43.666666666666664"/>
                                             <autoresizingMask key="autoresizingMask"/>
                                             <subviews>
                                                 <label opaque="NO" multipleTouchEnabled="YES" contentMode="left" insetsLayoutMarginsFromSafeArea="NO" text="Anonymous users" textAlignment="natural" lineBreakMode="tailTruncation" baselineAdjustment="alignBaselines" adjustsFontSizeToFit="NO" id="Ukl-EW-zMS">
-                                                    <rect key="frame" x="16" y="11.999999999999998" width="136.66666666666666" height="20.333333333333332"/>
+                                                    <rect key="frame" x="15" y="11.999999999999998" width="136.66666666666666" height="20.333333333333332"/>
                                                     <autoresizingMask key="autoresizingMask"/>
                                                     <fontDescription key="fontDescription" type="system" pointSize="17"/>
                                                     <nil key="textColor"/>
@@ -1276,18 +1250,18 @@
                                         <rect key="frame" x="0.0" y="814" width="375" height="44"/>
                                         <autoresizingMask key="autoresizingMask"/>
                                         <tableViewCellContentView key="contentView" opaque="NO" clipsSubviews="YES" multipleTouchEnabled="YES" contentMode="center" insetsLayoutMarginsFromSafeArea="NO" tableViewCell="RAc-oN-OKR" id="uia-TQ-EDN">
-                                            <rect key="frame" x="0.0" y="0.0" width="341" height="43.666666666666664"/>
+                                            <rect key="frame" x="0.0" y="0.0" width="349" height="43.666666666666664"/>
                                             <autoresizingMask key="autoresizingMask"/>
                                             <subviews>
                                                 <label opaque="NO" multipleTouchEnabled="YES" contentMode="left" insetsLayoutMarginsFromSafeArea="NO" text="Add Members" textAlignment="natural" lineBreakMode="tailTruncation" baselineAdjustment="alignBaselines" adjustsFontSizeToFit="NO" id="jZE-Vv-ggf">
-                                                    <rect key="frame" x="56" y="0.0" width="284" height="43.666666666666664"/>
+                                                    <rect key="frame" x="55" y="0.0" width="285" height="43.666666666666664"/>
                                                     <autoresizingMask key="autoresizingMask"/>
                                                     <fontDescription key="fontDescription" type="system" pointSize="17"/>
                                                     <nil key="textColor"/>
                                                     <nil key="highlightedColor"/>
                                                 </label>
                                                 <imageView opaque="NO" clipsSubviews="YES" userInteractionEnabled="NO" contentMode="center" insetsLayoutMarginsFromSafeArea="NO" image="add-25" id="h4a-x9-hXq">
-                                                    <rect key="frame" x="16" y="9" width="25" height="25"/>
+                                                    <rect key="frame" x="15" y="9" width="25" height="25"/>
                                                     <autoresizingMask key="autoresizingMask"/>
                                                 </imageView>
                                             </subviews>
@@ -1894,11 +1868,7 @@
         </scene>
     </scenes>
     <resources>
-<<<<<<< HEAD
         <image name="add-25" width="25" height="25"/>
-=======
-        <image name="add-48" width="48" height="48"/>
->>>>>>> 4fa13067
         <image name="data-25" width="25" height="25"/>
         <image name="delete-bin-22" width="22.333333969116211" height="22.333333969116211"/>
         <image name="delete-message-22" width="22.333333969116211" height="22.333333969116211"/>
