<?xml version="1.0" encoding="UTF-8"?>
<document type="com.apple.InterfaceBuilder3.CocoaTouch.Storyboard.XIB" version="3.0" toolsVersion="14490.70" targetRuntime="iOS.CocoaTouch" propertyAccessControl="none" useAutolayout="YES" useTraitCollections="YES" useSafeAreas="YES" colorMatched="YES" initialViewController="oPa-Qr-HlP">
    <device id="retina5_9" orientation="portrait">
        <adaptation id="fullscreen"/>
    </device>
    <dependencies>
        <deployment identifier="iOS"/>
        <plugIn identifier="com.apple.InterfaceBuilder.IBCocoaTouchPlugin" version="14490.49"/>
        <capability name="Safe area layout guides" minToolsVersion="9.0"/>
        <capability name="Stack View standard spacing" minToolsVersion="9.0"/>
        <capability name="documents saved in the Xcode 8 format" minToolsVersion="8.0"/>
    </dependencies>
    <scenes>
        <!--StartNavigationController-->
        <scene sceneID="s7J-Lt-152">
            <objects>
                <navigationController storyboardIdentifier="StartNavigator" title="StartNavigationController" id="oPa-Qr-HlP" sceneMemberID="viewController">
                    <navigationBar key="navigationBar" contentMode="scaleToFill" insetsLayoutMarginsFromSafeArea="NO" id="M6z-X7-c6A">
                        <rect key="frame" x="0.0" y="44" width="375" height="44"/>
                        <autoresizingMask key="autoresizingMask"/>
                    </navigationBar>
                    <connections>
                        <segue destination="Lui-0V-oqF" kind="relationship" relationship="rootViewController" id="cS9-W1-N0U"/>
                    </connections>
                </navigationController>
                <placeholder placeholderIdentifier="IBFirstResponder" id="CIL-wU-QM7" userLabel="First Responder" sceneMemberID="firstResponder"/>
            </objects>
            <point key="canvasLocation" x="-2367" y="125"/>
        </scene>
        <!--Login View Controller-->
        <scene sceneID="oCl-ty-J3S">
            <objects>
                <viewController id="Lui-0V-oqF" customClass="LoginViewController" customModule="Tinodios" customModuleProvider="target" sceneMemberID="viewController">
                    <view key="view" contentMode="TopLeft" id="fvB-2t-S4M">
                        <rect key="frame" x="0.0" y="0.0" width="375" height="812"/>
                        <autoresizingMask key="autoresizingMask" widthSizable="YES" heightSizable="YES"/>
                        <subviews>
                            <scrollView clipsSubviews="YES" multipleTouchEnabled="YES" contentMode="scaleToFill" translatesAutoresizingMaskIntoConstraints="NO" id="7rS-xG-6h7">
                                <rect key="frame" x="12" y="56" width="351" height="710"/>
                                <subviews>
                                    <stackView opaque="NO" contentMode="scaleToFill" horizontalHuggingPriority="247" axis="vertical" distribution="equalCentering" spacing="20" translatesAutoresizingMaskIntoConstraints="NO" id="mpq-rw-B1Z" userLabel="Top Stack View">
                                        <rect key="frame" x="0.0" y="0.0" width="351" height="524.66666666666663"/>
                                        <subviews>
                                            <stackView opaque="NO" contentMode="scaleToFill" horizontalHuggingPriority="248" verticalHuggingPriority="251" horizontalCompressionResistancePriority="751" verticalCompressionResistancePriority="751" axis="vertical" alignment="center" translatesAutoresizingMaskIntoConstraints="NO" id="dCY-dh-aVz" userLabel="Logo Stack View">
                                                <rect key="frame" x="0.0" y="0.0" width="351" height="172.66666666666666"/>
                                                <subviews>
                                                    <imageView clipsSubviews="YES" userInteractionEnabled="NO" contentMode="scaleAspectFit" horizontalHuggingPriority="251" verticalHuggingPriority="251" horizontalCompressionResistancePriority="749" verticalCompressionResistancePriority="749" image="logo-ios" translatesAutoresizingMaskIntoConstraints="NO" id="kjo-LF-vGk">
                                                        <rect key="frame" x="103.66666666666669" y="0.0" width="144" height="144"/>
                                                        <constraints>
                                                            <constraint firstAttribute="width" relation="lessThanOrEqual" constant="144" id="rbK-QQ-R6l"/>
                                                            <constraint firstAttribute="height" relation="lessThanOrEqual" constant="144" id="zkc-Fe-xNn"/>
                                                        </constraints>
                                                    </imageView>
                                                    <label opaque="NO" userInteractionEnabled="NO" contentMode="left" horizontalHuggingPriority="251" verticalHuggingPriority="251" horizontalCompressionResistancePriority="751" verticalCompressionResistancePriority="752" text="Tinode Chat" textAlignment="natural" lineBreakMode="tailTruncation" baselineAdjustment="alignBaselines" adjustsFontSizeToFit="NO" translatesAutoresizingMaskIntoConstraints="NO" id="BS4-zj-4bf">
                                                        <rect key="frame" x="109" y="144" width="133" height="28.666666666666657"/>
                                                        <fontDescription key="fontDescription" type="system" weight="semibold" pointSize="24"/>
                                                        <nil key="textColor"/>
                                                        <nil key="highlightedColor"/>
                                                    </label>
                                                </subviews>
                                            </stackView>
                                            <stackView opaque="NO" contentMode="scaleToFill" horizontalHuggingPriority="249" verticalHuggingPriority="251" horizontalCompressionResistancePriority="751" verticalCompressionResistancePriority="751" axis="vertical" spacingType="standard" translatesAutoresizingMaskIntoConstraints="NO" id="l1X-Hs-gMO" userLabel="Login Form Stack View">
                                                <rect key="frame" x="0.0" y="192.66666666666669" width="351" height="208.66666666666669"/>
                                                <subviews>
                                                    <label opaque="NO" userInteractionEnabled="NO" contentMode="left" horizontalHuggingPriority="251" verticalHuggingPriority="251" horizontalCompressionResistancePriority="751" verticalCompressionResistancePriority="751" text="Login" textAlignment="natural" lineBreakMode="tailTruncation" baselineAdjustment="alignBaselines" adjustsFontSizeToFit="NO" translatesAutoresizingMaskIntoConstraints="NO" id="6Zo-fN-yf1">
                                                        <rect key="frame" x="0.0" y="0.0" width="351" height="20.333333333333332"/>
                                                        <fontDescription key="fontDescription" type="system" pointSize="17"/>
                                                        <nil key="textColor"/>
                                                        <nil key="highlightedColor"/>
                                                    </label>
                                                    <textField opaque="NO" contentMode="scaleToFill" verticalCompressionResistancePriority="751" contentHorizontalAlignment="center" contentVerticalAlignment="center" borderStyle="roundedRect" textAlignment="natural" minimumFontSize="17" translatesAutoresizingMaskIntoConstraints="NO" id="ZTD-e7-fNF">
                                                        <rect key="frame" x="0.0" y="28.333333333333343" width="351" height="30"/>
                                                        <accessibility key="accessibilityConfiguration" hint="Login" identifier="usernameText" label="Login">
                                                            <accessibilityTraits key="traits" header="YES"/>
                                                        </accessibility>
                                                        <nil key="textColor"/>
                                                        <fontDescription key="fontDescription" type="system" pointSize="14"/>
                                                        <textInputTraits key="textInputTraits" autocorrectionType="no" spellCheckingType="no" textContentType="username"/>
                                                    </textField>
                                                    <label opaque="NO" userInteractionEnabled="NO" contentMode="left" verticalCompressionResistancePriority="751" text="Password" textAlignment="natural" lineBreakMode="tailTruncation" baselineAdjustment="alignBaselines" adjustsFontSizeToFit="NO" translatesAutoresizingMaskIntoConstraints="NO" id="IBk-HC-3AB">
                                                        <rect key="frame" x="0.0" y="66.333333333333343" width="351" height="20.333333333333329"/>
                                                        <fontDescription key="fontDescription" type="system" pointSize="17"/>
                                                        <nil key="textColor"/>
                                                        <nil key="highlightedColor"/>
                                                    </label>
                                                    <textField opaque="NO" contentMode="scaleToFill" horizontalCompressionResistancePriority="751" verticalCompressionResistancePriority="751" contentHorizontalAlignment="left" contentVerticalAlignment="center" borderStyle="roundedRect" textAlignment="natural" minimumFontSize="17" translatesAutoresizingMaskIntoConstraints="NO" id="gLF-JR-ZfF">
                                                        <rect key="frame" x="0.0" y="94.666666666666657" width="351" height="30"/>
                                                        <accessibility key="accessibilityConfiguration" hint="Password" identifier="passwordText" label="Password"/>
                                                        <nil key="textColor"/>
                                                        <fontDescription key="fontDescription" type="system" pointSize="14"/>
                                                        <textInputTraits key="textInputTraits" autocorrectionType="no" spellCheckingType="no" secureTextEntry="YES" textContentType="password"/>
                                                        <connections>
                                                            <action selector="loginClicked:" destination="Lui-0V-oqF" eventType="editingDidEndOnExit" id="8GW-sp-xDu"/>
                                                        </connections>
                                                    </textField>
                                                    <button opaque="NO" contentMode="right" verticalCompressionResistancePriority="751" contentHorizontalAlignment="right" contentVerticalAlignment="center" lineBreakMode="middleTruncation" translatesAutoresizingMaskIntoConstraints="NO" id="q6T-TC-n42">
                                                        <rect key="frame" x="0.0" y="132.66666666666666" width="351" height="32"/>
                                                        <fontDescription key="fontDescription" type="system" weight="light" pointSize="16"/>
                                                        <state key="normal" title="Forgot password?">
                                                            <color key="titleColor" white="0.33333333333333331" alpha="1" colorSpace="custom" customColorSpace="genericGamma22GrayColorSpace"/>
                                                        </state>
                                                        <connections>
                                                            <segue destination="lq5-3O-Yva" kind="show" id="Wq2-SJ-8P7"/>
                                                        </connections>
                                                    </button>
                                                    <button opaque="NO" contentMode="scaleToFill" verticalCompressionResistancePriority="751" contentHorizontalAlignment="center" contentVerticalAlignment="center" buttonType="roundedRect" lineBreakMode="middleTruncation" translatesAutoresizingMaskIntoConstraints="NO" id="TvF-F9-blO">
                                                        <rect key="frame" x="0.0" y="172.66666666666666" width="351" height="36"/>
                                                        <fontDescription key="fontDescription" type="system" weight="medium" pointSize="20"/>
                                                        <state key="normal" title="Sign In"/>
                                                        <connections>
                                                            <action selector="loginClicked:" destination="Lui-0V-oqF" eventType="touchUpInside" id="wiy-Ck-qMm"/>
                                                        </connections>
                                                    </button>
                                                </subviews>
                                            </stackView>
                                            <button opaque="NO" contentMode="scaleToFill" verticalCompressionResistancePriority="751" contentHorizontalAlignment="center" contentVerticalAlignment="center" buttonType="roundedRect" lineBreakMode="middleTruncation" translatesAutoresizingMaskIntoConstraints="NO" id="1tv-os-KfJ">
                                                <rect key="frame" x="0.0" y="490.66666666666663" width="351" height="34"/>
                                                <fontDescription key="fontDescription" type="system" pointSize="18"/>
                                                <state key="normal" title="Sign Up"/>
                                                <connections>
                                                    <segue destination="Vb8-dv-Vaa" kind="show" id="WA2-DY-rSM"/>
                                                </connections>
                                            </button>
                                        </subviews>
                                    </stackView>
                                </subviews>
                                <constraints>
                                    <constraint firstItem="mpq-rw-B1Z" firstAttribute="width" secondItem="7rS-xG-6h7" secondAttribute="width" id="5RE-Ai-mQJ"/>
                                    <constraint firstItem="mpq-rw-B1Z" firstAttribute="leading" secondItem="7rS-xG-6h7" secondAttribute="leading" id="f9m-kZ-ATr"/>
                                    <constraint firstItem="mpq-rw-B1Z" firstAttribute="trailing" secondItem="7rS-xG-6h7" secondAttribute="trailing" id="nzx-cn-IQP"/>
                                    <constraint firstAttribute="bottom" secondItem="mpq-rw-B1Z" secondAttribute="bottom" id="oqv-WK-B6n"/>
                                    <constraint firstItem="mpq-rw-B1Z" firstAttribute="top" secondItem="7rS-xG-6h7" secondAttribute="top" id="u9U-X5-o1c"/>
                                </constraints>
                            </scrollView>
                        </subviews>
                        <color key="backgroundColor" white="1" alpha="1" colorSpace="custom" customColorSpace="genericGamma22GrayColorSpace"/>
                        <constraints>
                            <constraint firstItem="7rS-xG-6h7" firstAttribute="leadingMargin" secondItem="HdM-6H-UOZ" secondAttribute="leading" constant="20" id="Hd3-UF-3qa"/>
                            <constraint firstItem="7rS-xG-6h7" firstAttribute="bottomMargin" secondItem="HdM-6H-UOZ" secondAttribute="bottom" constant="-20" id="ScD-yh-CtY"/>
                            <constraint firstItem="HdM-6H-UOZ" firstAttribute="trailing" secondItem="7rS-xG-6h7" secondAttribute="trailingMargin" constant="20" id="Woh-FF-Lhm"/>
                            <constraint firstItem="7rS-xG-6h7" firstAttribute="topMargin" secondItem="HdM-6H-UOZ" secondAttribute="top" constant="20" id="hy0-Gs-s13"/>
                        </constraints>
                        <viewLayoutGuide key="safeArea" id="HdM-6H-UOZ"/>
                    </view>
                    <navigationItem key="navigationItem" id="R2u-u9-C9h"/>
                    <nil key="simulatedTopBarMetrics"/>
                    <connections>
                        <outlet property="passwordTextEdit" destination="gLF-JR-ZfF" id="DUo-EW-et6"/>
                        <outlet property="scrollView" destination="7rS-xG-6h7" id="mOV-2Q-Zlf"/>
                        <outlet property="userNameTextEdit" destination="ZTD-e7-fNF" id="Ftd-d5-2VO"/>
                    </connections>
                </viewController>
                <placeholder placeholderIdentifier="IBFirstResponder" id="W9L-B6-xVx" userLabel="First Responder" sceneMemberID="firstResponder"/>
            </objects>
            <point key="canvasLocation" x="-1450.4000000000001" y="124.8768472906404"/>
        </scene>
        <!--Reset Password-->
        <scene sceneID="XJG-SC-LDS">
            <objects>
                <viewController title="Reset Password" id="lq5-3O-Yva" sceneMemberID="viewController">
                    <view key="view" contentMode="scaleToFill" id="Yaq-Qa-bSO">
                        <rect key="frame" x="0.0" y="0.0" width="375" height="812"/>
                        <autoresizingMask key="autoresizingMask" widthSizable="YES" heightSizable="YES"/>
                        <subviews>
                            <label opaque="NO" userInteractionEnabled="NO" contentMode="left" horizontalHuggingPriority="251" verticalHuggingPriority="251" text="Request reset code by %s" textAlignment="natural" lineBreakMode="tailTruncation" baselineAdjustment="alignBaselines" adjustsFontSizeToFit="NO" translatesAutoresizingMaskIntoConstraints="NO" id="Ykj-eb-phs">
                                <rect key="frame" x="48" y="112" width="199" height="20.666666666666657"/>
                                <fontDescription key="fontDescription" type="system" pointSize="17"/>
                                <nil key="textColor"/>
                                <nil key="highlightedColor"/>
                            </label>
                            <textField opaque="NO" contentMode="scaleToFill" contentHorizontalAlignment="left" contentVerticalAlignment="center" borderStyle="roundedRect" textAlignment="natural" minimumFontSize="17" translatesAutoresizingMaskIntoConstraints="NO" id="VJ5-b7-ozY">
                                <rect key="frame" x="48" y="140.66666666666666" width="279" height="30"/>
                                <nil key="textColor"/>
                                <fontDescription key="fontDescription" type="system" pointSize="14"/>
                                <textInputTraits key="textInputTraits"/>
                            </textField>
                            <button opaque="NO" contentMode="scaleToFill" horizontalHuggingPriority="251" horizontalCompressionResistancePriority="751" contentHorizontalAlignment="center" contentVerticalAlignment="center" buttonType="roundedRect" lineBreakMode="middleTruncation" translatesAutoresizingMaskIntoConstraints="NO" id="i0f-S8-O1v">
                                <rect key="frame" x="150" y="190.66666666666666" width="75" height="36"/>
                                <fontDescription key="fontDescription" type="system" weight="medium" pointSize="20"/>
                                <state key="normal" title="Request"/>
                                <connections>
                                    <action selector="onConfirm:" destination="1NU-b8-NVe" eventType="touchUpInside" id="iM3-YB-iQb"/>
                                </connections>
                            </button>
                        </subviews>
                        <color key="backgroundColor" white="1" alpha="1" colorSpace="custom" customColorSpace="genericGamma22GrayColorSpace"/>
                        <constraints>
                            <constraint firstItem="i0f-S8-O1v" firstAttribute="centerX" secondItem="Yaq-Qa-bSO" secondAttribute="centerX" id="JYr-ln-dbm"/>
                            <constraint firstItem="Ykj-eb-phs" firstAttribute="leading" secondItem="VJ5-b7-ozY" secondAttribute="leading" id="Qre-qX-183"/>
                            <constraint firstItem="i0f-S8-O1v" firstAttribute="top" secondItem="VJ5-b7-ozY" secondAttribute="bottom" constant="20" id="R7a-vR-afl"/>
                            <constraint firstItem="VJ5-b7-ozY" firstAttribute="leading" secondItem="hdH-1e-9Kg" secondAttribute="leading" constant="48" id="SWU-JT-Ktf"/>
                            <constraint firstItem="hdH-1e-9Kg" firstAttribute="trailing" secondItem="VJ5-b7-ozY" secondAttribute="trailing" constant="48" id="a8g-nJ-fPb"/>
                            <constraint firstItem="Ykj-eb-phs" firstAttribute="top" secondItem="hdH-1e-9Kg" secondAttribute="top" constant="68" id="ert-EH-7bH"/>
                            <constraint firstItem="VJ5-b7-ozY" firstAttribute="top" secondItem="Ykj-eb-phs" secondAttribute="bottom" constant="8" symbolic="YES" id="jgf-Cn-fzh"/>
                        </constraints>
                        <viewLayoutGuide key="safeArea" id="hdH-1e-9Kg"/>
                    </view>
                    <navigationItem key="navigationItem" title="Reset Password" id="wWt-TO-3We"/>
                </viewController>
                <placeholder placeholderIdentifier="IBFirstResponder" id="QtJ-u7-Oyt" userLabel="First Responder" sceneMemberID="firstResponder"/>
            </objects>
            <point key="canvasLocation" x="-2367" y="915"/>
        </scene>
        <!--Sign Up-->
        <scene sceneID="PYl-nr-yi5">
            <objects>
                <viewController title="Sign Up" id="Vb8-dv-Vaa" customClass="RegisterViewController" customModule="Tinodios" customModuleProvider="target" sceneMemberID="viewController">
                    <view key="view" contentMode="scaleToFill" id="SwY-eX-y6j">
                        <rect key="frame" x="0.0" y="0.0" width="375" height="812"/>
                        <autoresizingMask key="autoresizingMask" widthSizable="YES" heightSizable="YES"/>
                        <subviews>
                            <stackView opaque="NO" contentMode="scaleToFill" axis="vertical" spacingType="standard" translatesAutoresizingMaskIntoConstraints="NO" id="UBE-Fi-VXY" userLabel="Top Stack View">
                                <rect key="frame" x="20" y="64" width="335" height="308.66666666666669"/>
                                <subviews>
                                    <stackView opaque="NO" contentMode="scaleToFill" distribution="fillEqually" spacingType="standard" translatesAutoresizingMaskIntoConstraints="NO" id="31b-U8-Sk3" userLabel="Upper-H Stack View">
                                        <rect key="frame" x="0.0" y="0.0" width="335" height="128"/>
                                        <subviews>
                                            <stackView opaque="NO" contentMode="scaleToFill" horizontalHuggingPriority="248" verticalHuggingPriority="251" horizontalCompressionResistancePriority="751" axis="vertical" spacingType="standard" translatesAutoresizingMaskIntoConstraints="NO" id="3bu-6N-mXP" userLabel="Login-Pwd Stack View">
                                                <rect key="frame" x="0.0" y="0.0" width="163.66666666666666" height="128"/>
                                                <subviews>
                                                    <label opaque="NO" userInteractionEnabled="NO" contentMode="left" text="Login" textAlignment="natural" lineBreakMode="tailTruncation" baselineAdjustment="alignBaselines" adjustsFontSizeToFit="NO" translatesAutoresizingMaskIntoConstraints="NO" id="gbZ-Cq-i25">
                                                        <rect key="frame" x="0.0" y="0.0" width="163.66666666666666" height="20.333333333333332"/>
                                                        <fontDescription key="fontDescription" type="system" pointSize="17"/>
                                                        <nil key="textColor"/>
                                                        <nil key="highlightedColor"/>
                                                    </label>
                                                    <textField opaque="NO" contentMode="scaleToFill" horizontalHuggingPriority="247" verticalHuggingPriority="247" contentHorizontalAlignment="left" contentVerticalAlignment="center" borderStyle="roundedRect" textAlignment="natural" minimumFontSize="17" translatesAutoresizingMaskIntoConstraints="NO" id="Wd7-GD-As4" userLabel="Login TextEdit">
                                                        <rect key="frame" x="0.0" y="28.333333333333332" width="163.66666666666666" height="33.333333333333343"/>
                                                        <nil key="textColor"/>
                                                        <fontDescription key="fontDescription" type="system" pointSize="14"/>
                                                        <textInputTraits key="textInputTraits"/>
                                                    </textField>
                                                    <label opaque="NO" userInteractionEnabled="NO" contentMode="left" horizontalHuggingPriority="247" text="Password" textAlignment="natural" lineBreakMode="tailTruncation" baselineAdjustment="alignBaselines" adjustsFontSizeToFit="NO" translatesAutoresizingMaskIntoConstraints="NO" id="7Oj-X3-qLM">
                                                        <rect key="frame" x="0.0" y="69.666666666666657" width="163.66666666666666" height="20.333333333333329"/>
                                                        <fontDescription key="fontDescription" type="system" pointSize="17"/>
                                                        <nil key="textColor"/>
                                                        <nil key="highlightedColor"/>
                                                    </label>
                                                    <textField opaque="NO" contentMode="scaleToFill" horizontalCompressionResistancePriority="751" contentHorizontalAlignment="left" contentVerticalAlignment="center" borderStyle="roundedRect" textAlignment="natural" minimumFontSize="17" translatesAutoresizingMaskIntoConstraints="NO" id="NyI-Rl-Bp6" userLabel="Password TextEdit">
                                                        <rect key="frame" x="0.0" y="98" width="163.66666666666666" height="30"/>
                                                        <nil key="textColor"/>
                                                        <fontDescription key="fontDescription" type="system" pointSize="14"/>
                                                        <textInputTraits key="textInputTraits"/>
                                                    </textField>
                                                </subviews>
                                                <constraints>
                                                    <constraint firstItem="NyI-Rl-Bp6" firstAttribute="width" secondItem="Wd7-GD-As4" secondAttribute="width" identifier="login_w_equals_pwd_w" id="KdG-Hp-7Fn"/>
                                                </constraints>
                                            </stackView>
                                            <view contentMode="scaleToFill" horizontalHuggingPriority="251" horizontalCompressionResistancePriority="140" verticalCompressionResistancePriority="751" translatesAutoresizingMaskIntoConstraints="NO" id="8aH-WX-U6V" userLabel="Avatar View">
                                                <rect key="frame" x="171.66666666666663" y="0.0" width="163.33333333333337" height="128"/>
                                                <subviews>
                                                    <imageView clipsSubviews="YES" userInteractionEnabled="NO" contentMode="scaleAspectFit" horizontalHuggingPriority="248" verticalHuggingPriority="248" translatesAutoresizingMaskIntoConstraints="NO" id="fmd-4t-Dd6" userLabel="Avatar" customClass="RoundImageView" customModule="Tinodios" customModuleProvider="target">
                                                        <rect key="frame" x="35.333333333333343" y="4" width="128" height="128"/>
                                                        <constraints>
                                                            <constraint firstAttribute="height" constant="128" id="OEi-Av-izu"/>
                                                            <constraint firstAttribute="width" constant="128" id="sDc-gf-cmh"/>
                                                        </constraints>
                                                    </imageView>
                                                    <button opaque="NO" contentMode="scaleAspectFit" contentHorizontalAlignment="center" contentVerticalAlignment="center" lineBreakMode="middleTruncation" translatesAutoresizingMaskIntoConstraints="NO" id="5Mo-9Q-pvM">
                                                        <rect key="frame" x="115.33333333333334" y="84" width="48" height="48"/>
                                                        <color key="backgroundColor" red="0.59607843140000005" green="0.68627450980000004" blue="0.78039215689999997" alpha="1" colorSpace="calibratedRGB"/>
                                                        <constraints>
                                                            <constraint firstAttribute="width" constant="48" identifier="loadAvatar.width" id="Ae2-jg-2IU"/>
                                                            <constraint firstAttribute="height" constant="48" id="tbo-9J-RmE"/>
                                                        </constraints>
                                                        <color key="tintColor" white="1" alpha="1" colorSpace="custom" customColorSpace="genericGamma22GrayColorSpace"/>
                                                        <inset key="imageEdgeInsets" minX="10" minY="10" maxX="10" maxY="10"/>
                                                        <state key="normal" title="Add Avatar" image="edit-48"/>
                                                        <userDefinedRuntimeAttributes>
                                                            <userDefinedRuntimeAttribute type="boolean" keyPath="layer.masksToBounds" value="YES"/>
                                                            <userDefinedRuntimeAttribute type="number" keyPath="layer.cornerRadius">
                                                                <integer key="value" value="24"/>
                                                            </userDefinedRuntimeAttribute>
                                                        </userDefinedRuntimeAttributes>
                                                        <connections>
                                                            <action selector="onLoadAvatar:" destination="Vb8-dv-Vaa" eventType="touchUpInside" id="biW-kL-iiD"/>
                                                        </connections>
                                                    </button>
                                                </subviews>
                                                <color key="backgroundColor" white="1" alpha="1" colorSpace="custom" customColorSpace="genericGamma22GrayColorSpace"/>
                                                <constraints>
                                                    <constraint firstItem="fmd-4t-Dd6" firstAttribute="trailing" secondItem="5Mo-9Q-pvM" secondAttribute="trailing" identifier="avatar.trailing=loadAvatar.leading" id="ECZ-wy-YCp"/>
                                                    <constraint firstAttribute="trailing" secondItem="fmd-4t-Dd6" secondAttribute="trailing" identifier="avatarView.trailing=avatar.trailing" id="KkG-bn-38G"/>
                                                    <constraint firstItem="fmd-4t-Dd6" firstAttribute="bottom" secondItem="5Mo-9Q-pvM" secondAttribute="bottom" id="eUi-oL-1se"/>
                                                    <constraint firstItem="fmd-4t-Dd6" firstAttribute="top" secondItem="8aH-WX-U6V" secondAttribute="top" constant="4" id="wR5-x1-KMp"/>
                                                </constraints>
                                            </view>
                                        </subviews>
                                    </stackView>
                                    <stackView opaque="NO" contentMode="scaleToFill" axis="vertical" spacingType="standard" translatesAutoresizingMaskIntoConstraints="NO" id="SFk-aF-z5Z" userLabel="Lower-V Stack View">
                                        <rect key="frame" x="0.0" y="136" width="335" height="172.66666666666663"/>
                                        <subviews>
                                            <label opaque="NO" userInteractionEnabled="NO" contentMode="left" horizontalHuggingPriority="251" verticalHuggingPriority="251" text="Name" textAlignment="natural" lineBreakMode="tailTruncation" baselineAdjustment="alignBaselines" adjustsFontSizeToFit="NO" translatesAutoresizingMaskIntoConstraints="NO" id="mZn-MR-Vhz">
                                                <rect key="frame" x="0.0" y="0.0" width="335" height="20.333333333333332"/>
                                                <fontDescription key="fontDescription" type="system" pointSize="17"/>
                                                <nil key="textColor"/>
                                                <nil key="highlightedColor"/>
                                            </label>
                                            <textField opaque="NO" contentMode="scaleToFill" contentHorizontalAlignment="left" contentVerticalAlignment="center" borderStyle="roundedRect" textAlignment="natural" minimumFontSize="17" translatesAutoresizingMaskIntoConstraints="NO" id="0i5-Uk-ds3" userLabel="Name TextEdit">
                                                <rect key="frame" x="0.0" y="28.333333333333343" width="335" height="34"/>
                                                <constraints>
                                                    <constraint firstAttribute="height" constant="34" id="E7i-AR-cSU"/>
                                                </constraints>
                                                <nil key="textColor"/>
                                                <fontDescription key="fontDescription" type="system" pointSize="14"/>
                                                <textInputTraits key="textInputTraits"/>
                                            </textField>
                                            <label opaque="NO" userInteractionEnabled="NO" contentMode="left" horizontalHuggingPriority="251" verticalHuggingPriority="251" text="Email or phone number" textAlignment="natural" lineBreakMode="tailTruncation" baselineAdjustment="alignBaselines" adjustsFontSizeToFit="NO" translatesAutoresizingMaskIntoConstraints="NO" id="ORs-ca-bY6">
                                                <rect key="frame" x="0.0" y="70.333333333333314" width="335" height="20.333333333333329"/>
                                                <fontDescription key="fontDescription" type="system" pointSize="17"/>
                                                <nil key="textColor"/>
                                                <nil key="highlightedColor"/>
                                            </label>
                                            <textField opaque="NO" contentMode="scaleToFill" contentHorizontalAlignment="left" contentVerticalAlignment="center" borderStyle="roundedRect" textAlignment="natural" minimumFontSize="17" translatesAutoresizingMaskIntoConstraints="NO" id="1wJ-dE-cfs" userLabel="Credential TextEdit">
                                                <rect key="frame" x="0.0" y="98.666666666666686" width="335" height="30"/>
                                                <constraints>
                                                    <constraint firstAttribute="height" constant="30" id="eEl-oA-xVR"/>
                                                </constraints>
                                                <nil key="textColor"/>
                                                <fontDescription key="fontDescription" type="system" pointSize="14"/>
                                                <textInputTraits key="textInputTraits" autocorrectionType="no"/>
                                            </textField>
                                            <button opaque="NO" contentMode="scaleToFill" contentHorizontalAlignment="center" contentVerticalAlignment="center" buttonType="roundedRect" lineBreakMode="middleTruncation" translatesAutoresizingMaskIntoConstraints="NO" id="6Wx-U8-21X">
                                                <rect key="frame" x="0.0" y="136.66666666666669" width="335" height="36"/>
                                                <fontDescription key="fontDescription" type="system" weight="medium" pointSize="20"/>
                                                <state key="normal" title="Sign up"/>
                                                <connections>
                                                    <action selector="onSignUp:" destination="Vb8-dv-Vaa" eventType="touchUpInside" id="WXt-Vq-gCr"/>
                                                </connections>
                                            </button>
                                        </subviews>
                                    </stackView>
                                </subviews>
                                <constraints>
                                    <constraint firstItem="31b-U8-Sk3" firstAttribute="width" secondItem="UBE-Fi-VXY" secondAttribute="width" id="EwH-cK-f1S"/>
                                    <constraint firstItem="SFk-aF-z5Z" firstAttribute="width" secondItem="UBE-Fi-VXY" secondAttribute="width" id="UWr-mE-Oak"/>
                                </constraints>
                            </stackView>
                        </subviews>
                        <color key="backgroundColor" white="1" alpha="1" colorSpace="custom" customColorSpace="genericGamma22GrayColorSpace"/>
                        <constraints>
                            <constraint firstItem="UBE-Fi-VXY" firstAttribute="top" secondItem="Bd8-2d-6Rb" secondAttribute="top" constant="20" id="OT8-cK-9CU"/>
                            <constraint firstItem="Bd8-2d-6Rb" firstAttribute="trailing" secondItem="UBE-Fi-VXY" secondAttribute="trailing" constant="20" id="sGY-fa-leL"/>
                            <constraint firstItem="UBE-Fi-VXY" firstAttribute="leading" secondItem="Bd8-2d-6Rb" secondAttribute="leading" constant="20" id="vKy-UH-0xY"/>
                        </constraints>
                        <viewLayoutGuide key="safeArea" id="Bd8-2d-6Rb"/>
                    </view>
                    <connections>
                        <outlet property="avatarView" destination="fmd-4t-Dd6" id="jCe-xD-M1A"/>
                        <outlet property="credentialText" destination="1wJ-dE-cfs" id="vPc-LQ-5kH"/>
                        <outlet property="loadAvatar" destination="5Mo-9Q-pvM" id="cRI-0S-29e"/>
                        <outlet property="loginText" destination="Wd7-GD-As4" id="OWz-aL-Xy5"/>
                        <outlet property="nameText" destination="0i5-Uk-ds3" id="t68-lV-yAS"/>
                        <outlet property="pwdText" destination="NyI-Rl-Bp6" id="fSV-Ht-dfU"/>
                        <outlet property="signUpBtn" destination="6Wx-U8-21X" id="Wxy-IL-wlw"/>
                    </connections>
                </viewController>
                <placeholder placeholderIdentifier="IBFirstResponder" id="28Z-17-mf4" userLabel="First Responder" sceneMemberID="firstResponder"/>
            </objects>
            <point key="canvasLocation" x="-1452" y="914.03940886699513"/>
        </scene>
        <!--ChatsNavigationController-->
        <scene sceneID="rwg-D6-8cu">
            <objects>
                <navigationController storyboardIdentifier="ChatsNavigator" title="ChatsNavigationController" id="oDj-ht-EO8" sceneMemberID="viewController">
                    <navigationBar key="navigationBar" contentMode="scaleToFill" insetsLayoutMarginsFromSafeArea="NO" largeTitles="YES" id="lOW-W0-XAF">
                        <rect key="frame" x="0.0" y="44" width="375" height="96"/>
                        <autoresizingMask key="autoresizingMask"/>
                    </navigationBar>
                    <connections>
                        <segue destination="n9d-hv-55K" kind="relationship" relationship="rootViewController" id="VPg-gx-wIb"/>
                    </connections>
                </navigationController>
                <placeholder placeholderIdentifier="IBFirstResponder" id="0WI-WB-rcW" userLabel="First Responder" sceneMemberID="firstResponder"/>
            </objects>
            <point key="canvasLocation" x="917" y="125"/>
        </scene>
        <!--Tinodios-->
        <scene sceneID="Dyz-uQ-9eq">
            <objects>
                <tableViewController storyboardIdentifier="ChatListView" id="n9d-hv-55K" customClass="ChatListViewController" customModule="Tinodios" customModuleProvider="target" sceneMemberID="viewController">
                    <tableView key="view" clipsSubviews="YES" contentMode="scaleToFill" alwaysBounceVertical="YES" dataMode="prototypes" style="plain" separatorStyle="default" rowHeight="60" estimatedRowHeight="-1" sectionHeaderHeight="28" sectionFooterHeight="1" id="NpC-SO-Ujt">
                        <rect key="frame" x="0.0" y="0.0" width="375" height="812"/>
                        <autoresizingMask key="autoresizingMask" widthSizable="YES" heightSizable="YES"/>
                        <color key="backgroundColor" white="1" alpha="1" colorSpace="custom" customColorSpace="genericGamma22GrayColorSpace"/>
                        <view key="tableFooterView" contentMode="scaleToFill" id="5vl-f8-ZTQ">
                            <rect key="frame" x="0.0" y="88" width="375" height="0.0"/>
                            <autoresizingMask key="autoresizingMask" flexibleMinX="YES" flexibleMaxX="YES" flexibleMinY="YES"/>
                            <color key="backgroundColor" white="1" alpha="1" colorSpace="custom" customColorSpace="genericGamma22GrayColorSpace"/>
                            <accessibility key="accessibilityConfiguration" label="Footer">
                                <accessibilityTraits key="traits" notEnabled="YES"/>
                            </accessibility>
                        </view>
                        <prototypes>
                            <tableViewCell clipsSubviews="YES" contentMode="scaleToFill" preservesSuperviewLayoutMargins="YES" selectionStyle="default" indentationWidth="10" reuseIdentifier="ChatsTableViewCell" id="Eby-my-Xs5" customClass="ChatListTableViewCell" customModule="Tinodios" customModuleProvider="target">
                                <rect key="frame" x="0.0" y="28" width="375" height="60"/>
                                <autoresizingMask key="autoresizingMask"/>
                                <tableViewCellContentView key="contentView" opaque="NO" clipsSubviews="YES" multipleTouchEnabled="YES" contentMode="center" insetsLayoutMarginsFromSafeArea="NO" tableViewCell="Eby-my-Xs5" id="V99-tq-Yul">
                                    <rect key="frame" x="0.0" y="0.0" width="375" height="59.666666666666664"/>
                                    <autoresizingMask key="autoresizingMask"/>
                                    <subviews>
                                        <imageView userInteractionEnabled="NO" contentMode="scaleToFill" horizontalHuggingPriority="251" verticalHuggingPriority="251" translatesAutoresizingMaskIntoConstraints="NO" id="q2G-eT-jLv" customClass="RoundImageView" customModule="Tinodios" customModuleProvider="target">
                                            <rect key="frame" x="13" y="9" width="40" height="40"/>
                                            <accessibility key="accessibilityConfiguration" identifier="icon">
                                                <accessibilityTraits key="traits" image="YES"/>
                                            </accessibility>
                                            <constraints>
                                                <constraint firstAttribute="height" constant="40" id="EQd-1A-XTK"/>
                                                <constraint firstAttribute="width" constant="40" id="g3P-zG-ZGa"/>
                                            </constraints>
                                        </imageView>
                                        <label opaque="NO" userInteractionEnabled="NO" contentMode="left" horizontalHuggingPriority="251" verticalHuggingPriority="251" text="Title" textAlignment="natural" lineBreakMode="tailTruncation" baselineAdjustment="alignBaselines" adjustsFontSizeToFit="NO" translatesAutoresizingMaskIntoConstraints="NO" id="1hO-ml-L3W">
                                            <rect key="frame" x="61" y="8" width="34" height="21"/>
                                            <accessibility key="accessibilityConfiguration" identifier="name"/>
                                            <fontDescription key="fontDescription" type="system" pointSize="17"/>
                                            <nil key="textColor"/>
                                            <nil key="highlightedColor"/>
                                        </label>
                                        <label opaque="NO" userInteractionEnabled="NO" contentMode="left" horizontalHuggingPriority="251" verticalHuggingPriority="251" text="Subtitle" textAlignment="natural" lineBreakMode="tailTruncation" baselineAdjustment="alignBaselines" adjustsFontSizeToFit="NO" translatesAutoresizingMaskIntoConstraints="NO" id="F2M-3t-pxL">
                                            <rect key="frame" x="61" y="29" width="52" height="18"/>
                                            <accessibility key="accessibilityConfiguration" identifier="subtitle"/>
                                            <fontDescription key="fontDescription" type="system" weight="light" pointSize="15"/>
                                            <color key="textColor" white="0.33333333333333331" alpha="1" colorSpace="custom" customColorSpace="genericGamma22GrayColorSpace"/>
                                            <nil key="highlightedColor"/>
                                        </label>
                                        <label opaque="NO" userInteractionEnabled="NO" contentMode="center" horizontalHuggingPriority="251" verticalHuggingPriority="251" text="9+" textAlignment="center" lineBreakMode="tailTruncation" baselineAdjustment="alignBaselines" adjustsFontSizeToFit="NO" preferredMaxLayoutWidth="18" translatesAutoresizingMaskIntoConstraints="NO" id="kmj-2h-Tgk">
                                            <rect key="frame" x="103" y="10" width="18" height="18"/>
                                            <color key="backgroundColor" red="0.59607843137254901" green="0.68627450980392157" blue="0.7803921568627451" alpha="1" colorSpace="calibratedRGB"/>
                                            <accessibility key="accessibilityConfiguration" identifier="unreadCount">
                                                <accessibilityTraits key="traits" staticText="YES" notEnabled="YES"/>
                                            </accessibility>
                                            <constraints>
                                                <constraint firstAttribute="width" constant="18" id="79z-4k-0yo"/>
                                                <constraint firstAttribute="height" constant="18" id="QzP-nc-ggG"/>
                                            </constraints>
                                            <fontDescription key="fontDescription" type="system" weight="semibold" pointSize="10"/>
                                            <color key="textColor" white="1" alpha="1" colorSpace="custom" customColorSpace="genericGamma22GrayColorSpace"/>
                                            <nil key="highlightedColor"/>
                                            <userDefinedRuntimeAttributes>
                                                <userDefinedRuntimeAttribute type="boolean" keyPath="layer.masksToBounds" value="YES"/>
                                                <userDefinedRuntimeAttribute type="number" keyPath="layer.cornerRadius">
                                                    <integer key="value" value="9"/>
                                                </userDefinedRuntimeAttribute>
                                            </userDefinedRuntimeAttributes>
                                        </label>
                                        <view contentMode="scaleToFill" translatesAutoresizingMaskIntoConstraints="NO" id="KAE-Qx-Orj" userLabel="Online">
                                            <rect key="frame" x="41" y="37" width="12" height="12"/>
                                            <color key="backgroundColor" red="0.25098039215686274" green="0.75294117647058822" blue="0.25098039215686274" alpha="1" colorSpace="calibratedRGB"/>
                                            <accessibility key="accessibilityConfiguration" identifier="online">
                                                <accessibilityTraits key="traits" notEnabled="YES"/>
                                            </accessibility>
                                            <constraints>
                                                <constraint firstAttribute="width" constant="12" id="vFy-qJ-cgr"/>
                                                <constraint firstAttribute="height" constant="12" id="y8h-Qt-N2u"/>
                                            </constraints>
                                            <userDefinedRuntimeAttributes>
                                                <userDefinedRuntimeAttribute type="number" keyPath="layer.cornerRadius">
                                                    <integer key="value" value="6"/>
                                                </userDefinedRuntimeAttribute>
                                                <userDefinedRuntimeAttribute type="boolean" keyPath="layer.masksToBounds" value="YES"/>
                                            </userDefinedRuntimeAttributes>
                                        </view>
                                    </subviews>
                                    <constraints>
                                        <constraint firstItem="F2M-3t-pxL" firstAttribute="top" secondItem="1hO-ml-L3W" secondAttribute="bottomMargin" constant="8" id="1vL-wv-B5h"/>
                                        <constraint firstItem="F2M-3t-pxL" firstAttribute="leading" secondItem="q2G-eT-jLv" secondAttribute="trailing" constant="8" id="FLh-I2-yvT"/>
                                        <constraint firstItem="1hO-ml-L3W" firstAttribute="leading" secondItem="q2G-eT-jLv" secondAttribute="trailing" constant="8" id="IEE-gz-1tf"/>
                                        <constraint firstItem="q2G-eT-jLv" firstAttribute="trailing" secondItem="KAE-Qx-Orj" secondAttribute="trailing" id="SMT-Ry-7sT"/>
                                        <constraint firstItem="q2G-eT-jLv" firstAttribute="leading" secondItem="V99-tq-Yul" secondAttribute="leading" constant="13" id="b9y-6Y-i34"/>
                                        <constraint firstItem="q2G-eT-jLv" firstAttribute="top" secondItem="V99-tq-Yul" secondAttribute="top" constant="9" id="gLT-s8-2L5"/>
                                        <constraint firstItem="1hO-ml-L3W" firstAttribute="top" secondItem="V99-tq-Yul" secondAttribute="top" constant="8" id="pT4-xx-J1W"/>
                                        <constraint firstItem="kmj-2h-Tgk" firstAttribute="top" secondItem="V99-tq-Yul" secondAttribute="top" constant="10" id="tnh-BW-ltF"/>
                                        <constraint firstItem="KAE-Qx-Orj" firstAttribute="bottom" secondItem="q2G-eT-jLv" secondAttribute="bottomMargin" constant="8" id="ugU-DT-y87"/>
                                        <constraint firstItem="kmj-2h-Tgk" firstAttribute="leading" secondItem="1hO-ml-L3W" secondAttribute="trailing" constant="8" id="ych-jO-cGa"/>
                                    </constraints>
                                    <edgeInsets key="layoutMargins" top="16" left="8" bottom="8" right="8"/>
                                </tableViewCellContentView>
                                <edgeInsets key="layoutMargins" top="16" left="8" bottom="8" right="8"/>
                                <connections>
                                    <outlet property="icon" destination="q2G-eT-jLv" id="D6k-BX-gnc"/>
                                    <outlet property="online" destination="KAE-Qx-Orj" id="XUj-lF-B3G"/>
                                    <outlet property="subtitle" destination="F2M-3t-pxL" id="WhW-d7-zQ0"/>
                                    <outlet property="title" destination="1hO-ml-L3W" id="50u-Sh-0ZN"/>
                                    <outlet property="unreadCount" destination="kmj-2h-Tgk" id="oOD-bo-XId"/>
                                    <segue destination="l6T-LK-IbJ" kind="show" identifier="Chats2Messages" id="ANE-DH-PdS"/>
                                </connections>
                            </tableViewCell>
                        </prototypes>
                        <connections>
                            <outlet property="dataSource" destination="n9d-hv-55K" id="oZ5-gs-f1y"/>
                            <outlet property="delegate" destination="n9d-hv-55K" id="db6-Zu-Bbz"/>
                        </connections>
                    </tableView>
                    <toolbarItems/>
                    <navigationItem key="navigationItem" title="Tinodios" id="Rgo-YL-uPZ">
                        <barButtonItem key="leftBarButtonItem" title="Profile" style="plain" id="rlG-v4-QUc"/>
                        <barButtonItem key="rightBarButtonItem" title="New Chat" image="new-chat-24" style="plain" id="LVG-dB-flA">
                            <connections>
                                <segue destination="qBo-ye-avT" kind="show" id="PRK-dk-KAe"/>
                            </connections>
                        </barButtonItem>
                    </navigationItem>
                </tableViewController>
                <placeholder placeholderIdentifier="IBFirstResponder" id="W26-TM-kGB" userLabel="First Responder" sceneMemberID="firstResponder"/>
            </objects>
            <point key="canvasLocation" x="1710" y="125"/>
        </scene>
        <!--MessageViewController-->
        <scene sceneID="ICk-IN-bpa">
            <objects>
                <viewController storyboardIdentifier="MessageViewController" id="l6T-LK-IbJ" userLabel="MessageViewController" customClass="MessageViewController" customModule="Tinodios" customModuleProvider="target" sceneMemberID="viewController">
                    <view key="view" contentMode="scaleToFill" id="fc4-96-1wI">
                        <rect key="frame" x="0.0" y="0.0" width="375" height="812"/>
                        <autoresizingMask key="autoresizingMask" widthSizable="YES" heightSizable="YES"/>
                        <color key="backgroundColor" white="1" alpha="1" colorSpace="custom" customColorSpace="genericGamma22GrayColorSpace"/>
                        <viewLayoutGuide key="safeArea" id="p4H-5P-q7k"/>
                    </view>
                    <navigationItem key="navigationItem" id="gE0-cY-Jyn" userLabel="Topic name">
                        <barButtonItem key="rightBarButtonItem" title="Info" id="1lt-ET-oLA"/>
                    </navigationItem>
                </viewController>
                <placeholder placeholderIdentifier="IBFirstResponder" id="hJE-4j-6S3" userLabel="First Responder" sceneMemberID="firstResponder"/>
            </objects>
            <point key="canvasLocation" x="4084" y="650"/>
        </scene>
        <!--Confirm credentials-->
        <scene sceneID="Fsr-7A-t2q">
            <objects>
                <viewController storyboardIdentifier="CredentialsViewController" useStoryboardIdentifierAsRestorationIdentifier="YES" id="1NU-b8-NVe" customClass="CredentialsViewController" customModule="Tinodios" customModuleProvider="target" sceneMemberID="viewController">
                    <view key="view" contentMode="scaleToFill" id="k1h-6L-J6F">
                        <rect key="frame" x="0.0" y="0.0" width="375" height="812"/>
                        <autoresizingMask key="autoresizingMask" widthSizable="YES" heightSizable="YES"/>
                        <subviews>
                            <textField opaque="NO" contentMode="scaleToFill" contentHorizontalAlignment="left" contentVerticalAlignment="center" borderStyle="roundedRect" textAlignment="natural" minimumFontSize="17" translatesAutoresizingMaskIntoConstraints="NO" id="vI0-4K-STN">
                                <rect key="frame" x="40" y="133.33333333333334" width="295" height="30"/>
                                <nil key="textColor"/>
                                <fontDescription key="fontDescription" type="system" pointSize="14"/>
                                <textInputTraits key="textInputTraits"/>
                            </textField>
                            <label opaque="NO" userInteractionEnabled="NO" contentMode="left" horizontalHuggingPriority="251" verticalHuggingPriority="251" text="Confirmation code" textAlignment="natural" lineBreakMode="tailTruncation" baselineAdjustment="alignBaselines" adjustsFontSizeToFit="NO" translatesAutoresizingMaskIntoConstraints="NO" id="JlG-TH-asZ">
                                <rect key="frame" x="40" y="104" width="142" height="21.333333333333329"/>
                                <constraints>
                                    <constraint firstAttribute="width" secondItem="JlG-TH-asZ" secondAttribute="height" multiplier="139:21" id="g3s-5S-HsD"/>
                                </constraints>
                                <fontDescription key="fontDescription" type="system" pointSize="17"/>
                                <nil key="textColor"/>
                                <nil key="highlightedColor"/>
                            </label>
                            <button opaque="NO" contentMode="scaleToFill" horizontalHuggingPriority="251" horizontalCompressionResistancePriority="751" contentHorizontalAlignment="center" contentVerticalAlignment="center" buttonType="roundedRect" lineBreakMode="middleTruncation" translatesAutoresizingMaskIntoConstraints="NO" id="aFc-MO-QyO">
                                <rect key="frame" x="151" y="183.33333333333334" width="73" height="36"/>
                                <fontDescription key="fontDescription" type="system" weight="medium" pointSize="20"/>
                                <state key="normal" title="Confirm"/>
                                <connections>
                                    <action selector="onConfirm:" destination="1NU-b8-NVe" eventType="touchUpInside" id="Jyh-9w-oEE"/>
                                </connections>
                            </button>
                        </subviews>
                        <color key="backgroundColor" white="1" alpha="1" colorSpace="custom" customColorSpace="genericGamma22GrayColorSpace"/>
                        <constraints>
                            <constraint firstItem="aFc-MO-QyO" firstAttribute="top" secondItem="vI0-4K-STN" secondAttribute="bottom" constant="20" id="Ik6-Y1-WR1"/>
                            <constraint firstItem="aFc-MO-QyO" firstAttribute="centerX" secondItem="k1h-6L-J6F" secondAttribute="centerX" id="VXD-aT-lOk"/>
                            <constraint firstItem="JlG-TH-asZ" firstAttribute="topMargin" secondItem="yXf-4f-OUT" secondAttribute="top" constant="68" id="cn5-tU-Ghc"/>
                            <constraint firstItem="yXf-4f-OUT" firstAttribute="trailing" secondItem="vI0-4K-STN" secondAttribute="trailingMargin" constant="48" id="lOv-J2-nmD"/>
                            <constraint firstItem="vI0-4K-STN" firstAttribute="top" secondItem="JlG-TH-asZ" secondAttribute="bottom" constant="8" symbolic="YES" id="mSR-qS-wGZ"/>
                            <constraint firstItem="vI0-4K-STN" firstAttribute="leadingMargin" secondItem="yXf-4f-OUT" secondAttribute="leading" constant="48" id="sFf-hg-f4R"/>
                            <constraint firstItem="JlG-TH-asZ" firstAttribute="leading" secondItem="vI0-4K-STN" secondAttribute="leading" id="zVe-Xk-RDo"/>
                        </constraints>
                        <viewLayoutGuide key="safeArea" id="yXf-4f-OUT"/>
                    </view>
                    <navigationItem key="navigationItem" title="Confirm credentials" id="oER-Xi-WOZ"/>
                    <connections>
                        <outlet property="codeText" destination="vI0-4K-STN" id="tam-1P-Kdm"/>
                    </connections>
                </viewController>
                <placeholder placeholderIdentifier="IBFirstResponder" id="mXz-fE-gmY" userLabel="First Responder" sceneMemberID="firstResponder"/>
            </objects>
            <point key="canvasLocation" x="-678" y="915"/>
        </scene>
        <!--NewChat-->
        <scene sceneID="REJ-Dq-O5O">
            <objects>
                <tabBarController title="New chat" automaticallyAdjustsScrollViewInsets="NO" id="qBo-ye-avT" userLabel="NewChat" sceneMemberID="viewController">
                    <toolbarItems/>
                    <navigationItem key="navigationItem" title="New chat" id="hZA-k4-xku"/>
                    <simulatedTabBarMetrics key="simulatedBottomBarMetrics"/>
                    <tabBar key="tabBar" contentMode="scaleToFill" insetsLayoutMarginsFromSafeArea="NO" id="GnU-bH-fWE">
                        <rect key="frame" x="0.0" y="0.0" width="1000" height="49"/>
                        <autoresizingMask key="autoresizingMask"/>
                        <color key="backgroundColor" white="0.0" alpha="0.0" colorSpace="custom" customColorSpace="genericGamma22GrayColorSpace"/>
                    </tabBar>
                    <connections>
                        <segue destination="UgX-En-K1m" kind="relationship" relationship="viewControllers" id="wTY-U1-Zpb"/>
                        <segue destination="TGI-qc-GMt" kind="relationship" relationship="viewControllers" id="xMD-wH-Ach"/>
                        <segue destination="6na-ed-mpJ" kind="relationship" relationship="viewControllers" id="c5G-ZL-su1"/>
                    </connections>
                </tabBarController>
                <placeholder placeholderIdentifier="IBFirstResponder" id="nPd-RP-hhi" userLabel="First Responder" sceneMemberID="firstResponder"/>
            </objects>
            <point key="canvasLocation" x="1710" y="818"/>
        </scene>
        <!--Find Controller-->
        <scene sceneID="G8F-we-dvp">
            <objects>
                <tableViewController storyboardIdentifier="Find" title="Find Controller" id="UgX-En-K1m" customClass="FindViewController" customModule="Tinodios" customModuleProvider="target" sceneMemberID="viewController">
                    <tableView key="view" clipsSubviews="YES" contentMode="scaleToFill" alwaysBounceVertical="YES" dataMode="prototypes" style="plain" separatorStyle="default" rowHeight="-1" estimatedRowHeight="-1" sectionHeaderHeight="28" sectionFooterHeight="28" id="MEs-MU-LOB">
                        <rect key="frame" x="0.0" y="0.0" width="375" height="812"/>
                        <autoresizingMask key="autoresizingMask" widthSizable="YES" heightSizable="YES"/>
                        <color key="backgroundColor" white="1" alpha="1" colorSpace="custom" customColorSpace="genericGamma22GrayColorSpace"/>
                        <prototypes>
                            <tableViewCell clipsSubviews="YES" contentMode="scaleToFill" preservesSuperviewLayoutMargins="YES" selectionStyle="default" indentationWidth="10" reuseIdentifier="FindTableViewCell" id="O3y-5z-nIs">
                                <rect key="frame" x="0.0" y="28" width="375" height="44"/>
                                <autoresizingMask key="autoresizingMask"/>
                                <tableViewCellContentView key="contentView" opaque="NO" clipsSubviews="YES" multipleTouchEnabled="YES" contentMode="center" preservesSuperviewLayoutMargins="YES" insetsLayoutMarginsFromSafeArea="NO" tableViewCell="O3y-5z-nIs" id="Epd-5i-zBv">
                                    <rect key="frame" x="0.0" y="0.0" width="375" height="43.666666666666664"/>
                                    <autoresizingMask key="autoresizingMask"/>
                                </tableViewCellContentView>
                                <connections>
                                    <segue destination="l6T-LK-IbJ" kind="show" identifier="Find2Messages" id="Icu-Sw-xtx"/>
                                </connections>
                            </tableViewCell>
                        </prototypes>
                        <connections>
                            <outlet property="dataSource" destination="UgX-En-K1m" id="S0G-k9-Ote"/>
                            <outlet property="delegate" destination="UgX-En-K1m" id="O3P-Zr-dvN"/>
                        </connections>
                    </tableView>
                    <tabBarItem key="tabBarItem" title="Find" image="search-25" id="rqZ-eR-8TP" userLabel="Find"/>
                </tableViewController>
                <placeholder placeholderIdentifier="IBFirstResponder" id="QKh-Hs-4aI" userLabel="First Responder" sceneMemberID="firstResponder"/>
            </objects>
            <point key="canvasLocation" x="836" y="1586"/>
        </scene>
        <!--New Group Controller-->
        <scene sceneID="H36-1e-dDP">
            <objects>
                <viewController title="New Group Controller" id="TGI-qc-GMt" customClass="NewGroupViewController" customModule="Tinodios" customModuleProvider="target" sceneMemberID="viewController">
                    <view key="view" contentMode="scaleToFill" id="3bC-Mu-7q3">
                        <rect key="frame" x="0.0" y="0.0" width="375" height="812"/>
                        <autoresizingMask key="autoresizingMask" widthSizable="YES" heightSizable="YES"/>
                        <subviews>
                            <label opaque="NO" userInteractionEnabled="NO" contentMode="left" horizontalHuggingPriority="251" verticalHuggingPriority="251" fixedFrame="YES" text="Name of the group" textAlignment="natural" lineBreakMode="tailTruncation" baselineAdjustment="alignBaselines" adjustsFontSizeToFit="NO" translatesAutoresizingMaskIntoConstraints="NO" id="nxB-pE-V9k">
                                <rect key="frame" x="16" y="156" width="144" height="21"/>
                                <autoresizingMask key="autoresizingMask" flexibleMaxX="YES" flexibleMaxY="YES"/>
                                <fontDescription key="fontDescription" type="system" pointSize="17"/>
                                <nil key="textColor"/>
                                <nil key="highlightedColor"/>
                            </label>
                            <textField opaque="NO" contentMode="scaleToFill" fixedFrame="YES" contentHorizontalAlignment="left" contentVerticalAlignment="center" borderStyle="roundedRect" placeholder="Group Name" textAlignment="natural" minimumFontSize="17" translatesAutoresizingMaskIntoConstraints="NO" id="NCa-fb-bVK">
                                <rect key="frame" x="16" y="185" width="197" height="30"/>
                                <autoresizingMask key="autoresizingMask" flexibleMaxX="YES" flexibleMaxY="YES"/>
                                <nil key="textColor"/>
                                <fontDescription key="fontDescription" type="system" pointSize="14"/>
                                <textInputTraits key="textInputTraits"/>
                            </textField>
                            <textField opaque="NO" contentMode="scaleToFill" fixedFrame="YES" contentHorizontalAlignment="left" contentVerticalAlignment="center" borderStyle="roundedRect" placeholder="Additional info (private)" textAlignment="natural" minimumFontSize="17" translatesAutoresizingMaskIntoConstraints="NO" id="z0Q-rh-DzF">
                                <rect key="frame" x="16" y="223" width="197" height="30"/>
                                <autoresizingMask key="autoresizingMask" flexibleMaxX="YES" flexibleMaxY="YES"/>
                                <nil key="textColor"/>
                                <fontDescription key="fontDescription" type="system" pointSize="14"/>
                                <textInputTraits key="textInputTraits"/>
                            </textField>
                            <label opaque="NO" userInteractionEnabled="NO" contentMode="left" horizontalHuggingPriority="251" verticalHuggingPriority="251" fixedFrame="YES" text="Tags" textAlignment="natural" lineBreakMode="tailTruncation" baselineAdjustment="alignBaselines" adjustsFontSizeToFit="NO" translatesAutoresizingMaskIntoConstraints="NO" id="dyB-UR-kBk">
                                <rect key="frame" x="16" y="261" width="37" height="21"/>
                                <autoresizingMask key="autoresizingMask" flexibleMaxX="YES" flexibleMaxY="YES"/>
                                <fontDescription key="fontDescription" type="system" pointSize="17"/>
                                <nil key="textColor"/>
                                <nil key="highlightedColor"/>
                            </label>
                            <tableView clipsSubviews="YES" contentMode="scaleToFill" fixedFrame="YES" alwaysBounceVertical="YES" dataMode="prototypes" style="plain" separatorStyle="default" rowHeight="-1" estimatedRowHeight="-1" sectionHeaderHeight="28" sectionFooterHeight="28" translatesAutoresizingMaskIntoConstraints="NO" id="eRo-gC-LR2">
                                <rect key="frame" x="5" y="352" width="365" height="365"/>
                                <autoresizingMask key="autoresizingMask" flexibleMaxX="YES" flexibleMaxY="YES"/>
                                <color key="backgroundColor" white="1" alpha="1" colorSpace="custom" customColorSpace="genericGamma22GrayColorSpace"/>
                                <prototypes>
                                    <tableViewCell clipsSubviews="YES" contentMode="scaleToFill" preservesSuperviewLayoutMargins="YES" selectionStyle="default" indentationWidth="10" reuseIdentifier="NewGroupTableViewCell" id="7FL-68-Ogx">
                                        <rect key="frame" x="0.0" y="28" width="365" height="44"/>
                                        <autoresizingMask key="autoresizingMask"/>
                                        <tableViewCellContentView key="contentView" opaque="NO" clipsSubviews="YES" multipleTouchEnabled="YES" contentMode="center" preservesSuperviewLayoutMargins="YES" insetsLayoutMarginsFromSafeArea="NO" tableViewCell="7FL-68-Ogx" id="5XJ-4T-JIQ">
                                            <rect key="frame" x="0.0" y="0.0" width="365" height="43.666666666666664"/>
                                            <autoresizingMask key="autoresizingMask"/>
                                        </tableViewCellContentView>
                                    </tableViewCell>
                                </prototypes>
                            </tableView>
                            <textField opaque="NO" contentMode="scaleToFill" fixedFrame="YES" contentHorizontalAlignment="left" contentVerticalAlignment="center" borderStyle="roundedRect" placeholder="Comma-separated tags" textAlignment="natural" minimumFontSize="17" translatesAutoresizingMaskIntoConstraints="NO" id="YQ6-fM-V3P">
                                <rect key="frame" x="16" y="290" width="343" height="30"/>
                                <autoresizingMask key="autoresizingMask" flexibleMaxX="YES" flexibleMaxY="YES"/>
                                <nil key="textColor"/>
                                <fontDescription key="fontDescription" type="system" pointSize="14"/>
                                <textInputTraits key="textInputTraits"/>
                            </textField>
                            <view contentMode="scaleToFill" fixedFrame="YES" translatesAutoresizingMaskIntoConstraints="NO" id="ze2-zK-J52">
                                <rect key="frame" x="221" y="154" width="132" height="128"/>
                                <autoresizingMask key="autoresizingMask" flexibleMaxX="YES" flexibleMaxY="YES"/>
                                <subviews>
                                    <imageView clipsSubviews="YES" userInteractionEnabled="NO" contentMode="scaleAspectFit" horizontalHuggingPriority="251" verticalHuggingPriority="251" fixedFrame="YES" translatesAutoresizingMaskIntoConstraints="NO" id="osc-Cn-khV" customClass="AvatarView" customModule="MessageKit">
                                        <rect key="frame" x="8" y="-3" width="123" height="134"/>
                                        <autoresizingMask key="autoresizingMask" flexibleMaxX="YES" flexibleMaxY="YES"/>
                                    </imageView>
                                    <button opaque="NO" contentMode="scaleToFill" fixedFrame="YES" contentHorizontalAlignment="center" contentVerticalAlignment="center" lineBreakMode="middleTruncation" translatesAutoresizingMaskIntoConstraints="NO" id="UwF-sP-2rR">
                                        <rect key="frame" x="103" y="98" width="36" height="33"/>
                                        <autoresizingMask key="autoresizingMask" flexibleMaxX="YES" flexibleMaxY="YES"/>
                                        <state key="normal" title="Add Image" image="outline_add_a_photo_white_48pt"/>
                                        <connections>
                                            <action selector="loadAvatarClicked:" destination="TGI-qc-GMt" eventType="touchUpInside" id="Zk0-Gm-KZg"/>
                                        </connections>
                                    </button>
                                </subviews>
                                <color key="backgroundColor" white="1" alpha="1" colorSpace="custom" customColorSpace="genericGamma22GrayColorSpace"/>
                            </view>
                        </subviews>
                        <color key="backgroundColor" white="1" alpha="1" colorSpace="custom" customColorSpace="genericGamma22GrayColorSpace"/>
                        <viewLayoutGuide key="safeArea" id="NQz-eu-3qO"/>
                    </view>
<<<<<<< HEAD
                    <tabBarItem key="tabBarItem" title="New Group" image="new-group-25" id="bYb-ea-USw"/>
=======
                    <tabBarItem key="tabBarItem" title="New Group" id="bYb-ea-USw"/>
                    <toolbarItems>
                        <barButtonItem systemItem="save" id="18D-3K-VJ1">
                            <connections>
                                <action selector="saveButtonClicked:" destination="TGI-qc-GMt" id="Qtb-fa-hfB"/>
                            </connections>
                        </barButtonItem>
                    </toolbarItems>
                    <simulatedToolbarMetrics key="simulatedBottomBarMetrics"/>
                    <connections>
                        <outlet property="avatarView" destination="osc-Cn-khV" id="z37-4d-UPk"/>
                        <outlet property="groupNameTextField" destination="NCa-fb-bVK" id="gtV-mx-viP"/>
                        <outlet property="membersTableView" destination="eRo-gC-LR2" id="QeK-tr-m7P"/>
                        <outlet property="privateTextField" destination="z0Q-rh-DzF" id="yb0-PQ-PHS"/>
                        <outlet property="saveButtonItem" destination="18D-3K-VJ1" id="CrK-I0-AhG"/>
                        <outlet property="tagsTextField" destination="YQ6-fM-V3P" id="pie-if-Wvu"/>
                    </connections>
>>>>>>> 212a638a
                </viewController>
                <placeholder placeholderIdentifier="IBFirstResponder" id="bTN-HH-J8a" userLabel="First Responder" sceneMemberID="firstResponder"/>
            </objects>
            <point key="canvasLocation" x="1709.5999999999999" y="1585.7142857142858"/>
        </scene>
        <!--By ID Controller-->
        <scene sceneID="AtY-x1-ZN9">
            <objects>
                <viewController id="6na-ed-mpJ" userLabel="By ID Controller" sceneMemberID="viewController">
                    <view key="view" contentMode="scaleToFill" id="qLD-dq-y03">
                        <rect key="frame" x="0.0" y="0.0" width="375" height="812"/>
                        <autoresizingMask key="autoresizingMask" widthSizable="YES" heightSizable="YES"/>
                        <color key="backgroundColor" white="1" alpha="1" colorSpace="custom" customColorSpace="genericGamma22GrayColorSpace"/>
                        <viewLayoutGuide key="safeArea" id="fz2-hY-t16"/>
                    </view>
                    <tabBarItem key="tabBarItem" title="By ID" image="data-25" id="T7l-iC-Rs6"/>
                </viewController>
                <placeholder placeholderIdentifier="IBFirstResponder" id="ICE-Ms-S7M" userLabel="First Responder" sceneMemberID="firstResponder"/>
            </objects>
            <point key="canvasLocation" x="2430" y="1593"/>
        </scene>
    </scenes>
    <resources>
        <image name="data-25" width="25" height="25"/>
        <image name="edit-48" width="48" height="48"/>
        <image name="logo-ios" width="288" height="288"/>
        <image name="new-chat-24" width="24" height="24"/>
        <image name="new-group-25" width="25" height="25"/>
        <image name="search-25" width="25" height="25"/>
    </resources>
    <inferredMetricsTieBreakers>
        <segue reference="ANE-DH-PdS"/>
    </inferredMetricsTieBreakers>
</document><|MERGE_RESOLUTION|>--- conflicted
+++ resolved
@@ -712,10 +712,7 @@
                         <color key="backgroundColor" white="1" alpha="1" colorSpace="custom" customColorSpace="genericGamma22GrayColorSpace"/>
                         <viewLayoutGuide key="safeArea" id="NQz-eu-3qO"/>
                     </view>
-<<<<<<< HEAD
                     <tabBarItem key="tabBarItem" title="New Group" image="new-group-25" id="bYb-ea-USw"/>
-=======
-                    <tabBarItem key="tabBarItem" title="New Group" id="bYb-ea-USw"/>
                     <toolbarItems>
                         <barButtonItem systemItem="save" id="18D-3K-VJ1">
                             <connections>
@@ -732,7 +729,6 @@
                         <outlet property="saveButtonItem" destination="18D-3K-VJ1" id="CrK-I0-AhG"/>
                         <outlet property="tagsTextField" destination="YQ6-fM-V3P" id="pie-if-Wvu"/>
                     </connections>
->>>>>>> 212a638a
                 </viewController>
                 <placeholder placeholderIdentifier="IBFirstResponder" id="bTN-HH-J8a" userLabel="First Responder" sceneMemberID="firstResponder"/>
             </objects>
