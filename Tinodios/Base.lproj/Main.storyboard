<?xml version="1.0" encoding="UTF-8"?>
<document type="com.apple.InterfaceBuilder3.CocoaTouch.Storyboard.XIB" version="3.0" toolsVersion="14490.70" targetRuntime="iOS.CocoaTouch" propertyAccessControl="none" useAutolayout="YES" useTraitCollections="YES" useSafeAreas="YES" colorMatched="YES" initialViewController="oPa-Qr-HlP">
    <device id="retina5_9" orientation="portrait">
        <adaptation id="fullscreen"/>
    </device>
    <dependencies>
        <deployment identifier="iOS"/>
        <plugIn identifier="com.apple.InterfaceBuilder.IBCocoaTouchPlugin" version="14490.49"/>
        <capability name="Safe area layout guides" minToolsVersion="9.0"/>
        <capability name="Stack View standard spacing" minToolsVersion="9.0"/>
        <capability name="documents saved in the Xcode 8 format" minToolsVersion="8.0"/>
    </dependencies>
    <scenes>
        <!--StartNavigationController-->
        <scene sceneID="s7J-Lt-152">
            <objects>
                <navigationController storyboardIdentifier="StartNavigator" title="StartNavigationController" id="oPa-Qr-HlP" sceneMemberID="viewController">
                    <navigationBar key="navigationBar" contentMode="scaleToFill" insetsLayoutMarginsFromSafeArea="NO" id="M6z-X7-c6A">
                        <rect key="frame" x="0.0" y="44" width="375" height="44"/>
                        <autoresizingMask key="autoresizingMask"/>
                    </navigationBar>
                    <connections>
                        <segue destination="Lui-0V-oqF" kind="relationship" relationship="rootViewController" id="cS9-W1-N0U"/>
                    </connections>
                </navigationController>
                <placeholder placeholderIdentifier="IBFirstResponder" id="CIL-wU-QM7" userLabel="First Responder" sceneMemberID="firstResponder"/>
            </objects>
            <point key="canvasLocation" x="-2367" y="125"/>
        </scene>
        <!--Login View Controller-->
        <scene sceneID="oCl-ty-J3S">
            <objects>
                <viewController id="Lui-0V-oqF" customClass="LoginViewController" customModule="Tinodios" customModuleProvider="target" sceneMemberID="viewController">
                    <view key="view" contentMode="TopLeft" id="fvB-2t-S4M">
                        <rect key="frame" x="0.0" y="0.0" width="375" height="812"/>
                        <autoresizingMask key="autoresizingMask" widthSizable="YES" heightSizable="YES"/>
                        <subviews>
                            <scrollView clipsSubviews="YES" multipleTouchEnabled="YES" contentMode="scaleToFill" translatesAutoresizingMaskIntoConstraints="NO" id="7rS-xG-6h7">
                                <rect key="frame" x="12" y="56" width="351" height="710"/>
                                <subviews>
                                    <stackView opaque="NO" contentMode="scaleToFill" horizontalHuggingPriority="247" axis="vertical" distribution="equalCentering" spacing="20" translatesAutoresizingMaskIntoConstraints="NO" id="mpq-rw-B1Z" userLabel="Top Stack View">
                                        <rect key="frame" x="0.0" y="0.0" width="351" height="524.66666666666663"/>
                                        <subviews>
                                            <stackView opaque="NO" contentMode="scaleToFill" horizontalHuggingPriority="248" verticalHuggingPriority="251" horizontalCompressionResistancePriority="751" verticalCompressionResistancePriority="751" axis="vertical" alignment="center" translatesAutoresizingMaskIntoConstraints="NO" id="dCY-dh-aVz" userLabel="Logo Stack View">
                                                <rect key="frame" x="0.0" y="0.0" width="351" height="172.66666666666666"/>
                                                <subviews>
                                                    <imageView clipsSubviews="YES" userInteractionEnabled="NO" contentMode="scaleAspectFit" horizontalHuggingPriority="251" verticalHuggingPriority="251" horizontalCompressionResistancePriority="749" verticalCompressionResistancePriority="749" image="logo-ios" translatesAutoresizingMaskIntoConstraints="NO" id="kjo-LF-vGk">
                                                        <rect key="frame" x="103.66666666666669" y="0.0" width="144" height="144"/>
                                                        <constraints>
                                                            <constraint firstAttribute="width" relation="lessThanOrEqual" constant="144" id="rbK-QQ-R6l"/>
                                                            <constraint firstAttribute="height" relation="lessThanOrEqual" constant="144" id="zkc-Fe-xNn"/>
                                                        </constraints>
                                                    </imageView>
                                                    <label opaque="NO" userInteractionEnabled="NO" contentMode="left" horizontalHuggingPriority="251" verticalHuggingPriority="251" horizontalCompressionResistancePriority="751" verticalCompressionResistancePriority="752" text="Tinode Chat" textAlignment="natural" lineBreakMode="tailTruncation" baselineAdjustment="alignBaselines" adjustsFontSizeToFit="NO" translatesAutoresizingMaskIntoConstraints="NO" id="BS4-zj-4bf">
                                                        <rect key="frame" x="109" y="144" width="133" height="28.666666666666657"/>
                                                        <fontDescription key="fontDescription" type="system" weight="semibold" pointSize="24"/>
                                                        <nil key="textColor"/>
                                                        <nil key="highlightedColor"/>
                                                    </label>
                                                </subviews>
                                            </stackView>
                                            <stackView opaque="NO" contentMode="scaleToFill" horizontalHuggingPriority="249" verticalHuggingPriority="251" horizontalCompressionResistancePriority="751" verticalCompressionResistancePriority="751" axis="vertical" spacingType="standard" translatesAutoresizingMaskIntoConstraints="NO" id="l1X-Hs-gMO" userLabel="Login Form Stack View">
                                                <rect key="frame" x="0.0" y="192.66666666666669" width="351" height="208.66666666666669"/>
                                                <subviews>
                                                    <label opaque="NO" userInteractionEnabled="NO" contentMode="left" horizontalHuggingPriority="251" verticalHuggingPriority="251" horizontalCompressionResistancePriority="751" verticalCompressionResistancePriority="751" text="Login" textAlignment="natural" lineBreakMode="tailTruncation" baselineAdjustment="alignBaselines" adjustsFontSizeToFit="NO" translatesAutoresizingMaskIntoConstraints="NO" id="6Zo-fN-yf1">
                                                        <rect key="frame" x="0.0" y="0.0" width="351" height="20.333333333333332"/>
                                                        <fontDescription key="fontDescription" type="system" pointSize="17"/>
                                                        <nil key="textColor"/>
                                                        <nil key="highlightedColor"/>
                                                    </label>
                                                    <textField opaque="NO" contentMode="scaleToFill" verticalCompressionResistancePriority="751" contentHorizontalAlignment="center" contentVerticalAlignment="center" borderStyle="roundedRect" textAlignment="natural" minimumFontSize="17" translatesAutoresizingMaskIntoConstraints="NO" id="ZTD-e7-fNF">
                                                        <rect key="frame" x="0.0" y="28.333333333333343" width="351" height="30"/>
                                                        <accessibility key="accessibilityConfiguration" hint="Login" identifier="usernameText" label="Login">
                                                            <accessibilityTraits key="traits" header="YES"/>
                                                        </accessibility>
                                                        <nil key="textColor"/>
                                                        <fontDescription key="fontDescription" type="system" pointSize="14"/>
                                                        <textInputTraits key="textInputTraits" autocorrectionType="no" spellCheckingType="no" textContentType="username"/>
                                                    </textField>
                                                    <label opaque="NO" userInteractionEnabled="NO" contentMode="left" verticalCompressionResistancePriority="751" text="Password" textAlignment="natural" lineBreakMode="tailTruncation" baselineAdjustment="alignBaselines" adjustsFontSizeToFit="NO" translatesAutoresizingMaskIntoConstraints="NO" id="IBk-HC-3AB">
                                                        <rect key="frame" x="0.0" y="66.333333333333343" width="351" height="20.333333333333329"/>
                                                        <fontDescription key="fontDescription" type="system" pointSize="17"/>
                                                        <nil key="textColor"/>
                                                        <nil key="highlightedColor"/>
                                                    </label>
                                                    <textField opaque="NO" contentMode="scaleToFill" horizontalCompressionResistancePriority="751" verticalCompressionResistancePriority="751" contentHorizontalAlignment="left" contentVerticalAlignment="center" borderStyle="roundedRect" textAlignment="natural" minimumFontSize="17" translatesAutoresizingMaskIntoConstraints="NO" id="gLF-JR-ZfF">
                                                        <rect key="frame" x="0.0" y="94.666666666666657" width="351" height="30"/>
                                                        <accessibility key="accessibilityConfiguration" hint="Password" identifier="passwordText" label="Password"/>
                                                        <nil key="textColor"/>
                                                        <fontDescription key="fontDescription" type="system" pointSize="14"/>
                                                        <textInputTraits key="textInputTraits" autocorrectionType="no" spellCheckingType="no" secureTextEntry="YES" textContentType="password"/>
                                                        <connections>
                                                            <action selector="loginClicked:" destination="Lui-0V-oqF" eventType="editingDidEndOnExit" id="8GW-sp-xDu"/>
                                                        </connections>
                                                    </textField>
                                                    <button opaque="NO" contentMode="right" verticalCompressionResistancePriority="751" contentHorizontalAlignment="right" contentVerticalAlignment="center" lineBreakMode="middleTruncation" translatesAutoresizingMaskIntoConstraints="NO" id="q6T-TC-n42">
                                                        <rect key="frame" x="0.0" y="132.66666666666666" width="351" height="32"/>
                                                        <fontDescription key="fontDescription" type="system" weight="light" pointSize="16"/>
                                                        <state key="normal" title="Forgot password?">
                                                            <color key="titleColor" white="0.33333333333333331" alpha="1" colorSpace="custom" customColorSpace="genericGamma22GrayColorSpace"/>
                                                        </state>
                                                        <connections>
                                                            <segue destination="lq5-3O-Yva" kind="show" id="Wq2-SJ-8P7"/>
                                                        </connections>
                                                    </button>
                                                    <button opaque="NO" contentMode="scaleToFill" verticalCompressionResistancePriority="751" contentHorizontalAlignment="center" contentVerticalAlignment="center" buttonType="roundedRect" lineBreakMode="middleTruncation" translatesAutoresizingMaskIntoConstraints="NO" id="TvF-F9-blO">
                                                        <rect key="frame" x="0.0" y="172.66666666666666" width="351" height="36"/>
                                                        <fontDescription key="fontDescription" type="system" weight="medium" pointSize="20"/>
                                                        <state key="normal" title="Sign In"/>
                                                        <connections>
                                                            <action selector="loginClicked:" destination="Lui-0V-oqF" eventType="touchUpInside" id="wiy-Ck-qMm"/>
                                                        </connections>
                                                    </button>
                                                </subviews>
                                            </stackView>
                                            <button opaque="NO" contentMode="scaleToFill" verticalCompressionResistancePriority="751" contentHorizontalAlignment="center" contentVerticalAlignment="center" buttonType="roundedRect" lineBreakMode="middleTruncation" translatesAutoresizingMaskIntoConstraints="NO" id="1tv-os-KfJ">
                                                <rect key="frame" x="0.0" y="490.66666666666663" width="351" height="34"/>
                                                <fontDescription key="fontDescription" type="system" pointSize="18"/>
                                                <state key="normal" title="Sign Up"/>
                                                <connections>
                                                    <segue destination="Vb8-dv-Vaa" kind="show" id="WA2-DY-rSM"/>
                                                </connections>
                                            </button>
                                        </subviews>
                                    </stackView>
                                </subviews>
                                <constraints>
                                    <constraint firstItem="mpq-rw-B1Z" firstAttribute="width" secondItem="7rS-xG-6h7" secondAttribute="width" id="5RE-Ai-mQJ"/>
                                    <constraint firstItem="mpq-rw-B1Z" firstAttribute="leading" secondItem="7rS-xG-6h7" secondAttribute="leading" id="f9m-kZ-ATr"/>
                                    <constraint firstItem="mpq-rw-B1Z" firstAttribute="trailing" secondItem="7rS-xG-6h7" secondAttribute="trailing" id="nzx-cn-IQP"/>
                                    <constraint firstAttribute="bottom" secondItem="mpq-rw-B1Z" secondAttribute="bottom" id="oqv-WK-B6n"/>
                                    <constraint firstItem="mpq-rw-B1Z" firstAttribute="top" secondItem="7rS-xG-6h7" secondAttribute="top" id="u9U-X5-o1c"/>
                                </constraints>
                            </scrollView>
                        </subviews>
                        <color key="backgroundColor" white="1" alpha="1" colorSpace="custom" customColorSpace="genericGamma22GrayColorSpace"/>
                        <constraints>
                            <constraint firstItem="7rS-xG-6h7" firstAttribute="leadingMargin" secondItem="HdM-6H-UOZ" secondAttribute="leading" constant="20" id="Hd3-UF-3qa"/>
                            <constraint firstItem="7rS-xG-6h7" firstAttribute="bottomMargin" secondItem="HdM-6H-UOZ" secondAttribute="bottom" constant="-20" id="ScD-yh-CtY"/>
                            <constraint firstItem="HdM-6H-UOZ" firstAttribute="trailing" secondItem="7rS-xG-6h7" secondAttribute="trailingMargin" constant="20" id="Woh-FF-Lhm"/>
                            <constraint firstItem="7rS-xG-6h7" firstAttribute="topMargin" secondItem="HdM-6H-UOZ" secondAttribute="top" constant="20" id="hy0-Gs-s13"/>
                        </constraints>
                        <viewLayoutGuide key="safeArea" id="HdM-6H-UOZ"/>
                    </view>
                    <navigationItem key="navigationItem" id="R2u-u9-C9h"/>
                    <nil key="simulatedTopBarMetrics"/>
                    <connections>
                        <outlet property="passwordTextEdit" destination="gLF-JR-ZfF" id="DUo-EW-et6"/>
                        <outlet property="scrollView" destination="7rS-xG-6h7" id="mOV-2Q-Zlf"/>
                        <outlet property="userNameTextEdit" destination="ZTD-e7-fNF" id="Ftd-d5-2VO"/>
                    </connections>
                </viewController>
                <placeholder placeholderIdentifier="IBFirstResponder" id="W9L-B6-xVx" userLabel="First Responder" sceneMemberID="firstResponder"/>
            </objects>
            <point key="canvasLocation" x="-1450.4000000000001" y="124.8768472906404"/>
        </scene>
        <!--Reset Password-->
        <scene sceneID="XJG-SC-LDS">
            <objects>
                <viewController title="Reset Password" id="lq5-3O-Yva" sceneMemberID="viewController">
                    <view key="view" contentMode="scaleToFill" id="Yaq-Qa-bSO">
                        <rect key="frame" x="0.0" y="0.0" width="375" height="812"/>
                        <autoresizingMask key="autoresizingMask" widthSizable="YES" heightSizable="YES"/>
                        <subviews>
                            <label opaque="NO" userInteractionEnabled="NO" contentMode="left" horizontalHuggingPriority="251" verticalHuggingPriority="251" text="Request reset code by %s" textAlignment="natural" lineBreakMode="tailTruncation" baselineAdjustment="alignBaselines" adjustsFontSizeToFit="NO" translatesAutoresizingMaskIntoConstraints="NO" id="Ykj-eb-phs">
                                <rect key="frame" x="48" y="112" width="199" height="20.666666666666657"/>
                                <fontDescription key="fontDescription" type="system" pointSize="17"/>
                                <nil key="textColor"/>
                                <nil key="highlightedColor"/>
                            </label>
                            <textField opaque="NO" contentMode="scaleToFill" contentHorizontalAlignment="left" contentVerticalAlignment="center" borderStyle="roundedRect" textAlignment="natural" minimumFontSize="17" translatesAutoresizingMaskIntoConstraints="NO" id="VJ5-b7-ozY">
                                <rect key="frame" x="48" y="140.66666666666666" width="279" height="30"/>
                                <nil key="textColor"/>
                                <fontDescription key="fontDescription" type="system" pointSize="14"/>
                                <textInputTraits key="textInputTraits"/>
                            </textField>
                            <button opaque="NO" contentMode="scaleToFill" horizontalHuggingPriority="251" horizontalCompressionResistancePriority="751" contentHorizontalAlignment="center" contentVerticalAlignment="center" buttonType="roundedRect" lineBreakMode="middleTruncation" translatesAutoresizingMaskIntoConstraints="NO" id="i0f-S8-O1v">
                                <rect key="frame" x="150" y="190.66666666666666" width="75" height="36"/>
                                <fontDescription key="fontDescription" type="system" weight="medium" pointSize="20"/>
                                <state key="normal" title="Request"/>
                                <connections>
                                    <action selector="onConfirm:" destination="1NU-b8-NVe" eventType="touchUpInside" id="iM3-YB-iQb"/>
                                </connections>
                            </button>
                        </subviews>
                        <color key="backgroundColor" white="1" alpha="1" colorSpace="custom" customColorSpace="genericGamma22GrayColorSpace"/>
                        <constraints>
                            <constraint firstItem="i0f-S8-O1v" firstAttribute="centerX" secondItem="Yaq-Qa-bSO" secondAttribute="centerX" id="JYr-ln-dbm"/>
                            <constraint firstItem="Ykj-eb-phs" firstAttribute="leading" secondItem="VJ5-b7-ozY" secondAttribute="leading" id="Qre-qX-183"/>
                            <constraint firstItem="i0f-S8-O1v" firstAttribute="top" secondItem="VJ5-b7-ozY" secondAttribute="bottom" constant="20" id="R7a-vR-afl"/>
                            <constraint firstItem="VJ5-b7-ozY" firstAttribute="leading" secondItem="hdH-1e-9Kg" secondAttribute="leading" constant="48" id="SWU-JT-Ktf"/>
                            <constraint firstItem="hdH-1e-9Kg" firstAttribute="trailing" secondItem="VJ5-b7-ozY" secondAttribute="trailing" constant="48" id="a8g-nJ-fPb"/>
                            <constraint firstItem="Ykj-eb-phs" firstAttribute="top" secondItem="hdH-1e-9Kg" secondAttribute="top" constant="68" id="ert-EH-7bH"/>
                            <constraint firstItem="VJ5-b7-ozY" firstAttribute="top" secondItem="Ykj-eb-phs" secondAttribute="bottom" constant="8" symbolic="YES" id="jgf-Cn-fzh"/>
                        </constraints>
                        <viewLayoutGuide key="safeArea" id="hdH-1e-9Kg"/>
                    </view>
                    <navigationItem key="navigationItem" title="Reset Password" id="wWt-TO-3We"/>
                </viewController>
                <placeholder placeholderIdentifier="IBFirstResponder" id="QtJ-u7-Oyt" userLabel="First Responder" sceneMemberID="firstResponder"/>
            </objects>
            <point key="canvasLocation" x="-2367" y="915"/>
        </scene>
        <!--Sign Up-->
        <scene sceneID="PYl-nr-yi5">
            <objects>
                <viewController title="Sign Up" id="Vb8-dv-Vaa" customClass="RegisterViewController" customModule="Tinodios" customModuleProvider="target" sceneMemberID="viewController">
                    <view key="view" contentMode="scaleToFill" id="SwY-eX-y6j">
                        <rect key="frame" x="0.0" y="0.0" width="375" height="812"/>
                        <autoresizingMask key="autoresizingMask" widthSizable="YES" heightSizable="YES"/>
                        <subviews>
                            <stackView opaque="NO" contentMode="scaleToFill" axis="vertical" spacingType="standard" translatesAutoresizingMaskIntoConstraints="NO" id="UBE-Fi-VXY" userLabel="Top Stack View">
                                <rect key="frame" x="20" y="64" width="335" height="312.66666666666669"/>
                                <subviews>
                                    <stackView opaque="NO" contentMode="scaleToFill" distribution="fillProportionally" spacingType="standard" translatesAutoresizingMaskIntoConstraints="NO" id="31b-U8-Sk3" userLabel="Upper-H Stack View">
                                        <rect key="frame" x="0.0" y="0.0" width="335" height="128"/>
                                        <subviews>
                                            <stackView opaque="NO" contentMode="scaleToFill" axis="vertical" spacingType="standard" translatesAutoresizingMaskIntoConstraints="NO" id="3bu-6N-mXP" userLabel="Login-Pwd Stack View">
                                                <rect key="frame" x="0.0" y="0.0" width="210" height="128"/>
                                                <subviews>
                                                    <label opaque="NO" userInteractionEnabled="NO" contentMode="left" text="Login" textAlignment="natural" lineBreakMode="tailTruncation" baselineAdjustment="alignBaselines" adjustsFontSizeToFit="NO" translatesAutoresizingMaskIntoConstraints="NO" id="gbZ-Cq-i25">
                                                        <rect key="frame" x="0.0" y="0.0" width="210" height="20.333333333333332"/>
                                                        <fontDescription key="fontDescription" type="system" pointSize="17"/>
                                                        <nil key="textColor"/>
                                                        <nil key="highlightedColor"/>
                                                    </label>
                                                    <textField opaque="NO" contentMode="scaleToFill" horizontalHuggingPriority="247" verticalHuggingPriority="247" contentHorizontalAlignment="left" contentVerticalAlignment="center" borderStyle="roundedRect" textAlignment="natural" minimumFontSize="17" translatesAutoresizingMaskIntoConstraints="NO" id="Wd7-GD-As4" userLabel="Login TextEdit">
                                                        <rect key="frame" x="0.0" y="28.333333333333332" width="210" height="33.333333333333343"/>
                                                        <nil key="textColor"/>
                                                        <fontDescription key="fontDescription" type="system" pointSize="14"/>
                                                        <textInputTraits key="textInputTraits"/>
                                                    </textField>
                                                    <label opaque="NO" userInteractionEnabled="NO" contentMode="left" horizontalHuggingPriority="247" text="Password" textAlignment="natural" lineBreakMode="tailTruncation" baselineAdjustment="alignBaselines" adjustsFontSizeToFit="NO" translatesAutoresizingMaskIntoConstraints="NO" id="7Oj-X3-qLM">
                                                        <rect key="frame" x="0.0" y="69.666666666666657" width="210" height="20.333333333333329"/>
                                                        <fontDescription key="fontDescription" type="system" pointSize="17"/>
                                                        <nil key="textColor"/>
                                                        <nil key="highlightedColor"/>
                                                    </label>
                                                    <textField opaque="NO" contentMode="scaleToFill" horizontalCompressionResistancePriority="751" contentHorizontalAlignment="left" contentVerticalAlignment="center" borderStyle="roundedRect" textAlignment="natural" minimumFontSize="17" translatesAutoresizingMaskIntoConstraints="NO" id="NyI-Rl-Bp6" userLabel="Password TextEdit">
                                                        <rect key="frame" x="0.0" y="98" width="210" height="30"/>
                                                        <nil key="textColor"/>
                                                        <fontDescription key="fontDescription" type="system" pointSize="14"/>
                                                        <textInputTraits key="textInputTraits"/>
                                                    </textField>
                                                </subviews>
                                                <constraints>
                                                    <constraint firstItem="NyI-Rl-Bp6" firstAttribute="width" secondItem="Wd7-GD-As4" secondAttribute="width" identifier="login_w_equals_pwd_w" id="KdG-Hp-7Fn"/>
                                                    <constraint firstAttribute="width" relation="greaterThanOrEqual" constant="200" id="Kgf-z2-QEK"/>
                                                </constraints>
                                            </stackView>
                                            <view contentMode="scaleToFill" translatesAutoresizingMaskIntoConstraints="NO" id="8aH-WX-U6V" userLabel="Avatar View">
                                                <rect key="frame" x="218" y="0.0" width="117" height="128"/>
                                                <subviews>
                                                    <imageView clipsSubviews="YES" userInteractionEnabled="NO" contentMode="scaleAspectFit" horizontalHuggingPriority="248" verticalHuggingPriority="248" translatesAutoresizingMaskIntoConstraints="NO" id="fmd-4t-Dd6" userLabel="Avatar" customClass="RoundImageView" customModule="Tinodios" customModuleProvider="target">
                                                        <rect key="frame" x="-11" y="4" width="128" height="128"/>
                                                        <color key="tintColor" white="1" alpha="1" colorSpace="custom" customColorSpace="genericGamma22GrayColorSpace"/>
                                                        <constraints>
                                                            <constraint firstAttribute="height" constant="128" id="OEi-Av-izu"/>
                                                            <constraint firstAttribute="width" constant="128" id="sDc-gf-cmh"/>
                                                        </constraints>
                                                        <userDefinedRuntimeAttributes>
                                                            <userDefinedRuntimeAttribute type="string" keyPath="defaultType" value="p2p"/>
                                                        </userDefinedRuntimeAttributes>
                                                    </imageView>
                                                    <button opaque="NO" contentMode="scaleAspectFit" contentHorizontalAlignment="center" contentVerticalAlignment="center" lineBreakMode="middleTruncation" translatesAutoresizingMaskIntoConstraints="NO" id="5Mo-9Q-pvM">
                                                        <rect key="frame" x="69" y="84" width="48" height="48"/>
                                                        <color key="backgroundColor" red="0.59607843140000005" green="0.68627450980000004" blue="0.78039215689999997" alpha="1" colorSpace="calibratedRGB"/>
                                                        <constraints>
                                                            <constraint firstAttribute="width" constant="48" identifier="loadAvatar.width" id="Ae2-jg-2IU"/>
                                                            <constraint firstAttribute="height" constant="48" id="tbo-9J-RmE"/>
                                                        </constraints>
                                                        <color key="tintColor" white="1" alpha="1" colorSpace="custom" customColorSpace="genericGamma22GrayColorSpace"/>
                                                        <inset key="imageEdgeInsets" minX="10" minY="10" maxX="10" maxY="10"/>
                                                        <state key="normal" title="Add Avatar" image="edit-48"/>
                                                        <userDefinedRuntimeAttributes>
                                                            <userDefinedRuntimeAttribute type="boolean" keyPath="layer.masksToBounds" value="YES"/>
                                                            <userDefinedRuntimeAttribute type="number" keyPath="layer.cornerRadius">
                                                                <integer key="value" value="24"/>
                                                            </userDefinedRuntimeAttribute>
                                                        </userDefinedRuntimeAttributes>
                                                        <connections>
                                                            <action selector="onLoadAvatar:" destination="Vb8-dv-Vaa" eventType="touchUpInside" id="biW-kL-iiD"/>
                                                        </connections>
                                                    </button>
                                                </subviews>
                                                <color key="backgroundColor" white="1" alpha="1" colorSpace="custom" customColorSpace="genericGamma22GrayColorSpace"/>
                                                <constraints>
                                                    <constraint firstItem="fmd-4t-Dd6" firstAttribute="trailing" secondItem="5Mo-9Q-pvM" secondAttribute="trailing" identifier="avatar.trailing=loadAvatar.leading" id="ECZ-wy-YCp"/>
                                                    <constraint firstAttribute="trailing" secondItem="fmd-4t-Dd6" secondAttribute="trailing" identifier="avatarView.trailing=avatar.trailing" id="KkG-bn-38G"/>
                                                    <constraint firstItem="fmd-4t-Dd6" firstAttribute="bottom" secondItem="5Mo-9Q-pvM" secondAttribute="bottom" id="eUi-oL-1se"/>
                                                    <constraint firstItem="fmd-4t-Dd6" firstAttribute="top" secondItem="8aH-WX-U6V" secondAttribute="top" constant="4" id="wR5-x1-KMp"/>
                                                </constraints>
                                            </view>
                                        </subviews>
                                    </stackView>
                                    <stackView opaque="NO" contentMode="scaleToFill" axis="vertical" spacingType="standard" translatesAutoresizingMaskIntoConstraints="NO" id="SFk-aF-z5Z" userLabel="Lower-V Stack View">
                                        <rect key="frame" x="0.0" y="136" width="335" height="176.66666666666663"/>
                                        <subviews>
                                            <label opaque="NO" userInteractionEnabled="NO" contentMode="left" horizontalHuggingPriority="251" verticalHuggingPriority="251" text="Name" textAlignment="natural" lineBreakMode="tailTruncation" baselineAdjustment="alignBaselines" adjustsFontSizeToFit="NO" translatesAutoresizingMaskIntoConstraints="NO" id="mZn-MR-Vhz">
                                                <rect key="frame" x="0.0" y="0.0" width="335" height="20.333333333333332"/>
                                                <fontDescription key="fontDescription" type="system" pointSize="17"/>
                                                <nil key="textColor"/>
                                                <nil key="highlightedColor"/>
                                            </label>
                                            <textField opaque="NO" contentMode="scaleToFill" contentHorizontalAlignment="left" contentVerticalAlignment="center" borderStyle="roundedRect" textAlignment="natural" minimumFontSize="17" translatesAutoresizingMaskIntoConstraints="NO" id="0i5-Uk-ds3" userLabel="Name TextEdit">
                                                <rect key="frame" x="0.0" y="28.333333333333343" width="335" height="34"/>
                                                <constraints>
                                                    <constraint firstAttribute="height" constant="34" id="E7i-AR-cSU"/>
                                                </constraints>
                                                <nil key="textColor"/>
                                                <fontDescription key="fontDescription" type="system" pointSize="14"/>
                                                <textInputTraits key="textInputTraits"/>
                                            </textField>
                                            <label opaque="NO" userInteractionEnabled="NO" contentMode="left" horizontalHuggingPriority="251" verticalHuggingPriority="251" text="Email or phone number" textAlignment="natural" lineBreakMode="tailTruncation" baselineAdjustment="alignBaselines" adjustsFontSizeToFit="NO" translatesAutoresizingMaskIntoConstraints="NO" id="ORs-ca-bY6">
                                                <rect key="frame" x="0.0" y="70.333333333333314" width="335" height="20.333333333333329"/>
                                                <fontDescription key="fontDescription" type="system" pointSize="17"/>
                                                <nil key="textColor"/>
                                                <nil key="highlightedColor"/>
                                            </label>
                                            <textField opaque="NO" contentMode="scaleToFill" contentHorizontalAlignment="left" contentVerticalAlignment="center" borderStyle="roundedRect" textAlignment="natural" minimumFontSize="17" translatesAutoresizingMaskIntoConstraints="NO" id="1wJ-dE-cfs" userLabel="Credential TextEdit">
                                                <rect key="frame" x="0.0" y="98.666666666666686" width="335" height="34"/>
                                                <constraints>
                                                    <constraint firstAttribute="height" constant="34" id="eEl-oA-xVR"/>
                                                </constraints>
                                                <nil key="textColor"/>
                                                <fontDescription key="fontDescription" type="system" pointSize="14"/>
                                                <textInputTraits key="textInputTraits" autocorrectionType="no"/>
                                            </textField>
                                            <button opaque="NO" contentMode="scaleToFill" contentHorizontalAlignment="center" contentVerticalAlignment="center" buttonType="roundedRect" lineBreakMode="middleTruncation" translatesAutoresizingMaskIntoConstraints="NO" id="6Wx-U8-21X">
                                                <rect key="frame" x="0.0" y="140.66666666666669" width="335" height="36"/>
                                                <fontDescription key="fontDescription" type="system" weight="medium" pointSize="20"/>
                                                <state key="normal" title="Sign up"/>
                                                <connections>
                                                    <action selector="onSignUp:" destination="Vb8-dv-Vaa" eventType="touchUpInside" id="WXt-Vq-gCr"/>
                                                </connections>
                                            </button>
                                        </subviews>
                                    </stackView>
                                </subviews>
                                <constraints>
                                    <constraint firstItem="31b-U8-Sk3" firstAttribute="width" secondItem="UBE-Fi-VXY" secondAttribute="width" id="EwH-cK-f1S"/>
                                    <constraint firstItem="SFk-aF-z5Z" firstAttribute="width" secondItem="UBE-Fi-VXY" secondAttribute="width" id="UWr-mE-Oak"/>
                                </constraints>
                            </stackView>
                        </subviews>
                        <color key="backgroundColor" white="1" alpha="1" colorSpace="custom" customColorSpace="genericGamma22GrayColorSpace"/>
                        <constraints>
                            <constraint firstItem="UBE-Fi-VXY" firstAttribute="top" secondItem="Bd8-2d-6Rb" secondAttribute="top" constant="20" id="OT8-cK-9CU"/>
                            <constraint firstItem="Bd8-2d-6Rb" firstAttribute="trailing" secondItem="UBE-Fi-VXY" secondAttribute="trailing" constant="20" id="sGY-fa-leL"/>
                            <constraint firstItem="UBE-Fi-VXY" firstAttribute="leading" secondItem="Bd8-2d-6Rb" secondAttribute="leading" constant="20" id="vKy-UH-0xY"/>
                        </constraints>
                        <viewLayoutGuide key="safeArea" id="Bd8-2d-6Rb"/>
                    </view>
                    <connections>
                        <outlet property="avatarView" destination="fmd-4t-Dd6" id="jCe-xD-M1A"/>
                        <outlet property="credentialText" destination="1wJ-dE-cfs" id="vPc-LQ-5kH"/>
                        <outlet property="loadAvatar" destination="5Mo-9Q-pvM" id="cRI-0S-29e"/>
                        <outlet property="loginText" destination="Wd7-GD-As4" id="OWz-aL-Xy5"/>
                        <outlet property="nameText" destination="0i5-Uk-ds3" id="t68-lV-yAS"/>
                        <outlet property="pwdText" destination="NyI-Rl-Bp6" id="fSV-Ht-dfU"/>
                        <outlet property="signUpBtn" destination="6Wx-U8-21X" id="Wxy-IL-wlw"/>
                    </connections>
                </viewController>
                <placeholder placeholderIdentifier="IBFirstResponder" id="28Z-17-mf4" userLabel="First Responder" sceneMemberID="firstResponder"/>
            </objects>
            <point key="canvasLocation" x="-1452" y="914.03940886699513"/>
        </scene>
        <!--ChatsNavigationController-->
        <scene sceneID="rwg-D6-8cu">
            <objects>
                <navigationController storyboardIdentifier="ChatsNavigator" title="ChatsNavigationController" id="oDj-ht-EO8" sceneMemberID="viewController">
                    <navigationBar key="navigationBar" contentMode="scaleToFill" insetsLayoutMarginsFromSafeArea="NO" largeTitles="YES" id="lOW-W0-XAF">
                        <rect key="frame" x="0.0" y="44" width="375" height="96"/>
                        <autoresizingMask key="autoresizingMask"/>
                    </navigationBar>
                    <connections>
                        <segue destination="n9d-hv-55K" kind="relationship" relationship="rootViewController" id="VPg-gx-wIb"/>
                    </connections>
                </navigationController>
                <placeholder placeholderIdentifier="IBFirstResponder" id="0WI-WB-rcW" userLabel="First Responder" sceneMemberID="firstResponder"/>
            </objects>
            <point key="canvasLocation" x="917" y="125"/>
        </scene>
        <!--Account Settings-->
        <scene sceneID="qDT-8U-goc">
            <objects>
                <viewController storyboardIdentifier="Account Settings" title="Account Settings" id="Pnk-9m-ZVg" customClass="AccountSettingsViewController" customModule="Tinodios" customModuleProvider="target" sceneMemberID="viewController">
                    <view key="view" contentMode="scaleToFill" id="cnh-Qr-vMT">
                        <rect key="frame" x="0.0" y="0.0" width="375" height="812"/>
                        <autoresizingMask key="autoresizingMask" widthSizable="YES" heightSizable="YES"/>
                        <subviews>
                            <textView clipsSubviews="YES" multipleTouchEnabled="YES" contentMode="scaleToFill" fixedFrame="YES" restorationIdentifier="Topic Title" editable="NO" text="Topic title" textAlignment="natural" adjustsFontForContentSizeCategory="YES" selectable="NO" translatesAutoresizingMaskIntoConstraints="NO" id="bFa-Y7-bbT" userLabel="Topic Title">
                                <rect key="frame" x="16" y="151" width="187" height="130"/>
                                <autoresizingMask key="autoresizingMask" flexibleMaxX="YES" flexibleMaxY="YES"/>
                                <color key="backgroundColor" white="1" alpha="1" colorSpace="custom" customColorSpace="genericGamma22GrayColorSpace"/>
                                <accessibility key="accessibilityConfiguration">
                                    <accessibilityTraits key="traits" notEnabled="YES"/>
                                </accessibility>
                                <fontDescription key="fontDescription" type="system" pointSize="22"/>
                                <textInputTraits key="textInputTraits" autocapitalizationType="sentences"/>
                            </textView>
                            <label opaque="NO" userInteractionEnabled="NO" contentMode="left" horizontalHuggingPriority="251" verticalHuggingPriority="251" fixedFrame="YES" text="Send read receipts" textAlignment="natural" lineBreakMode="tailTruncation" baselineAdjustment="alignBaselines" adjustsFontSizeToFit="NO" translatesAutoresizingMaskIntoConstraints="NO" id="Rht-1Z-9Wc">
                                <rect key="frame" x="16" y="317" width="150" height="21"/>
                                <autoresizingMask key="autoresizingMask" flexibleMaxX="YES" flexibleMaxY="YES"/>
                                <fontDescription key="fontDescription" type="system" pointSize="17"/>
                                <nil key="textColor"/>
                                <nil key="highlightedColor"/>
                            </label>
                            <view contentMode="scaleToFill" fixedFrame="YES" translatesAutoresizingMaskIntoConstraints="NO" id="HTP-Je-liO">
                                <rect key="frame" x="219" y="153" width="140" height="128"/>
                                <autoresizingMask key="autoresizingMask" flexibleMaxX="YES" flexibleMaxY="YES"/>
                                <subviews>
                                    <imageView clipsSubviews="YES" userInteractionEnabled="NO" contentMode="scaleAspectFit" horizontalHuggingPriority="251" verticalHuggingPriority="251" fixedFrame="YES" translatesAutoresizingMaskIntoConstraints="NO" id="nER-gj-WQf" userLabel="Avatar" customClass="RoundImageView" customModule="Tinodios" customModuleProvider="target">
                                        <rect key="frame" x="6" y="0.0" width="128" height="128"/>
                                        <autoresizingMask key="autoresizingMask" flexibleMaxX="YES" flexibleMaxY="YES"/>
                                    </imageView>
                                    <button opaque="NO" contentMode="scaleToFill" fixedFrame="YES" contentHorizontalAlignment="center" contentVerticalAlignment="center" lineBreakMode="middleTruncation" translatesAutoresizingMaskIntoConstraints="NO" id="5J8-4E-FC0">
                                        <rect key="frame" x="86" y="80" width="48" height="48"/>
                                        <autoresizingMask key="autoresizingMask" flexibleMaxX="YES" flexibleMaxY="YES"/>
                                        <color key="backgroundColor" red="0.59607843140000005" green="0.68627450980000004" blue="0.78039215689999997" alpha="1" colorSpace="calibratedRGB"/>
                                        <color key="tintColor" white="1" alpha="1" colorSpace="custom" customColorSpace="genericGamma22GrayColorSpace"/>
                                        <inset key="imageEdgeInsets" minX="10" minY="10" maxX="10" maxY="10"/>
                                        <state key="normal" title="Change Image" image="edit-48"/>
                                        <userDefinedRuntimeAttributes>
                                            <userDefinedRuntimeAttribute type="boolean" keyPath="layer.masksToBounds" value="YES"/>
                                            <userDefinedRuntimeAttribute type="number" keyPath="layer.cornerRadius">
                                                <integer key="value" value="24"/>
                                            </userDefinedRuntimeAttribute>
                                        </userDefinedRuntimeAttributes>
                                    </button>
                                </subviews>
                                <color key="backgroundColor" white="1" alpha="1" colorSpace="custom" customColorSpace="genericGamma22GrayColorSpace"/>
                            </view>
                            <switch opaque="NO" contentMode="scaleToFill" horizontalHuggingPriority="750" verticalHuggingPriority="750" fixedFrame="YES" contentHorizontalAlignment="center" contentVerticalAlignment="center" on="YES" translatesAutoresizingMaskIntoConstraints="NO" id="sPR-wB-0TJ" userLabel="Read Recipts Switch">
                                <rect key="frame" x="298" y="312" width="49" height="31"/>
                                <autoresizingMask key="autoresizingMask" flexibleMaxX="YES" flexibleMaxY="YES"/>
                                <connections>
                                    <action selector="readReceiptsClicked:" destination="Pnk-9m-ZVg" eventType="valueChanged" id="CCm-aJ-ZFI"/>
                                </connections>
                            </switch>
                            <label opaque="NO" userInteractionEnabled="NO" contentMode="left" horizontalHuggingPriority="251" verticalHuggingPriority="251" fixedFrame="YES" text="Send typing notifications" textAlignment="natural" lineBreakMode="tailTruncation" baselineAdjustment="alignBaselines" adjustsFontSizeToFit="NO" translatesAutoresizingMaskIntoConstraints="NO" id="DAQ-WJ-Gix">
                                <rect key="frame" x="16" y="356" width="190" height="21"/>
                                <autoresizingMask key="autoresizingMask" flexibleMaxX="YES" flexibleMaxY="YES"/>
                                <fontDescription key="fontDescription" type="system" pointSize="17"/>
                                <nil key="textColor"/>
                                <nil key="highlightedColor"/>
                            </label>
                            <switch opaque="NO" contentMode="scaleToFill" horizontalHuggingPriority="750" verticalHuggingPriority="750" fixedFrame="YES" contentHorizontalAlignment="center" contentVerticalAlignment="center" on="YES" translatesAutoresizingMaskIntoConstraints="NO" id="jyS-t0-bfn" userLabel="Typing Notifications Switch">
                                <rect key="frame" x="298" y="351" width="49" height="31"/>
                                <autoresizingMask key="autoresizingMask" flexibleMaxX="YES" flexibleMaxY="YES"/>
                                <connections>
                                    <action selector="typingNotificationsClicked:" destination="Pnk-9m-ZVg" eventType="valueChanged" id="ooK-ck-5eR"/>
                                </connections>
                            </switch>
                            <label opaque="NO" userInteractionEnabled="NO" contentMode="left" horizontalHuggingPriority="251" verticalHuggingPriority="251" fixedFrame="YES" text="Address" textAlignment="natural" lineBreakMode="tailTruncation" baselineAdjustment="alignBaselines" adjustsFontSizeToFit="NO" translatesAutoresizingMaskIntoConstraints="NO" id="i6Z-hb-Cud">
                                <rect key="frame" x="16" y="396" width="63" height="21"/>
                                <autoresizingMask key="autoresizingMask" flexibleMaxX="YES" flexibleMaxY="YES"/>
                                <fontDescription key="fontDescription" type="system" pointSize="17"/>
                                <nil key="textColor"/>
                                <nil key="highlightedColor"/>
                            </label>
                            <label opaque="NO" userInteractionEnabled="NO" contentMode="left" horizontalHuggingPriority="251" verticalHuggingPriority="251" fixedFrame="YES" text="Address" textAlignment="natural" lineBreakMode="tailTruncation" baselineAdjustment="alignBaselines" adjustsFontSizeToFit="NO" translatesAutoresizingMaskIntoConstraints="NO" id="X6F-wW-G9t" userLabel="MyUID">
                                <rect key="frame" x="205" y="395" width="63" height="21"/>
                                <autoresizingMask key="autoresizingMask" flexibleMaxX="YES" flexibleMaxY="YES"/>
                                <fontDescription key="fontDescription" type="system" pointSize="17"/>
                                <nil key="textColor"/>
                                <nil key="highlightedColor"/>
                            </label>
                            <button opaque="NO" contentMode="scaleToFill" fixedFrame="YES" contentHorizontalAlignment="center" contentVerticalAlignment="center" buttonType="roundedRect" lineBreakMode="middleTruncation" translatesAutoresizingMaskIntoConstraints="NO" id="4LO-Xx-x7g">
                                <rect key="frame" x="16" y="439" width="142" height="30"/>
                                <autoresizingMask key="autoresizingMask" flexibleMaxX="YES" flexibleMaxY="YES"/>
                                <state key="normal" title="Change password"/>
                            </button>
                            <button opaque="NO" contentMode="scaleToFill" fixedFrame="YES" contentHorizontalAlignment="center" contentVerticalAlignment="center" buttonType="roundedRect" lineBreakMode="middleTruncation" translatesAutoresizingMaskIntoConstraints="NO" id="XQ9-ka-ZcC">
                                <rect key="frame" x="205" y="439" width="142" height="30"/>
                                <autoresizingMask key="autoresizingMask" flexibleMaxX="YES" flexibleMaxY="YES"/>
                                <state key="normal" title="Log out"/>
                            </button>
                            <label opaque="NO" userInteractionEnabled="NO" contentMode="left" horizontalHuggingPriority="251" verticalHuggingPriority="251" fixedFrame="YES" text="Default permissions" textAlignment="natural" lineBreakMode="tailTruncation" baselineAdjustment="alignBaselines" adjustsFontSizeToFit="NO" translatesAutoresizingMaskIntoConstraints="NO" id="Tfn-S0-Od5">
                                <rect key="frame" x="16" y="490" width="152" height="21"/>
                                <autoresizingMask key="autoresizingMask" flexibleMaxX="YES" flexibleMaxY="YES"/>
                                <fontDescription key="fontDescription" type="system" pointSize="17"/>
                                <nil key="textColor"/>
                                <nil key="highlightedColor"/>
                            </label>
                            <label opaque="NO" userInteractionEnabled="NO" contentMode="left" horizontalHuggingPriority="251" verticalHuggingPriority="251" fixedFrame="YES" text="Authenticated users" textAlignment="natural" lineBreakMode="tailTruncation" baselineAdjustment="alignBaselines" adjustsFontSizeToFit="NO" translatesAutoresizingMaskIntoConstraints="NO" id="87c-cY-qN3">
                                <rect key="frame" x="26" y="519" width="154" height="21"/>
                                <autoresizingMask key="autoresizingMask" flexibleMaxX="YES" flexibleMaxY="YES"/>
                                <fontDescription key="fontDescription" type="system" pointSize="17"/>
                                <nil key="textColor"/>
                                <nil key="highlightedColor"/>
                            </label>
                            <label opaque="NO" userInteractionEnabled="NO" contentMode="left" horizontalHuggingPriority="251" verticalHuggingPriority="251" fixedFrame="YES" text="N" textAlignment="natural" lineBreakMode="tailTruncation" baselineAdjustment="alignBaselines" adjustsFontSizeToFit="NO" translatesAutoresizingMaskIntoConstraints="NO" id="oO3-cC-xNl" userLabel="authUsersPermissions">
                                <rect key="frame" x="315" y="518" width="13" height="21"/>
                                <autoresizingMask key="autoresizingMask" flexibleMaxX="YES" flexibleMaxY="YES"/>
                                <fontDescription key="fontDescription" type="system" pointSize="17"/>
                                <nil key="textColor"/>
                                <nil key="highlightedColor"/>
                            </label>
                            <label opaque="NO" userInteractionEnabled="NO" contentMode="left" horizontalHuggingPriority="251" verticalHuggingPriority="251" fixedFrame="YES" text="Anonymous users" textAlignment="natural" lineBreakMode="tailTruncation" baselineAdjustment="alignBaselines" adjustsFontSizeToFit="NO" translatesAutoresizingMaskIntoConstraints="NO" id="xBo-we-dbE">
                                <rect key="frame" x="26" y="549" width="137" height="21"/>
                                <autoresizingMask key="autoresizingMask" flexibleMaxX="YES" flexibleMaxY="YES"/>
                                <fontDescription key="fontDescription" type="system" pointSize="17"/>
                                <nil key="textColor"/>
                                <nil key="highlightedColor"/>
                            </label>
                            <label opaque="NO" userInteractionEnabled="NO" contentMode="left" horizontalHuggingPriority="251" verticalHuggingPriority="251" fixedFrame="YES" text="N" textAlignment="natural" lineBreakMode="tailTruncation" baselineAdjustment="alignBaselines" adjustsFontSizeToFit="NO" translatesAutoresizingMaskIntoConstraints="NO" id="jVz-5Y-mNH" userLabel="anonUsersPermissions">
                                <rect key="frame" x="315" y="547" width="13" height="21"/>
                                <autoresizingMask key="autoresizingMask" flexibleMaxX="YES" flexibleMaxY="YES"/>
                                <fontDescription key="fontDescription" type="system" pointSize="17"/>
                                <nil key="textColor"/>
                                <nil key="highlightedColor"/>
                            </label>
                        </subviews>
                        <color key="backgroundColor" white="1" alpha="1" colorSpace="custom" customColorSpace="genericGamma22GrayColorSpace"/>
                        <viewLayoutGuide key="safeArea" id="Yfp-az-I10"/>
                    </view>
                    <connections>
                        <outlet property="anonUsersPermissionsLabel" destination="jVz-5Y-mNH" id="dVT-OQ-OMW"/>
                        <outlet property="authUsersPermissionsLabel" destination="oO3-cC-xNl" id="spT-aA-U4O"/>
                        <outlet property="avatarImage" destination="nER-gj-WQf" id="fSj-Iu-nuE"/>
                        <outlet property="loadAvatarButton" destination="5J8-4E-FC0" id="whF-NV-vZn"/>
                        <outlet property="myUIDLabel" destination="X6F-wW-G9t" id="4Pl-qP-Nfa"/>
                        <outlet property="sendReadReceiptsSwitch" destination="sPR-wB-0TJ" id="ipN-gf-PaA"/>
                        <outlet property="sendTypingNotificationsSwitch" destination="jyS-t0-bfn" id="yqF-Bg-0CT"/>
                        <outlet property="topicTitleTextView" destination="bFa-Y7-bbT" id="Uid-uB-VSJ"/>
                    </connections>
                </viewController>
                <placeholder placeholderIdentifier="IBFirstResponder" id="6Ca-WU-bxc" userLabel="First Responder" sceneMemberID="firstResponder"/>
            </objects>
            <point key="canvasLocation" x="3189.5999999999999" y="-113.05418719211823"/>
        </scene>
        <!--Chats-->
        <scene sceneID="Dyz-uQ-9eq">
            <objects>
                <tableViewController storyboardIdentifier="ChatListView" title="Chats" id="n9d-hv-55K" customClass="ChatListViewController" customModule="Tinodios" customModuleProvider="target" sceneMemberID="viewController">
                    <tableView key="view" clipsSubviews="YES" contentMode="scaleToFill" alwaysBounceVertical="YES" dataMode="prototypes" style="plain" separatorStyle="default" rowHeight="60" estimatedRowHeight="-1" sectionHeaderHeight="28" sectionFooterHeight="1" id="NpC-SO-Ujt">
                        <rect key="frame" x="0.0" y="0.0" width="375" height="812"/>
                        <autoresizingMask key="autoresizingMask" widthSizable="YES" heightSizable="YES"/>
                        <color key="backgroundColor" white="1" alpha="1" colorSpace="custom" customColorSpace="genericGamma22GrayColorSpace"/>
                        <view key="tableFooterView" contentMode="scaleToFill" id="5vl-f8-ZTQ" userLabel="Footer to hide separators for empty rows">
                            <rect key="frame" x="0.0" y="88" width="375" height="0.0"/>
                            <autoresizingMask key="autoresizingMask" flexibleMinX="YES" flexibleMaxX="YES" flexibleMinY="YES"/>
                            <color key="backgroundColor" white="1" alpha="1" colorSpace="custom" customColorSpace="genericGamma22GrayColorSpace"/>
                            <accessibility key="accessibilityConfiguration" label="Footer">
                                <accessibilityTraits key="traits" notEnabled="YES"/>
                            </accessibility>
                        </view>
                        <prototypes>
                            <tableViewCell clipsSubviews="YES" contentMode="scaleToFill" preservesSuperviewLayoutMargins="YES" selectionStyle="default" indentationWidth="10" reuseIdentifier="ChatsTableViewCell" id="Eby-my-Xs5" customClass="ChatListTableViewCell" customModule="Tinodios" customModuleProvider="target">
                                <rect key="frame" x="0.0" y="28" width="375" height="60"/>
                                <autoresizingMask key="autoresizingMask"/>
                                <tableViewCellContentView key="contentView" opaque="NO" clipsSubviews="YES" multipleTouchEnabled="YES" contentMode="center" insetsLayoutMarginsFromSafeArea="NO" tableViewCell="Eby-my-Xs5" id="V99-tq-Yul">
                                    <rect key="frame" x="0.0" y="0.0" width="375" height="59.666666666666664"/>
                                    <autoresizingMask key="autoresizingMask"/>
                                    <subviews>
                                        <imageView userInteractionEnabled="NO" contentMode="scaleToFill" horizontalHuggingPriority="251" verticalHuggingPriority="251" translatesAutoresizingMaskIntoConstraints="NO" id="q2G-eT-jLv" customClass="RoundImageView" customModule="Tinodios" customModuleProvider="target">
                                            <rect key="frame" x="20" y="9" width="40" height="40"/>
                                            <accessibility key="accessibilityConfiguration" identifier="icon">
                                                <accessibilityTraits key="traits" image="YES"/>
                                            </accessibility>
                                            <constraints>
                                                <constraint firstAttribute="height" constant="40" id="EQd-1A-XTK"/>
                                                <constraint firstAttribute="width" constant="40" id="g3P-zG-ZGa"/>
                                            </constraints>
                                        </imageView>
                                        <label opaque="NO" userInteractionEnabled="NO" contentMode="left" horizontalHuggingPriority="251" verticalHuggingPriority="251" text="Title" textAlignment="natural" lineBreakMode="tailTruncation" baselineAdjustment="alignBaselines" adjustsFontSizeToFit="NO" translatesAutoresizingMaskIntoConstraints="NO" id="1hO-ml-L3W">
                                            <rect key="frame" x="68" y="8" width="34" height="21"/>
                                            <accessibility key="accessibilityConfiguration" identifier="name"/>
                                            <fontDescription key="fontDescription" type="system" pointSize="17"/>
                                            <nil key="textColor"/>
                                            <nil key="highlightedColor"/>
                                        </label>
                                        <label opaque="NO" userInteractionEnabled="NO" contentMode="left" horizontalHuggingPriority="251" verticalHuggingPriority="251" text="Subtitle" textAlignment="natural" lineBreakMode="tailTruncation" baselineAdjustment="alignBaselines" adjustsFontSizeToFit="NO" translatesAutoresizingMaskIntoConstraints="NO" id="F2M-3t-pxL">
                                            <rect key="frame" x="68" y="29" width="283" height="18"/>
                                            <accessibility key="accessibilityConfiguration" identifier="subtitle"/>
                                            <fontDescription key="fontDescription" type="system" weight="light" pointSize="15"/>
                                            <color key="textColor" white="0.33333333333333331" alpha="1" colorSpace="custom" customColorSpace="genericGamma22GrayColorSpace"/>
                                            <nil key="highlightedColor"/>
                                        </label>
                                        <label opaque="NO" userInteractionEnabled="NO" contentMode="center" horizontalHuggingPriority="251" verticalHuggingPriority="251" text="9+" textAlignment="center" lineBreakMode="tailTruncation" baselineAdjustment="alignBaselines" adjustsFontSizeToFit="NO" preferredMaxLayoutWidth="18" translatesAutoresizingMaskIntoConstraints="NO" id="kmj-2h-Tgk">
                                            <rect key="frame" x="110" y="10" width="18" height="18"/>
                                            <color key="backgroundColor" red="0.59607843137254901" green="0.68627450980392157" blue="0.7803921568627451" alpha="1" colorSpace="calibratedRGB"/>
                                            <accessibility key="accessibilityConfiguration" identifier="unreadCount">
                                                <accessibilityTraits key="traits" staticText="YES" notEnabled="YES"/>
                                            </accessibility>
                                            <constraints>
                                                <constraint firstAttribute="width" constant="18" id="79z-4k-0yo"/>
                                                <constraint firstAttribute="height" constant="18" id="QzP-nc-ggG"/>
                                            </constraints>
                                            <fontDescription key="fontDescription" type="system" weight="semibold" pointSize="10"/>
                                            <color key="textColor" white="1" alpha="1" colorSpace="custom" customColorSpace="genericGamma22GrayColorSpace"/>
                                            <nil key="highlightedColor"/>
                                            <userDefinedRuntimeAttributes>
                                                <userDefinedRuntimeAttribute type="boolean" keyPath="layer.masksToBounds" value="YES"/>
                                                <userDefinedRuntimeAttribute type="number" keyPath="layer.cornerRadius">
                                                    <integer key="value" value="9"/>
                                                </userDefinedRuntimeAttribute>
                                            </userDefinedRuntimeAttributes>
                                        </label>
                                        <view contentMode="scaleToFill" translatesAutoresizingMaskIntoConstraints="NO" id="KAE-Qx-Orj" userLabel="Online">
                                            <rect key="frame" x="48" y="37" width="12" height="12"/>
                                            <color key="backgroundColor" red="0.25098039215686274" green="0.75294117647058822" blue="0.25098039215686274" alpha="1" colorSpace="calibratedRGB"/>
                                            <accessibility key="accessibilityConfiguration" identifier="online">
                                                <accessibilityTraits key="traits" notEnabled="YES"/>
                                            </accessibility>
                                            <constraints>
                                                <constraint firstAttribute="width" constant="12" id="vFy-qJ-cgr"/>
                                                <constraint firstAttribute="height" constant="12" id="y8h-Qt-N2u"/>
                                            </constraints>
                                            <userDefinedRuntimeAttributes>
                                                <userDefinedRuntimeAttribute type="number" keyPath="layer.cornerRadius">
                                                    <integer key="value" value="6"/>
                                                </userDefinedRuntimeAttribute>
                                                <userDefinedRuntimeAttribute type="boolean" keyPath="layer.masksToBounds" value="YES"/>
                                            </userDefinedRuntimeAttributes>
                                        </view>
                                    </subviews>
                                    <constraints>
                                        <constraint firstItem="F2M-3t-pxL" firstAttribute="top" secondItem="1hO-ml-L3W" secondAttribute="bottomMargin" constant="8" id="1vL-wv-B5h"/>
                                        <constraint firstItem="F2M-3t-pxL" firstAttribute="leading" secondItem="q2G-eT-jLv" secondAttribute="trailing" constant="8" id="FLh-I2-yvT"/>
                                        <constraint firstItem="1hO-ml-L3W" firstAttribute="leading" secondItem="q2G-eT-jLv" secondAttribute="trailing" constant="8" id="IEE-gz-1tf"/>
                                        <constraint firstItem="kmj-2h-Tgk" firstAttribute="leading" secondItem="1hO-ml-L3W" secondAttribute="trailing" constant="8" id="Nc9-1f-AkF"/>
                                        <constraint firstItem="q2G-eT-jLv" firstAttribute="trailing" secondItem="KAE-Qx-Orj" secondAttribute="trailing" id="SMT-Ry-7sT"/>
                                        <constraint firstItem="q2G-eT-jLv" firstAttribute="leading" secondItem="V99-tq-Yul" secondAttribute="leading" constant="20" symbolic="YES" id="b9y-6Y-i34"/>
                                        <constraint firstItem="q2G-eT-jLv" firstAttribute="top" secondItem="V99-tq-Yul" secondAttribute="top" constant="9" id="gLT-s8-2L5"/>
                                        <constraint firstItem="1hO-ml-L3W" firstAttribute="top" secondItem="V99-tq-Yul" secondAttribute="top" constant="8" id="pT4-xx-J1W"/>
                                        <constraint firstAttribute="trailingMargin" secondItem="F2M-3t-pxL" secondAttribute="trailing" constant="8" id="rFy-6A-fTA"/>
                                        <constraint firstItem="kmj-2h-Tgk" firstAttribute="top" secondItem="V99-tq-Yul" secondAttribute="top" constant="10" id="tnh-BW-ltF"/>
                                        <constraint firstItem="KAE-Qx-Orj" firstAttribute="bottom" secondItem="q2G-eT-jLv" secondAttribute="bottomMargin" constant="8" id="ugU-DT-y87"/>
                                        <constraint firstItem="kmj-2h-Tgk" firstAttribute="leading" secondItem="1hO-ml-L3W" secondAttribute="trailing" constant="8" id="ych-jO-cGa"/>
                                    </constraints>
                                    <edgeInsets key="layoutMargins" top="8" left="8" bottom="8" right="8"/>
                                </tableViewCellContentView>
                                <edgeInsets key="layoutMargins" top="8" left="8" bottom="8" right="8"/>
                                <connections>
                                    <outlet property="icon" destination="q2G-eT-jLv" id="D6k-BX-gnc"/>
                                    <outlet property="online" destination="KAE-Qx-Orj" id="XUj-lF-B3G"/>
                                    <outlet property="subtitle" destination="F2M-3t-pxL" id="WhW-d7-zQ0"/>
                                    <outlet property="title" destination="1hO-ml-L3W" id="50u-Sh-0ZN"/>
                                    <outlet property="unreadCount" destination="kmj-2h-Tgk" id="oOD-bo-XId"/>
                                    <segue destination="l6T-LK-IbJ" kind="show" identifier="Chats2Messages" id="ANE-DH-PdS"/>
                                </connections>
                            </tableViewCell>
                        </prototypes>
                        <connections>
                            <outlet property="dataSource" destination="n9d-hv-55K" id="oZ5-gs-f1y"/>
                            <outlet property="delegate" destination="n9d-hv-55K" id="db6-Zu-Bbz"/>
                        </connections>
                    </tableView>
                    <toolbarItems/>
                    <navigationItem key="navigationItem" title="Tinodios" id="Rgo-YL-uPZ">
                        <barButtonItem key="leftBarButtonItem" title="Profile" id="rlG-v4-QUc">
                            <connections>
                                <segue destination="Pnk-9m-ZVg" kind="show" id="fsg-RJ-g97"/>
                            </connections>
                        </barButtonItem>
                        <barButtonItem key="rightBarButtonItem" title="New Chat" image="new-chat-24" id="LVG-dB-flA">
                            <connections>
                                <segue destination="qBo-ye-avT" kind="show" id="PRK-dk-KAe"/>
                            </connections>
                        </barButtonItem>
                    </navigationItem>
                </tableViewController>
                <placeholder placeholderIdentifier="IBFirstResponder" id="W26-TM-kGB" userLabel="First Responder" sceneMemberID="firstResponder"/>
            </objects>
            <point key="canvasLocation" x="1710" y="125"/>
        </scene>
        <!--MessageViewController-->
        <scene sceneID="ICk-IN-bpa">
            <objects>
                <viewController storyboardIdentifier="MessageViewController" id="l6T-LK-IbJ" userLabel="MessageViewController" customClass="MessageViewController" customModule="Tinodios" customModuleProvider="target" sceneMemberID="viewController">
                    <view key="view" contentMode="scaleToFill" id="fc4-96-1wI">
                        <rect key="frame" x="0.0" y="0.0" width="375" height="812"/>
                        <autoresizingMask key="autoresizingMask" widthSizable="YES" heightSizable="YES"/>
                        <color key="backgroundColor" white="1" alpha="1" colorSpace="custom" customColorSpace="genericGamma22GrayColorSpace"/>
                        <viewLayoutGuide key="safeArea" id="p4H-5P-q7k"/>
                    </view>
                    <navigationItem key="navigationItem" id="gE0-cY-Jyn" userLabel="Topic name">
                        <barButtonItem key="rightBarButtonItem" title="Info" id="1lt-ET-oLA"/>
                    </navigationItem>
                </viewController>
                <placeholder placeholderIdentifier="IBFirstResponder" id="hJE-4j-6S3" userLabel="First Responder" sceneMemberID="firstResponder"/>
            </objects>
            <point key="canvasLocation" x="4084" y="650"/>
        </scene>
        <!--Confirm credentials-->
        <scene sceneID="Fsr-7A-t2q">
            <objects>
                <viewController storyboardIdentifier="CredentialsViewController" useStoryboardIdentifierAsRestorationIdentifier="YES" id="1NU-b8-NVe" customClass="CredentialsViewController" customModule="Tinodios" customModuleProvider="target" sceneMemberID="viewController">
                    <view key="view" contentMode="scaleToFill" id="k1h-6L-J6F">
                        <rect key="frame" x="0.0" y="0.0" width="375" height="812"/>
                        <autoresizingMask key="autoresizingMask" widthSizable="YES" heightSizable="YES"/>
                        <subviews>
                            <textField opaque="NO" contentMode="scaleToFill" contentHorizontalAlignment="left" contentVerticalAlignment="center" borderStyle="roundedRect" textAlignment="natural" minimumFontSize="17" translatesAutoresizingMaskIntoConstraints="NO" id="vI0-4K-STN">
                                <rect key="frame" x="40" y="133.33333333333334" width="295" height="30"/>
                                <nil key="textColor"/>
                                <fontDescription key="fontDescription" type="system" pointSize="14"/>
                                <textInputTraits key="textInputTraits"/>
                            </textField>
                            <label opaque="NO" userInteractionEnabled="NO" contentMode="left" horizontalHuggingPriority="251" verticalHuggingPriority="251" text="Confirmation code" textAlignment="natural" lineBreakMode="tailTruncation" baselineAdjustment="alignBaselines" adjustsFontSizeToFit="NO" translatesAutoresizingMaskIntoConstraints="NO" id="JlG-TH-asZ">
                                <rect key="frame" x="40" y="104" width="142" height="21.333333333333329"/>
                                <constraints>
                                    <constraint firstAttribute="width" secondItem="JlG-TH-asZ" secondAttribute="height" multiplier="139:21" id="g3s-5S-HsD"/>
                                </constraints>
                                <fontDescription key="fontDescription" type="system" pointSize="17"/>
                                <nil key="textColor"/>
                                <nil key="highlightedColor"/>
                            </label>
                            <button opaque="NO" contentMode="scaleToFill" horizontalHuggingPriority="251" horizontalCompressionResistancePriority="751" contentHorizontalAlignment="center" contentVerticalAlignment="center" buttonType="roundedRect" lineBreakMode="middleTruncation" translatesAutoresizingMaskIntoConstraints="NO" id="aFc-MO-QyO">
                                <rect key="frame" x="151" y="183.33333333333334" width="73" height="36"/>
                                <fontDescription key="fontDescription" type="system" weight="medium" pointSize="20"/>
                                <state key="normal" title="Confirm"/>
                                <connections>
                                    <action selector="onConfirm:" destination="1NU-b8-NVe" eventType="touchUpInside" id="Jyh-9w-oEE"/>
                                </connections>
                            </button>
                        </subviews>
                        <color key="backgroundColor" white="1" alpha="1" colorSpace="custom" customColorSpace="genericGamma22GrayColorSpace"/>
                        <constraints>
                            <constraint firstItem="aFc-MO-QyO" firstAttribute="top" secondItem="vI0-4K-STN" secondAttribute="bottom" constant="20" id="Ik6-Y1-WR1"/>
                            <constraint firstItem="aFc-MO-QyO" firstAttribute="centerX" secondItem="k1h-6L-J6F" secondAttribute="centerX" id="VXD-aT-lOk"/>
                            <constraint firstItem="JlG-TH-asZ" firstAttribute="topMargin" secondItem="yXf-4f-OUT" secondAttribute="top" constant="68" id="cn5-tU-Ghc"/>
                            <constraint firstItem="yXf-4f-OUT" firstAttribute="trailing" secondItem="vI0-4K-STN" secondAttribute="trailingMargin" constant="48" id="lOv-J2-nmD"/>
                            <constraint firstItem="vI0-4K-STN" firstAttribute="top" secondItem="JlG-TH-asZ" secondAttribute="bottom" constant="8" symbolic="YES" id="mSR-qS-wGZ"/>
                            <constraint firstItem="vI0-4K-STN" firstAttribute="leadingMargin" secondItem="yXf-4f-OUT" secondAttribute="leading" constant="48" id="sFf-hg-f4R"/>
                            <constraint firstItem="JlG-TH-asZ" firstAttribute="leading" secondItem="vI0-4K-STN" secondAttribute="leading" id="zVe-Xk-RDo"/>
                        </constraints>
                        <viewLayoutGuide key="safeArea" id="yXf-4f-OUT"/>
                    </view>
                    <navigationItem key="navigationItem" title="Confirm credentials" id="oER-Xi-WOZ"/>
                    <connections>
                        <outlet property="codeText" destination="vI0-4K-STN" id="tam-1P-Kdm"/>
                    </connections>
                </viewController>
                <placeholder placeholderIdentifier="IBFirstResponder" id="mXz-fE-gmY" userLabel="First Responder" sceneMemberID="firstResponder"/>
            </objects>
            <point key="canvasLocation" x="-678" y="915"/>
        </scene>
        <!--NewChat-->
        <scene sceneID="REJ-Dq-O5O">
            <objects>
                <tabBarController title="New chat" automaticallyAdjustsScrollViewInsets="NO" id="qBo-ye-avT" userLabel="NewChat" sceneMemberID="viewController">
                    <toolbarItems/>
                    <navigationItem key="navigationItem" title="New chat" id="hZA-k4-xku"/>
                    <simulatedTabBarMetrics key="simulatedBottomBarMetrics"/>
                    <tabBar key="tabBar" contentMode="scaleToFill" insetsLayoutMarginsFromSafeArea="NO" id="GnU-bH-fWE">
                        <rect key="frame" x="0.0" y="0.0" width="1000" height="49"/>
                        <autoresizingMask key="autoresizingMask"/>
                        <color key="backgroundColor" white="0.0" alpha="0.0" colorSpace="custom" customColorSpace="genericGamma22GrayColorSpace"/>
                    </tabBar>
                    <connections>
                        <segue destination="UgX-En-K1m" kind="relationship" relationship="viewControllers" id="wTY-U1-Zpb"/>
                        <segue destination="TGI-qc-GMt" kind="relationship" relationship="viewControllers" id="xMD-wH-Ach"/>
                        <segue destination="6na-ed-mpJ" kind="relationship" relationship="viewControllers" id="c5G-ZL-su1"/>
                    </connections>
                </tabBarController>
                <placeholder placeholderIdentifier="IBFirstResponder" id="nPd-RP-hhi" userLabel="First Responder" sceneMemberID="firstResponder"/>
            </objects>
            <point key="canvasLocation" x="1710" y="818"/>
        </scene>
        <!--Find Controller-->
        <scene sceneID="G8F-we-dvp">
            <objects>
                <tableViewController storyboardIdentifier="Find" title="Find Controller" id="UgX-En-K1m" customClass="FindViewController" customModule="Tinodios" customModuleProvider="target" sceneMemberID="viewController">
                    <tableView key="view" clipsSubviews="YES" contentMode="scaleToFill" alwaysBounceVertical="YES" dataMode="prototypes" style="plain" separatorStyle="default" rowHeight="60" estimatedRowHeight="-1" sectionHeaderHeight="28" sectionFooterHeight="1" id="MEs-MU-LOB">
                        <rect key="frame" x="0.0" y="0.0" width="375" height="812"/>
                        <autoresizingMask key="autoresizingMask" widthSizable="YES" heightSizable="YES"/>
                        <color key="backgroundColor" white="1" alpha="1" colorSpace="custom" customColorSpace="genericGamma22GrayColorSpace"/>
                        <view key="tableFooterView" contentMode="scaleToFill" id="cNs-VT-IFI" userLabel="Footer to hide separators for empty rows">
                            <rect key="frame" x="0.0" y="88" width="375" height="44"/>
                            <autoresizingMask key="autoresizingMask" flexibleMaxX="YES" flexibleMaxY="YES"/>
                            <color key="backgroundColor" white="1" alpha="1" colorSpace="custom" customColorSpace="genericGamma22GrayColorSpace"/>
                        </view>
                        <prototypes>
                            <tableViewCell clipsSubviews="YES" userInteractionEnabled="NO" contentMode="scaleToFill" preservesSuperviewLayoutMargins="YES" selectionStyle="none" indentationWidth="10" reuseIdentifier="FindTableViewCellEmpty" id="1G3-Dl-S8l" userLabel="FindTableViewCellEmpty" customClass="FindTableViewCellEmpty">
                                <rect key="frame" x="0.0" y="28" width="375" height="60"/>
                                <autoresizingMask key="autoresizingMask"/>
                                <tableViewCellContentView key="contentView" opaque="NO" clipsSubviews="YES" multipleTouchEnabled="YES" contentMode="center" preservesSuperviewLayoutMargins="YES" insetsLayoutMarginsFromSafeArea="NO" tableViewCell="1G3-Dl-S8l" id="2z0-kU-LzK">
                                    <rect key="frame" x="0.0" y="0.0" width="375" height="59.666666666666664"/>
                                    <autoresizingMask key="autoresizingMask"/>
                                    <subviews>
                                        <label opaque="NO" userInteractionEnabled="NO" contentMode="left" horizontalHuggingPriority="251" verticalHuggingPriority="251" text="No results" textAlignment="center" lineBreakMode="tailTruncation" baselineAdjustment="alignBaselines" adjustsFontSizeToFit="NO" translatesAutoresizingMaskIntoConstraints="NO" id="ntt-8z-Ay2" userLabel="Empty message">
                                            <rect key="frame" x="24" y="15" width="327" height="30"/>
                                            <fontDescription key="fontDescription" type="system" weight="light" pointSize="20"/>
                                            <color key="textColor" white="0.33333333333333331" alpha="1" colorSpace="custom" customColorSpace="genericGamma22GrayColorSpace"/>
                                            <nil key="highlightedColor"/>
                                        </label>
                                    </subviews>
                                    <constraints>
                                        <constraint firstAttribute="trailingMargin" secondItem="ntt-8z-Ay2" secondAttribute="trailing" constant="8" id="H0S-CC-j7w"/>
                                        <constraint firstAttribute="bottomMargin" secondItem="ntt-8z-Ay2" secondAttribute="bottom" constant="4" id="Kou-uq-W1K"/>
                                        <constraint firstItem="ntt-8z-Ay2" firstAttribute="leading" secondItem="2z0-kU-LzK" secondAttribute="leadingMargin" constant="8" id="Rh4-eE-uM8"/>
                                        <constraint firstItem="ntt-8z-Ay2" firstAttribute="top" secondItem="2z0-kU-LzK" secondAttribute="topMargin" constant="4" id="WmF-Wz-WCQ"/>
                                    </constraints>
                                </tableViewCellContentView>
                            </tableViewCell>
                        </prototypes>
                        <connections>
                            <outlet property="dataSource" destination="UgX-En-K1m" id="S0G-k9-Ote"/>
                            <outlet property="delegate" destination="UgX-En-K1m" id="O3P-Zr-dvN"/>
                        </connections>
                    </tableView>
                    <tabBarItem key="tabBarItem" title="Find" image="search-25" id="rqZ-eR-8TP" userLabel="Find"/>
                </tableViewController>
                <placeholder placeholderIdentifier="IBFirstResponder" id="QKh-Hs-4aI" userLabel="First Responder" sceneMemberID="firstResponder"/>
            </objects>
            <point key="canvasLocation" x="836" y="1585.7142857142858"/>
        </scene>
        <!--New Group Controller-->
        <scene sceneID="H36-1e-dDP">
            <objects>
                <viewController title="New Group Controller" id="TGI-qc-GMt" customClass="NewGroupViewController" customModule="Tinodios" customModuleProvider="target" sceneMemberID="viewController">
                    <view key="view" contentMode="scaleToFill" id="3bC-Mu-7q3">
                        <rect key="frame" x="0.0" y="0.0" width="375" height="812"/>
                        <autoresizingMask key="autoresizingMask" widthSizable="YES" heightSizable="YES"/>
                        <subviews>
                            <stackView opaque="NO" contentMode="scaleToFill" axis="vertical" spacing="8" translatesAutoresizingMaskIntoConstraints="NO" id="fmG-2Z-xAN" userLabel="Name Stack">
                                <rect key="frame" x="8" y="148" width="223" height="128"/>
                                <subviews>
                                    <label opaque="NO" userInteractionEnabled="NO" contentMode="left" horizontalHuggingPriority="251" verticalHuggingPriority="251" text="Name of the group" textAlignment="natural" lineBreakMode="tailTruncation" baselineAdjustment="alignBaselines" adjustsFontSizeToFit="NO" translatesAutoresizingMaskIntoConstraints="NO" id="nxB-pE-V9k">
                                        <rect key="frame" x="0.0" y="0.0" width="223" height="20.333333333333332"/>
                                        <fontDescription key="fontDescription" type="system" pointSize="17"/>
                                        <nil key="textColor"/>
                                        <nil key="highlightedColor"/>
                                    </label>
                                    <textField opaque="NO" contentMode="scaleToFill" contentHorizontalAlignment="left" contentVerticalAlignment="center" borderStyle="roundedRect" textAlignment="natural" minimumFontSize="17" translatesAutoresizingMaskIntoConstraints="NO" id="NCa-fb-bVK">
                                        <rect key="frame" x="0.0" y="28.333333333333343" width="223" height="32"/>
                                        <constraints>
                                            <constraint firstAttribute="height" constant="32" id="vp5-va-1Ok"/>
                                        </constraints>
                                        <nil key="textColor"/>
                                        <fontDescription key="fontDescription" type="system" pointSize="14"/>
                                        <textInputTraits key="textInputTraits"/>
                                    </textField>
                                    <label opaque="NO" userInteractionEnabled="NO" contentMode="left" horizontalHuggingPriority="251" verticalHuggingPriority="251" text="Additional info (private)" textAlignment="natural" lineBreakMode="tailTruncation" baselineAdjustment="alignBaselines" adjustsFontSizeToFit="NO" translatesAutoresizingMaskIntoConstraints="NO" id="Vnv-xv-Sxe" userLabel="Additional info (private)">
                                        <rect key="frame" x="0.0" y="68.333333333333343" width="223" height="19.666666666666671"/>
                                        <fontDescription key="fontDescription" type="system" pointSize="17"/>
                                        <nil key="textColor"/>
                                        <nil key="highlightedColor"/>
                                    </label>
                                    <textField opaque="NO" contentMode="scaleToFill" contentHorizontalAlignment="left" contentVerticalAlignment="center" borderStyle="roundedRect" textAlignment="natural" minimumFontSize="17" translatesAutoresizingMaskIntoConstraints="NO" id="z0Q-rh-DzF">
                                        <rect key="frame" x="0.0" y="96" width="223" height="32"/>
                                        <constraints>
                                            <constraint firstAttribute="height" constant="32" id="H3N-wZ-0Qn"/>
                                        </constraints>
                                        <nil key="textColor"/>
                                        <fontDescription key="fontDescription" type="system" pointSize="14"/>
                                        <textInputTraits key="textInputTraits"/>
                                    </textField>
                                </subviews>
                                <constraints>
                                    <constraint firstItem="z0Q-rh-DzF" firstAttribute="width" secondItem="NCa-fb-bVK" secondAttribute="width" id="gji-KB-0vx"/>
                                </constraints>
                            </stackView>
                            <label opaque="NO" userInteractionEnabled="NO" contentMode="left" horizontalHuggingPriority="251" verticalHuggingPriority="251" text="Tags" textAlignment="natural" lineBreakMode="tailTruncation" baselineAdjustment="alignBaselines" adjustsFontSizeToFit="NO" translatesAutoresizingMaskIntoConstraints="NO" id="dyB-UR-kBk">
                                <rect key="frame" x="8" y="284" width="359" height="20.333333333333314"/>
                                <fontDescription key="fontDescription" type="system" pointSize="17"/>
                                <nil key="textColor"/>
                                <nil key="highlightedColor"/>
                            </label>
                            <textField opaque="NO" contentMode="scaleToFill" contentHorizontalAlignment="left" contentVerticalAlignment="center" borderStyle="roundedRect" placeholder="Comma-separated list" textAlignment="natural" minimumFontSize="17" translatesAutoresizingMaskIntoConstraints="NO" id="YQ6-fM-V3P">
                                <rect key="frame" x="8" y="312.33333333333331" width="359" height="32"/>
                                <constraints>
                                    <constraint firstAttribute="height" constant="32" id="h0z-Cv-9wa"/>
                                </constraints>
                                <nil key="textColor"/>
                                <fontDescription key="fontDescription" type="system" pointSize="14"/>
                                <textInputTraits key="textInputTraits"/>
                            </textField>
                            <label opaque="NO" userInteractionEnabled="NO" contentMode="left" horizontalHuggingPriority="251" verticalHuggingPriority="251" text="Group members" textAlignment="natural" lineBreakMode="tailTruncation" baselineAdjustment="alignBaselines" adjustsFontSizeToFit="NO" translatesAutoresizingMaskIntoConstraints="NO" id="z2J-Il-Xy6" userLabel="Group Members">
                                <rect key="frame" x="8.0000000000000071" y="352.33333333333331" width="123.66666666666669" height="20.333333333333314"/>
                                <fontDescription key="fontDescription" type="system" pointSize="17"/>
                                <nil key="textColor"/>
                                <nil key="highlightedColor"/>
                            </label>
                            <collectionView clipsSubviews="YES" multipleTouchEnabled="YES" contentMode="scaleToFill" dataMode="prototypes" translatesAutoresizingMaskIntoConstraints="NO" id="tUT-r9-WMo" userLabel="Selected Members">
                                <rect key="frame" x="8" y="376.66666666666669" width="359" height="48"/>
                                <color key="backgroundColor" white="1" alpha="1" colorSpace="custom" customColorSpace="genericGamma22GrayColorSpace"/>
                                <constraints>
                                    <constraint firstAttribute="height" constant="48" id="nRV-Wf-pZp"/>
                                </constraints>
                                <collectionViewFlowLayout key="collectionViewLayout" minimumLineSpacing="10" minimumInteritemSpacing="10" id="QsC-TG-MnK">
                                    <size key="itemSize" width="36" height="36"/>
                                    <size key="headerReferenceSize" width="0.0" height="0.0"/>
                                    <size key="footerReferenceSize" width="0.0" height="0.0"/>
                                    <inset key="sectionInset" minX="0.0" minY="0.0" maxX="0.0" maxY="0.0"/>
                                </collectionViewFlowLayout>
                                <cells/>
                            </collectionView>
                            <tableView clipsSubviews="YES" contentMode="scaleToFill" alwaysBounceVertical="YES" dataMode="prototypes" style="plain" separatorStyle="default" rowHeight="60" estimatedRowHeight="-1" sectionHeaderHeight="28" sectionFooterHeight="28" translatesAutoresizingMaskIntoConstraints="NO" id="eRo-gC-LR2">
                                <rect key="frame" x="5" y="428.66666666666674" width="365" height="256.33333333333326"/>
                                <color key="backgroundColor" white="1" alpha="1" colorSpace="custom" customColorSpace="genericGamma22GrayColorSpace"/>
                                <view key="tableFooterView" contentMode="scaleToFill" id="HQx-zw-7f8" userLabel="Footer to hide separators for empty rows">
                                    <rect key="frame" x="0.0" y="0.0" width="365" height="128"/>
                                    <autoresizingMask key="autoresizingMask" flexibleMaxX="YES" flexibleMaxY="YES"/>
                                    <color key="backgroundColor" white="1" alpha="1" colorSpace="custom" customColorSpace="genericGamma22GrayColorSpace"/>
                                </view>
                            </tableView>
                            <view contentMode="scaleToFill" translatesAutoresizingMaskIntoConstraints="NO" id="ze2-zK-J52" userLabel="Avatar View">
                                <rect key="frame" x="239" y="148" width="128" height="128"/>
                                <subviews>
                                    <imageView clipsSubviews="YES" userInteractionEnabled="NO" contentMode="scaleAspectFit" horizontalHuggingPriority="251" verticalHuggingPriority="251" translatesAutoresizingMaskIntoConstraints="NO" id="osc-Cn-khV" userLabel="Avatar" customClass="RoundImageView" customModule="Tinodios" customModuleProvider="target">
                                        <rect key="frame" x="0.0" y="0.0" width="128" height="128"/>
                                        <color key="tintColor" white="1" alpha="1" colorSpace="custom" customColorSpace="genericGamma22GrayColorSpace"/>
                                        <constraints>
                                            <constraint firstAttribute="height" constant="128" id="B7f-Z9-SX9"/>
                                            <constraint firstAttribute="width" constant="128" id="JXn-6L-4m8"/>
                                        </constraints>
                                        <userDefinedRuntimeAttributes>
                                            <userDefinedRuntimeAttribute type="string" keyPath="defaultType" value="grp"/>
                                        </userDefinedRuntimeAttributes>
                                    </imageView>
                                    <button opaque="NO" contentMode="scaleAspectFit" contentHorizontalAlignment="center" contentVerticalAlignment="center" lineBreakMode="middleTruncation" translatesAutoresizingMaskIntoConstraints="NO" id="UwF-sP-2rR">
                                        <rect key="frame" x="80" y="80" width="48" height="48"/>
                                        <color key="backgroundColor" red="0.59607843140000005" green="0.68627450980000004" blue="0.78039215689999997" alpha="1" colorSpace="calibratedRGB"/>
                                        <constraints>
                                            <constraint firstAttribute="width" constant="48" id="FEp-t5-31H"/>
                                            <constraint firstAttribute="height" constant="48" id="Jwm-J8-go2"/>
                                        </constraints>
                                        <color key="tintColor" white="1" alpha="1" colorSpace="custom" customColorSpace="genericGamma22GrayColorSpace"/>
                                        <inset key="imageEdgeInsets" minX="10" minY="10" maxX="10" maxY="10"/>
                                        <state key="normal" title="Add Image" image="edit-48"/>
                                        <userDefinedRuntimeAttributes>
                                            <userDefinedRuntimeAttribute type="boolean" keyPath="layer.masksToBounds" value="YES"/>
                                            <userDefinedRuntimeAttribute type="number" keyPath="layer.cornerRadius">
                                                <integer key="value" value="24"/>
                                            </userDefinedRuntimeAttribute>
                                        </userDefinedRuntimeAttributes>
                                        <connections>
                                            <action selector="loadAvatarClicked:" destination="TGI-qc-GMt" eventType="touchUpInside" id="Zk0-Gm-KZg"/>
                                        </connections>
                                    </button>
                                </subviews>
                                <color key="backgroundColor" white="1" alpha="1" colorSpace="custom" customColorSpace="genericGamma22GrayColorSpace"/>
                                <constraints>
                                    <constraint firstItem="osc-Cn-khV" firstAttribute="bottom" secondItem="UwF-sP-2rR" secondAttribute="bottom" id="Ny6-fp-zBB"/>
                                    <constraint firstItem="osc-Cn-khV" firstAttribute="leading" secondItem="ze2-zK-J52" secondAttribute="leading" id="Wh5-UD-Cce"/>
                                    <constraint firstAttribute="height" constant="128" id="Zfi-WJ-lkx"/>
                                    <constraint firstItem="osc-Cn-khV" firstAttribute="top" secondItem="ze2-zK-J52" secondAttribute="top" id="avo-Ph-3Rb"/>
                                    <constraint firstItem="osc-Cn-khV" firstAttribute="trailing" secondItem="UwF-sP-2rR" secondAttribute="trailing" id="gYj-HQ-dqZ"/>
                                    <constraint firstAttribute="width" constant="128" id="vb0-lb-JBX"/>
                                </constraints>
                            </view>
                        </subviews>
                        <color key="backgroundColor" white="1" alpha="1" colorSpace="custom" customColorSpace="genericGamma22GrayColorSpace"/>
                        <constraints>
                            <constraint firstItem="NQz-eu-3qO" firstAttribute="trailing" secondItem="dyB-UR-kBk" secondAttribute="trailing" constant="8" id="2Uu-FJ-H4h"/>
                            <constraint firstItem="dyB-UR-kBk" firstAttribute="leading" secondItem="NQz-eu-3qO" secondAttribute="leading" constant="8" id="3vQ-ye-zrQ"/>
                            <constraint firstItem="NQz-eu-3qO" firstAttribute="trailing" secondItem="ze2-zK-J52" secondAttribute="trailing" constant="8" id="Eyo-yh-56B"/>
                            <constraint firstItem="NQz-eu-3qO" firstAttribute="bottom" secondItem="eRo-gC-LR2" secondAttribute="bottom" id="MEf-ON-Sj3"/>
                            <constraint firstItem="NQz-eu-3qO" firstAttribute="trailing" secondItem="YQ6-fM-V3P" secondAttribute="trailing" constant="8" id="NXq-1B-dFB"/>
                            <constraint firstItem="ze2-zK-J52" firstAttribute="leading" secondItem="fmG-2Z-xAN" secondAttribute="trailing" constant="8" id="O5i-kI-Da2"/>
                            <constraint firstItem="dyB-UR-kBk" firstAttribute="top" secondItem="ze2-zK-J52" secondAttribute="bottom" constant="8" id="Q2Z-27-3ye"/>
                            <constraint firstItem="eRo-gC-LR2" firstAttribute="leading" secondItem="NQz-eu-3qO" secondAttribute="leading" constant="5" id="Rcw-sO-Yop"/>
                            <constraint firstItem="ze2-zK-J52" firstAttribute="top" secondItem="fmG-2Z-xAN" secondAttribute="top" id="XfW-lq-BfE"/>
                            <constraint firstItem="NQz-eu-3qO" firstAttribute="trailing" secondItem="ze2-zK-J52" secondAttribute="trailing" constant="8" id="c08-DG-ufh"/>
                            <constraint firstItem="tUT-r9-WMo" firstAttribute="leading" secondItem="NQz-eu-3qO" secondAttribute="leading" constant="8" id="cFl-Hd-w7a"/>
                            <constraint firstItem="fmG-2Z-xAN" firstAttribute="top" secondItem="NQz-eu-3qO" secondAttribute="top" constant="8" id="cmr-y2-ukC"/>
                            <constraint firstItem="z2J-Il-Xy6" firstAttribute="leading" secondItem="NQz-eu-3qO" secondAttribute="leading" constant="8" id="eou-xs-dyR"/>
                            <constraint firstItem="NQz-eu-3qO" firstAttribute="trailing" secondItem="eRo-gC-LR2" secondAttribute="trailing" constant="5" id="fvd-JE-uEc"/>
                            <constraint firstItem="NQz-eu-3qO" firstAttribute="trailing" secondItem="tUT-r9-WMo" secondAttribute="trailing" constant="8" id="g3u-oa-0ra"/>
                            <constraint firstItem="fmG-2Z-xAN" firstAttribute="leading" secondItem="NQz-eu-3qO" secondAttribute="leading" constant="8" id="hh4-aE-LlH"/>
                            <constraint firstItem="ze2-zK-J52" firstAttribute="height" secondItem="fmG-2Z-xAN" secondAttribute="height" id="lpe-Du-d8J"/>
                            <constraint firstItem="z2J-Il-Xy6" firstAttribute="top" secondItem="YQ6-fM-V3P" secondAttribute="bottom" constant="8" id="r2D-P8-Hpg"/>
                            <constraint firstItem="YQ6-fM-V3P" firstAttribute="top" secondItem="dyB-UR-kBk" secondAttribute="bottom" constant="8" symbolic="YES" id="rMw-a4-7yJ"/>
                            <constraint firstItem="tUT-r9-WMo" firstAttribute="top" secondItem="z2J-Il-Xy6" secondAttribute="bottom" constant="4" id="uoI-Jt-ZVN"/>
                            <constraint firstItem="YQ6-fM-V3P" firstAttribute="leading" secondItem="NQz-eu-3qO" secondAttribute="leading" constant="8" id="val-lw-wjV"/>
                            <constraint firstItem="eRo-gC-LR2" firstAttribute="top" secondItem="tUT-r9-WMo" secondAttribute="bottom" constant="4" id="xt2-Ql-Ckz"/>
                        </constraints>
                        <viewLayoutGuide key="safeArea" id="NQz-eu-3qO"/>
                    </view>
                    <tabBarItem key="tabBarItem" title="New Group" image="new-group-25" id="bYb-ea-USw"/>
                    <toolbarItems>
                        <barButtonItem systemItem="save" id="18D-3K-VJ1">
                            <connections>
                                <action selector="saveButtonClicked:" destination="TGI-qc-GMt" id="Qtb-fa-hfB"/>
                            </connections>
                        </barButtonItem>
                    </toolbarItems>
                    <simulatedToolbarMetrics key="simulatedBottomBarMetrics"/>
                    <connections>
                        <outlet property="avatarView" destination="osc-Cn-khV" id="z37-4d-UPk"/>
                        <outlet property="groupNameTextField" destination="NCa-fb-bVK" id="gtV-mx-viP"/>
                        <outlet property="membersTableView" destination="eRo-gC-LR2" id="QeK-tr-m7P"/>
                        <outlet property="privateTextField" destination="z0Q-rh-DzF" id="yb0-PQ-PHS"/>
                        <outlet property="saveButtonItem" destination="18D-3K-VJ1" id="CrK-I0-AhG"/>
                        <outlet property="selectedCollectionView" destination="tUT-r9-WMo" id="xRe-zv-dWz"/>
                        <outlet property="tagsTextField" destination="YQ6-fM-V3P" id="pie-if-Wvu"/>
                    </connections>
                </viewController>
                <placeholder placeholderIdentifier="IBFirstResponder" id="bTN-HH-J8a" userLabel="First Responder" sceneMemberID="firstResponder"/>
            </objects>
            <point key="canvasLocation" x="1709.5999999999999" y="1585.7142857142858"/>
        </scene>
        <!--By ID Controller-->
        <scene sceneID="AtY-x1-ZN9">
            <objects>
                <viewController id="6na-ed-mpJ" userLabel="By ID Controller" customClass="AddByIDViewController" customModule="Tinodios" customModuleProvider="target" sceneMemberID="viewController">
                    <view key="view" contentMode="scaleToFill" id="qLD-dq-y03">
                        <rect key="frame" x="0.0" y="0.0" width="375" height="812"/>
                        <autoresizingMask key="autoresizingMask" widthSizable="YES" heightSizable="YES"/>
                        <subviews>
                            <label opaque="NO" userInteractionEnabled="NO" contentMode="left" horizontalHuggingPriority="251" verticalHuggingPriority="251" text="Topic or user ID" textAlignment="natural" lineBreakMode="tailTruncation" baselineAdjustment="alignBaselines" adjustsFontSizeToFit="NO" translatesAutoresizingMaskIntoConstraints="NO" id="RA0-dx-dSp">
                                <rect key="frame" x="16" y="156" width="120" height="21"/>
                                <fontDescription key="fontDescription" type="system" pointSize="17"/>
                                <nil key="textColor"/>
                                <nil key="highlightedColor"/>
                            </label>
                            <textField opaque="NO" contentMode="scaleToFill" contentHorizontalAlignment="left" contentVerticalAlignment="center" borderStyle="roundedRect" placeholder="usr123aBcDef" textAlignment="natural" minimumFontSize="17" translatesAutoresizingMaskIntoConstraints="NO" id="xmn-wq-Hpr">
                                <rect key="frame" x="16" y="185" width="343" height="30"/>
                                <nil key="textColor"/>
                                <fontDescription key="fontDescription" type="system" pointSize="14"/>
                                <textInputTraits key="textInputTraits"/>
                            </textField>
                            <button opaque="NO" contentMode="scaleToFill" contentHorizontalAlignment="center" contentVerticalAlignment="center" buttonType="roundedRect" lineBreakMode="middleTruncation" translatesAutoresizingMaskIntoConstraints="NO" id="DMQ-om-04T">
                                <rect key="frame" x="172.66666666666666" y="231" width="30" height="36"/>
                                <fontDescription key="fontDescription" type="system" weight="medium" pointSize="20"/>
                                <state key="normal" title="OK"/>
                                <connections>
                                    <action selector="okayClicked:" destination="6na-ed-mpJ" eventType="touchUpInside" id="mpe-8k-llY"/>
                                </connections>
                            </button>
                        </subviews>
                        <color key="backgroundColor" white="1" alpha="1" colorSpace="custom" customColorSpace="genericGamma22GrayColorSpace"/>
                        <constraints>
                            <constraint firstItem="xmn-wq-Hpr" firstAttribute="leading" secondItem="fz2-hY-t16" secondAttribute="leading" constant="16" id="D9w-ln-g5l"/>
                            <constraint firstItem="RA0-dx-dSp" firstAttribute="top" secondItem="fz2-hY-t16" secondAttribute="top" constant="16" id="LHU-FR-dtA"/>
                            <constraint firstItem="DMQ-om-04T" firstAttribute="centerX" secondItem="fz2-hY-t16" secondAttribute="centerX" id="Plb-zp-ivW"/>
                            <constraint firstItem="DMQ-om-04T" firstAttribute="top" secondItem="xmn-wq-Hpr" secondAttribute="bottom" constant="16" id="ZxF-Jd-pmI"/>
                            <constraint firstItem="RA0-dx-dSp" firstAttribute="leading" secondItem="fz2-hY-t16" secondAttribute="leading" constant="16" id="oab-wd-xc1"/>
                            <constraint firstItem="fz2-hY-t16" firstAttribute="trailing" secondItem="xmn-wq-Hpr" secondAttribute="trailing" constant="16" id="qmt-Gk-zIX"/>
                            <constraint firstItem="xmn-wq-Hpr" firstAttribute="top" secondItem="RA0-dx-dSp" secondAttribute="bottom" constant="8" id="uzD-2r-ljx"/>
                        </constraints>
                        <viewLayoutGuide key="safeArea" id="fz2-hY-t16"/>
                    </view>
                    <tabBarItem key="tabBarItem" title="By ID" image="data-25" id="T7l-iC-Rs6"/>
                    <connections>
                        <outlet property="idTextField" destination="xmn-wq-Hpr" id="cof-QH-Q5G"/>
                        <outlet property="okayButton" destination="DMQ-om-04T" id="7zw-4b-Lnl"/>
                    </connections>
                </viewController>
                <placeholder placeholderIdentifier="IBFirstResponder" id="ICE-Ms-S7M" userLabel="First Responder" sceneMemberID="firstResponder"/>
            </objects>
            <point key="canvasLocation" x="2429.5999999999999" y="1592.3645320197045"/>
        </scene>
    </scenes>
    <resources>
        <image name="data-25" width="25" height="25"/>
        <image name="edit-48" width="48" height="48"/>
        <image name="logo-ios" width="288" height="288"/>
        <image name="new-chat-24" width="24" height="24"/>
        <image name="new-group-25" width="25" height="25"/>
        <image name="search-25" width="25" height="25"/>
    </resources>
<<<<<<< HEAD
=======
    <inferredMetricsTieBreakers>
        <segue reference="ANE-DH-PdS"/>
    </inferredMetricsTieBreakers>
>>>>>>> f1c73686
</document><|MERGE_RESOLUTION|>--- conflicted
+++ resolved
@@ -1053,10 +1053,7 @@
         <image name="new-group-25" width="25" height="25"/>
         <image name="search-25" width="25" height="25"/>
     </resources>
-<<<<<<< HEAD
-=======
     <inferredMetricsTieBreakers>
         <segue reference="ANE-DH-PdS"/>
     </inferredMetricsTieBreakers>
->>>>>>> f1c73686
 </document>