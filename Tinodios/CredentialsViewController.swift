//
//  CredentialsViewController.swift
//  Tinodios
//
//  Copyright © 2019 Tinode. All rights reserved.
//

import UIKit
import TinodeSDK

class CredentialsViewController : UIViewController {
    
    @IBOutlet weak var codeText: UITextField!
    
    var meth: String?
    
    override func viewDidLoad() {
        super.viewDidLoad()

        UiUtils.dismissKeyboardForTaps(onView: self.view)
    }

    override func viewWillDisappear(_ animated: Bool) {
        super.viewWillDisappear(animated)
        if self.isMovingFromParent {
            // If the user's logged in and is voluntarily leaving the verification VC
            // by hitting the Back button.
            let tinode = Cache.getTinode()
            if tinode.myUid != nil {
                tinode.logout()
            }
        }
    }

    @IBAction func onConfirm(_ sender: UIButton) {
        guard let code = codeText.text else {
            return
        }
        guard let method = meth else {
            return
        }
        
        let tinode = Cache.getTinode()
        
        guard let token = tinode.authToken else {
            self.dismiss(animated: true, completion: nil)
            return
        }
        
        let c = Credential(meth: method, val: nil, resp: code, params: nil)
        var creds = [Credential]()
        creds.append(c)
        
        do {
            try tinode.loginToken(token: token, creds: creds)?
<<<<<<< HEAD
                .then(onSuccess: { msg in
=======
                .thenApply(onSuccess: { msg in
>>>>>>> e25ca1af
                    if let ctrl = msg?.ctrl, ctrl.code >= 300 {
                        DispatchQueue.main.async {
                            UiUtils.showToast(message: "Verification failure: \(ctrl.code) \(ctrl.text)")
                        }
                    } else {
                        UiUtils.routeToChatListVC()
                    }
                    return nil
<<<<<<< HEAD
                }, onFailure: nil)
=======
                })
>>>>>>> e25ca1af
        } catch {
            print("Failed to loginToken to Tinode: \(error).")
        }
    }
}<|MERGE_RESOLUTION|>--- conflicted
+++ resolved
@@ -53,11 +53,7 @@
         
         do {
             try tinode.loginToken(token: token, creds: creds)?
-<<<<<<< HEAD
-                .then(onSuccess: { msg in
-=======
                 .thenApply(onSuccess: { msg in
->>>>>>> e25ca1af
                     if let ctrl = msg?.ctrl, ctrl.code >= 300 {
                         DispatchQueue.main.async {
                             UiUtils.showToast(message: "Verification failure: \(ctrl.code) \(ctrl.text)")
@@ -66,11 +62,7 @@
                         UiUtils.routeToChatListVC()
                     }
                     return nil
-<<<<<<< HEAD
-                }, onFailure: nil)
-=======
                 })
->>>>>>> e25ca1af
         } catch {
             print("Failed to loginToken to Tinode: \(error).")
         }
