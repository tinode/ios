--- conflicted
+++ resolved
@@ -148,12 +148,9 @@
 /* Class = "UIViewController"; title = "Video Call"; ObjectID = "Cib-aE-hH5"; */
 "Cib-aE-hH5.title" = "影片通話";
 
-<<<<<<< HEAD
 /* Class = "UIButton"; normalTitle = "Change"; ObjectID = "cOw-88-WKy"; */
 "cOw-88-WKy.normalTitle" = "改變";
 
-=======
->>>>>>> ebcef7d6
 /* Class = "UITextField"; placeholder = "Optional description"; ObjectID = "Cy6-Bq-QCi"; */
 "Cy6-Bq-QCi.placeholder" = "可選描述";
 
@@ -370,7 +367,6 @@
 /* Class = "UILabel"; text = "Change password"; ObjectID = "qvs-D4-f94"; */
 "qvs-D4-f94.text" = "修改密碼";
 
-<<<<<<< HEAD
 /* Class = "UITableViewSection"; headerTitle = "Security"; ObjectID = "QwO-fs-VYW"; */
 "QwO-fs-VYW.headerTitle" = "安全";
 
@@ -379,10 +375,6 @@
 
 /* Class = "UIButton"; normalTitle = "Request"; ObjectID = "R6w-cr-96Z"; */
 "R6w-cr-96Z.normalTitle" = "請求";
-=======
-/* Class = "UILabel"; text = "Size:"; ObjectID = "qY7-Dy-tZI"; */
-"qY7-Dy-tZI.text" = "尺寸：";
->>>>>>> ebcef7d6
 
 /* Class = "UILabel"; text = "Manage Tags"; ObjectID = "r8j-wT-BLF"; */
 "r8j-wT-BLF.text" = "管理標籤";
@@ -412,11 +404,7 @@
 "Rv6-qQ-FqW.normalTitle" = "註冊";
 
 /* Class = "UILabel"; text = "Content type:"; ObjectID = "RvM-se-Nch"; */
-<<<<<<< HEAD
 "RvM-se-Nch.text" = "內容類型：";
-=======
-"RvM-se-Nch.text" = "內容型別：";
->>>>>>> ebcef7d6
 
 /* Class = "UILabel"; text = "N"; ObjectID = "s6S-ku-F63"; */
 "s6S-ku-F63.text" = "N";
