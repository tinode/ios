--- conflicted
+++ resolved
@@ -374,7 +374,6 @@
     }
 }
 
-<<<<<<< HEAD
 extension Character {
     var isEmoji: Bool {
         guard let firstScalar = unicodeScalars.first else {
@@ -386,7 +385,8 @@
 
 extension String {
     var isEmojiOnly: Bool { !isEmpty && !contains { !$0.isEmoji } }
-=======
+}
+
 extension DefaultComTopic {
     // Returns true if the topic allows calls to be placed.
     var callsAllowed: Bool {
@@ -425,5 +425,4 @@
 
         return (first: slices.slice, second: slices.remainder)
     }
->>>>>>> 4a1f19e0
 }