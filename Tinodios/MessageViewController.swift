//
//  MessageViewController.swift
//  ios
//
//  Copyright © 2019 Tinode. All rights reserved.
//

import Foundation
import UIKit
import MessageKit
import MessageInputBar
import TinodeSDK

protocol MessageDisplayLogic: class {
    func updateTitleBar(icon: UIImage?, title: String?)
    func displayChatMessages(messages: [StoredMessage])
    func endRefresh()
}

class MessageViewController: MessageKit.MessagesViewController, MessageDisplayLogic {
    static let kAvatarSize: CGFloat = 30
    static let kDeliveryMarkerSize: CGFloat = 16
    static let kDeliveryMarkerTint = UIColor(red: 19/255, green: 144/255, blue:255/255, alpha: 0.8)
    static let kDeliveryMarkerColor = UIColor.gray.withAlphaComponent(0.7)
    static let kOutgoingBubbleColor = UIColor(red: 230/255, green: 230/255, blue: 230/255, alpha: 1)
    static let kIncomingBubbleColor = UIColor(red: 69/255, green: 193/255, blue: 89/255, alpha: 1)

    var topicName: String? {
        didSet {
            topicType = Tinode.topicTypeByName(name: self.topicName)
            // Needed in order to get sender's avatar and display name
            topic = Cache.getTinode().getTopic(topicName: topicName!) as? DefaultComTopic
        }
    }
    var topicType: TopicType?
    var myUID: String?
    var topic: DefaultComTopic?

    var messages: [MessageType] = []

    private var interactor: (MessageBusinessLogic & MessageDataStore)?
    private let refreshControl = UIRefreshControl()
    private var noteTimer: Timer? = nil

    init() {
        super.init(nibName: nil, bundle: nil)
        self.setup()
    }

    required init?(coder aDecoder: NSCoder) {
        super.init(coder: aDecoder)
        self.setup()
    }

    private func setup() {
        myUID = Cache.getTinode().myUid

        let interactor = MessageInteractor()
        let presenter = MessagePresenter()
        interactor.presenter = presenter
        presenter.viewController = self

        self.interactor = interactor
    }

    private func configureLayout() {
        guard let layout = messagesCollectionView.collectionViewLayout as?
            MessagesCollectionViewFlowLayout else { return }

        layout.sectionInset = UIEdgeInsets(top: 1, left: 8, bottom: 1, right: 8)

        // Use the outgoing avatar as a container for delivery markers.
        layout.setMessageOutgoingAvatarSize(CGSize(width: MessageViewController.kDeliveryMarkerSize, height: MessageViewController.kDeliveryMarkerSize))
        // Move message bubble right and down to make delivery marker appear inside the bubble
        layout.setMessageOutgoingMessagePadding(UIEdgeInsets(top: 0, left: 0, bottom: 0, right: -MessageViewController.kDeliveryMarkerSize / 2))

        // Set incoming avatar to overlap with the message bubble
        if topic!.isP2PType {
            layout.setMessageIncomingAvatarSize(.zero)
        } else {
            layout.setMessageIncomingAvatarSize(CGSize(width: MessageViewController.kAvatarSize, height: MessageViewController.kAvatarSize))
            layout.setMessageIncomingMessageBottomLabelAlignment(LabelAlignment(textAlignment: .left, textInsets: UIEdgeInsets(top: 0, left: MessageViewController.kAvatarSize + 8, bottom: 0, right: 0)))
            layout.setMessageIncomingMessagePadding(UIEdgeInsets(top: 0, left: -16, bottom: 0, right: 16))
        }
    }

    override func viewDidLoad() {
        super.viewDidLoad()

        messagesCollectionView.messagesDataSource = self
        messageInputBar.delegate = self

        reloadInputViews()
        scrollsToBottomOnKeyboardBeginsEditing = true
        maintainPositionOnKeyboardFrameChanged = true

        messagesCollectionView.addSubview(refreshControl)
        refreshControl.addTarget(self, action: #selector(loadNextPage), for: .valueChanged)

        configureLayout()

        messagesCollectionView.messagesLayoutDelegate = self
        messagesCollectionView.messagesDisplayDelegate = self
    }

    override func viewDidAppear(_ animated: Bool) {
        super.viewDidAppear(animated)

        if !(self.interactor?.setup(topicName: self.topicName) ?? false) {
            print("error in interactor setup for \(String(describing: self.topicName))")
        }
        self.interactor?.attachToTopic()
        self.interactor?.loadMessages()
        self.noteTimer = Timer.scheduledTimer(
            withTimeInterval: 1,
            repeats: true,
            block: { _ in
                self.interactor?.sendReadNotification()
            })
    }
    override func viewDidDisappear(_ animated: Bool) {
        super.viewDidDisappear(animated)

        self.interactor?.cleanup()
        self.noteTimer?.invalidate()
    }

    @objc func loadNextPage() {
        self.interactor?.loadNextPage()
    }
}

extension StoredMessage: MessageType {
    var sender: Sender {
        get {
            return Sender(
                id: self.from ?? "?",
                displayName: (self.from ?? "Unknown")) // This value is used only when the sender is not found.
        }
    }
    var messageId: String {
        get { return self.id ?? "?" }
    }
    var sentDate: Date {
        get { return self.ts ?? Date() }
    }
    var kind: MessageKind {
        get {
<<<<<<< HEAD
            if let content = self.content {
                return content.isPlain ? .text(content.string) : .attributedText(AttribFormatter.toAttributed(container: nil, content: content, clicker: nil))
            } else {
                return .text("NONE")
            }
=======
            guard let content = self.content else { return .text("") }
            return .text(content.string)
>>>>>>> 7b2cf25b
        }
    }
}

extension MessageViewController {
    func updateTitleBar(icon: UIImage?, title: String?) {
        self.navigationItem.title = title ?? "Undefined"

        let avatarView = AvatarView()
        NSLayoutConstraint.activate([
                avatarView.heightAnchor.constraint(equalToConstant: 32),
                avatarView.widthAnchor.constraint(equalTo: avatarView.heightAnchor)
            ])
        self.navigationItem.rightBarButtonItem = UIBarButtonItem(customView: avatarView)
        avatarView.set(icon: icon, title: title, id: topicName)
   }

    func displayChatMessages(messages: [StoredMessage]) {
        self.messages = messages.reversed()
        self.messagesCollectionView.reloadData()
        // FIXME: don't scroll to bottom in response to loading the next page.
        // Maybe don't scroll to bottom if the view is not at the bottom already.
        self.messagesCollectionView.scrollToBottom()
    }

    func endRefresh() {
        DispatchQueue.main.async {
            self.refreshControl.endRefreshing()
        }
    }
}

extension MessageViewController: MessagesDataSource {
    func currentSender() -> Sender {
        return Sender(id: myUID ?? "???", displayName: "")
    }
    func numberOfSections(in messagesCollectionView: MessagesCollectionView) -> Int {
        return messages.count
    }
    func messageForItem(at indexPath: IndexPath, in messagesCollectionView: MessagesCollectionView) -> MessageType {
        return messages[indexPath.section]
    }

    func isTimeLabelVisible(at indexPath: IndexPath) -> Bool {
        return !isPreviousMessageSameDate(at: indexPath)
    }

    func cellTopLabelAttributedText(for message: MessageType, at indexPath: IndexPath) -> NSAttributedString? {
        if isTimeLabelVisible(at: indexPath) {
            return NSAttributedString(string: RelativeDateFormatter.shared.dateOnly(from: message.sentDate), attributes: [NSAttributedString.Key.font: UIFont.boldSystemFont(ofSize: 10), NSAttributedString.Key.foregroundColor: UIColor.darkGray])
        }
        return nil
    }

    func messageBottomLabelAttributedText(for message: MessageType, at indexPath: IndexPath) -> NSAttributedString? {
        guard topic!.isGrpType && !isFromCurrentSender(message: message) && (!isNextMessageSameSender(at: indexPath) || !isNextMessageSameDate(at: indexPath)) else { return nil }

        var displayName = message.sender.displayName
        if let sub = topic?.getSubscription(for: message.sender.id) {
            displayName = sub.pub!.fn!
        }
        let timestamp = RelativeDateFormatter.shared.timeOnly(from: message.sentDate)
        return NSAttributedString(string: "\(displayName), \(timestamp)", attributes: [
            NSAttributedString.Key.font: UIFont.preferredFont(forTextStyle: .caption2),
            NSAttributedString.Key.foregroundColor: UIColor.gray
            ])
    }
}

extension MessageViewController: MessagesDisplayDelegate, MessagesLayoutDelegate {
    // Helper checks.

    func isPreviousMessageSameDate(at indexPath: IndexPath) -> Bool {
        guard indexPath.section > 0 else { return false }
        return Calendar.current.isDate(messages[indexPath.section].sentDate,
                                       inSameDayAs: messages[indexPath.section - 1].sentDate)
    }

    func isNextMessageSameDate(at indexPath: IndexPath) -> Bool {
        guard indexPath.section + 1 < messages.count else { return false }
        return Calendar.current.isDate(messages[indexPath.section].sentDate,
                                       inSameDayAs: messages[indexPath.section + 1].sentDate)
    }

    func isPreviousMessageSameSender(at indexPath: IndexPath) -> Bool {
        guard indexPath.section > 0 else { return false }
        return messages[indexPath.section].sender == messages[indexPath.section - 1].sender
    }

    func isNextMessageSameSender(at indexPath: IndexPath) -> Bool {
        guard indexPath.section + 1 < messages.count else { return false }
        return messages[indexPath.section].sender == messages[indexPath.section + 1].sender
    }

    func configureAvatarView(_ avatarView: AvatarView, for message: MessageType, at indexPath: IndexPath, in messagesCollectionView: MessagesCollectionView) {
        if isFromCurrentSender(message: message) {
            // Use current user's avatar for showing delivery markers.
            guard let msg = message as? StoredMessage, let topic = topic else { return }

            let iconName: String
            var tint: UIColor = MessageViewController.kDeliveryMarkerColor
            if msg.status == nil || msg.status! <= BaseDb.kStatusSending {
                iconName = "outline_schedule_white_48pt"
            } else {
                if topic.msgReadCount(seq: msg.seq) > 0 {
                    iconName = "outline_done_all_white_48pt"
                    tint = MessageViewController.kDeliveryMarkerTint
                } else if topic.msgRecvCount(seq: msg.seq) > 0 {
                    iconName = "outline_done_all_white_48pt"
                } else {
                    iconName = "outline_done_white_48pt"
                }
            }

            avatarView.isHidden = false
            avatarView.backgroundColor = UIColor.white.withAlphaComponent(0)
            avatarView.tintColor = tint
            avatarView.set(avatar: Avatar(image: UIImage(named: iconName)))

        } else {
            // Hide peer's avatar in p2p topics. Avatars are useful in group topics only
            avatarView.isHidden = topic!.isP2PType || (isNextMessageSameSender(at: indexPath) && isNextMessageSameDate(at: indexPath))
            if let sub = topic?.getSubscription(for: message.sender.id) {
                avatarView.set(icon: sub.pub?.photo?.image(), title: sub.pub?.fn, id: message.sender.id)
            } else {
                print("subscription not found for \(message.sender.id)")
            }
        }
    }

    func textColor(for message: MessageType, at indexPath: IndexPath, in messagesCollectionView: MessagesCollectionView) -> UIColor {
        return !isFromCurrentSender(message: message) ? .white : .darkText
    }
    func backgroundColor(for message: MessageType, at indexPath: IndexPath, in messagesCollectionView: MessagesCollectionView) -> UIColor {
        return !isFromCurrentSender(message: message) ? MessageViewController.kIncomingBubbleColor : MessageViewController.kOutgoingBubbleColor
    }

    func messageStyle(for message: MessageType, at indexPath: IndexPath, in messagesCollectionView: MessagesCollectionView) -> MessageStyle {

        var corners: UIRectCorner = []

        if isFromCurrentSender(message: message) {
            corners.formUnion(.topLeft)
            corners.formUnion(.bottomLeft)
            if !isPreviousMessageSameSender(at: indexPath) || !isPreviousMessageSameDate(at: indexPath) {
                corners.formUnion(.topRight)
            }
            if !isNextMessageSameSender(at: indexPath) || !isNextMessageSameDate(at: indexPath) {
                corners.formUnion(.bottomRight)
            }
        } else {
            corners.formUnion(.topRight)
            corners.formUnion(.bottomRight)
            if !isPreviousMessageSameSender(at: indexPath) || !isPreviousMessageSameDate(at: indexPath) {
                corners.formUnion(.topLeft)
            }
            if !isNextMessageSameSender(at: indexPath) || !isNextMessageSameSender(at: indexPath) {
                corners.formUnion(.bottomLeft)
            }
        }

        return .custom { view in
            let radius: CGFloat = 16
            let path = UIBezierPath(roundedRect: view.bounds, byRoundingCorners: corners, cornerRadii: CGSize(width: radius, height: radius))
            let mask = CAShapeLayer()
            mask.path = path.cgPath
            view.layer.mask = mask
        }
    }


    func cellTopLabelHeight(for message: MessageType, at indexPath: IndexPath, in messagesCollectionView: MessagesCollectionView) -> CGFloat {
        if isTimeLabelVisible(at: indexPath) {
            return 24
        }
        return 0
    }

    // This is the hight of the field with the sender's name (left) or delivery status (right).
    func messageBottomLabelHeight(for message: MessageType, at indexPath: IndexPath, in messagesCollectionView: MessagesCollectionView) -> CGFloat {
        return isFromCurrentSender(message: message) || (isNextMessageSameSender(at: indexPath) && isNextMessageSameDate(at: indexPath)) ? 0 : 16
    }

}

extension MessageViewController: MessageInputBarDelegate {
    func messageInputBar(_ inputBar: MessageInputBar, didPressSendButtonWith text: String) {
        _ = interactor?.sendMessage(content: Drafty(content: text))
        messageInputBar.inputTextView.text.removeAll()
        messageInputBar.invalidatePlugins()
    }

    func messageInputBar(_ inputBar: MessageInputBar, textViewTextDidChangeTo text: String) {
        // Use to send a typing indicator
    }

    func messageInputBar(_ inputBar: MessageInputBar, didChangeIntrinsicContentTo size: CGSize) {
        // Use to change any other subview insets
    }
}<|MERGE_RESOLUTION|>--- conflicted
+++ resolved
@@ -146,16 +146,8 @@
     }
     var kind: MessageKind {
         get {
-<<<<<<< HEAD
-            if let content = self.content {
-                return content.isPlain ? .text(content.string) : .attributedText(AttribFormatter.toAttributed(container: nil, content: content, clicker: nil))
-            } else {
-                return .text("NONE")
-            }
-=======
-            guard let content = self.content else { return .text("") }
-            return .text(content.string)
->>>>>>> 7b2cf25b
+            guard let content = self.content else { return .text("NONE") }
+            return content.isPlain ? .text(content.string) : .attributedText(AttribFormatter.toAttributed(container: nil, content: content, clicker: nil))
         }
     }
 }
