--- conflicted
+++ resolved
@@ -259,31 +259,6 @@
         NSLayoutConstraint.activate([top, bottom, trailing, leading])
     }
 
-<<<<<<< HEAD
-    public func applyTopicPermissions() {
-        DispatchQueue.main.async {
-            // Make sure the view is visible.
-            guard self.isViewLoaded && ((self.view?.window) != nil) else { return }
-            if !(self.topic?.isReader ?? false) {
-                self.collectionView.showNoAccessOverlay()
-            } else {
-                self.collectionView.removeNoAccessOverlay()
-            }
-            // No "W" permission. Replace input field with a message "Not available".
-            self.sendMessageBar.toggleNotAvailableOverlay(visible: !(self.topic?.isWriter ?? false))
-            // The peer is missing either "W" or "R" permissions. Show "Peer's messaging is disabled" message.
-            if let acs = self.topic?.peer?.acs, let missing = acs.missing {
-                self.sendMessageBar.togglePeerMessagingDisabled(visible: acs.isJoiner(for: .want) && (missing.isReader || missing.isWriter))
-            }
-            // We are offered to join a chat.
-            if let acs = self.topic?.accessMode, acs.isJoiner(for: Acs.Side.given) && (acs.excessive?.description.contains("RW") ?? false) {
-                self.showInvitationDialog()
-            }
-        }
-    }
-
-=======
->>>>>>> af5ab3bc
     override func viewDidLoad() {
         super.viewDidLoad()
 
@@ -516,14 +491,11 @@
         } else {
             self.collectionView.removeNoAccessOverlay()
         }
-        if self.topic?.isWriter ?? false {
-            self.sendMessageBar.removeNotAvailableOverlay()
-            if let acs = self.topic?.peer?.acs,
-                acs.isJoiner(for: .want) && (acs.missing?.description.contains("RW") ?? false) {
-                self.sendMessageBar.showPeersMessagingDisabledOverlay()
-            }
-        } else {
-            self.sendMessageBar.showNotAvailableOverlay()
+        // No "W" permission. Replace input field with a message "Not available".
+        self.sendMessageBar.toggleNotAvailableOverlay(visible: !(self.topic?.isWriter ?? false))
+        // The peer is missing either "W" or "R" permissions. Show "Peer's messaging is disabled" message.
+        if let acs = self.topic?.peer?.acs, let missing = acs.missing {
+            self.sendMessageBar.togglePeerMessagingDisabled(visible: acs.isJoiner(for: .want) && (missing.isReader || missing.isWriter))
         }
         // We are offered to join a chat.
         if let acs = self.topic?.accessMode, acs.isJoiner(for: Acs.Side.given) && (acs.excessive?.description.contains("RW") ?? false) {
