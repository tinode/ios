//
//  JSONValue.swift
//  ios
//
//  Copyright © 2018 Tinode. All rights reserved.
//

import Foundation

// Needed for encoding/decoding arrays and dictionaries of objects in JSON.
// Inspired by https://medium.com/grand-parade/parsing-fields-in-codable-structs-that-can-be-of-any-json-type-e0283d5edb
public enum JSONValue: Codable, Equatable {
    case string(String)
    case int(Int)
    case double(Double)
    case bool(Bool)
    case dict([String: JSONValue])
    case array([JSONValue])
    case bytes(Data)
    
    public func encode(to encoder: Encoder) throws {
        var container = encoder.singleValueContainer()
        switch self {
        case .bool(let v):
            try container.encode(v)
        case .int(let v):
            try container.encode(v)
        case .string(let v):
            try container.encode(v)
        case .double(let v):
            try container.encode(v)
        case .dict(let v):
            try container.encode(v)
        case .array(let v):
            try container.encode(v)
        case .bytes(let v):
            try container.encode(v)
        }
    }
    
    public init(from decoder: Decoder) throws {
        let container = try decoder.singleValueContainer()
        if let value = try? container.decode(String.self) {
            self = .string(value)
        } else if let value = try? container.decode(Int.self) {
            self = .int(value)
        } else if let value = try? container.decode(Double.self) {
            self = .double(value)
        } else if let value = try? container.decode(Bool.self) {
            self = .bool(value)
        } else if let value = try? container.decode([String: JSONValue].self) {
            self = .dict(value)
        } else if let value = try? container.decode([JSONValue].self) {
            self = .array(value)
        } else if let value = try? container.decode(Data.self) {
            self = .bytes(value)
        } else {
            throw DecodingError.typeMismatch(JSONValue.self, DecodingError.Context(codingPath: container.codingPath, debugDescription: "Not a JSON"))
        }
    }

<<<<<<< HEAD
    public func asString() -> String? {
        switch self {
        case .string(let val):
            return val
        default:
            return nil
        }
    }

=======
>>>>>>> 7b2cf25b
    public func asInt() -> Int? {
        switch self {
        case .int(let val):
            return val
        default:
            return nil
        }
    }
}<|MERGE_RESOLUTION|>--- conflicted
+++ resolved
@@ -59,7 +59,6 @@
         }
     }
 
-<<<<<<< HEAD
     public func asString() -> String? {
         switch self {
         case .string(let val):
@@ -69,8 +68,6 @@
         }
     }
 
-=======
->>>>>>> 7b2cf25b
     public func asInt() -> Int? {
         switch self {
         case .int(let val):
