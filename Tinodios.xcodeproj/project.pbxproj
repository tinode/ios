--- conflicted
+++ resolved
@@ -229,11 +229,8 @@
 				0AE50D4722156A5B0021F7B7 /* FindPresenter.swift */,
 				0AE50D4922156A6C0021F7B7 /* FindRouter.swift */,
 				0AE50D4322156A250021F7B7 /* FindViewController.swift */,
-<<<<<<< HEAD
 				B0C6A3C1229EDF14009B0B5D /* ImagePreviewController.swift */,
-=======
 				0A0E940222D324F1006416F8 /* LargeFileHelper.swift */,
->>>>>>> e5d8a710
 				0A6F260921BE51D800B9726E /* LoginViewController.swift */,
 				B0A612B4229132CC00569DFE /* MessageBubbleDecorator.swift */,
 				B0DF031C227C604C000F9492 /* MessageCell.swift */,
