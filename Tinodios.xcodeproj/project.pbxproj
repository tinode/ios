// !$*UTF8*$!
{
	archiveVersion = 1;
	classes = {
	};
	objectVersion = 50;
	objects = {

/* Begin PBXBuildFile section */
		0A0016E721E7236900088188 /* MessageInteractor.swift in Sources */ = {isa = PBXBuildFile; fileRef = 0A0016E621E7236900088188 /* MessageInteractor.swift */; };
		0A0016E921E736CD00088188 /* MessagePresenter.swift in Sources */ = {isa = PBXBuildFile; fileRef = 0A0016E821E736CD00088188 /* MessagePresenter.swift */; };
		0A0380D821B3CC8100A3FA0E /* AppDelegate.swift in Sources */ = {isa = PBXBuildFile; fileRef = 0A0380D721B3CC8100A3FA0E /* AppDelegate.swift */; };
		0A0380DA21B3CC8100A3FA0E /* ChatListViewController.swift in Sources */ = {isa = PBXBuildFile; fileRef = 0A0380D921B3CC8100A3FA0E /* ChatListViewController.swift */; };
		0A0380DD21B3CC8100A3FA0E /* Main.storyboard in Resources */ = {isa = PBXBuildFile; fileRef = 0A0380DB21B3CC8100A3FA0E /* Main.storyboard */; };
		0A0380DF21B3CC8200A3FA0E /* Assets.xcassets in Resources */ = {isa = PBXBuildFile; fileRef = 0A0380DE21B3CC8200A3FA0E /* Assets.xcassets */; };
		0A0380E221B3CC8200A3FA0E /* LaunchScreen.storyboard in Resources */ = {isa = PBXBuildFile; fileRef = 0A0380E021B3CC8200A3FA0E /* LaunchScreen.storyboard */; };
		0A09810C21CCB80400600013 /* StoredMessage.swift in Sources */ = {isa = PBXBuildFile; fileRef = 0A09810B21CCB80400600013 /* StoredMessage.swift */; };
		0A15739421DB53130070C31F /* SubscriberDb.swift in Sources */ = {isa = PBXBuildFile; fileRef = 0A15739321DB53130070C31F /* SubscriberDb.swift */; };
		0A15739621DB531E0070C31F /* UserDb.swift in Sources */ = {isa = PBXBuildFile; fileRef = 0A15739521DB531E0070C31F /* UserDb.swift */; };
		0A35BA9E22836CCF00AA5E2F /* ContactsSynchronizer.swift in Sources */ = {isa = PBXBuildFile; fileRef = 0A35BA9D22836CCF00AA5E2F /* ContactsSynchronizer.swift */; };
		0A35BAA02283A37500AA5E2F /* Utils.swift in Sources */ = {isa = PBXBuildFile; fileRef = 0A35BA9F2283A37500AA5E2F /* Utils.swift */; };
		0A37D6F521DA075100A124CA /* AccountDb.swift in Sources */ = {isa = PBXBuildFile; fileRef = 0A37D6F421DA075100A124CA /* AccountDb.swift */; };
		0A431C032244A26200A837F7 /* TinodeSDK.framework in Frameworks */ = {isa = PBXBuildFile; fileRef = 0A431C022244A26200A837F7 /* TinodeSDK.framework */; };
		0A431C042244A26200A837F7 /* TinodeSDK.framework in Embed Frameworks */ = {isa = PBXBuildFile; fileRef = 0A431C022244A26200A837F7 /* TinodeSDK.framework */; settings = {ATTRIBUTES = (CodeSignOnCopy, RemoveHeadersOnCopy, ); }; };
		0A484E5121E359A800FE9AFE /* MessageDb.swift in Sources */ = {isa = PBXBuildFile; fileRef = 0A484E5021E359A800FE9AFE /* MessageDb.swift */; };
		0A4E1D3022829C46006C0912 /* ContactsManager.swift in Sources */ = {isa = PBXBuildFile; fileRef = 0A4E1D2F22829C46006C0912 /* ContactsManager.swift */; };
		0A6F260A21BE51D800B9726E /* LoginViewController.swift in Sources */ = {isa = PBXBuildFile; fileRef = 0A6F260921BE51D800B9726E /* LoginViewController.swift */; };
		0A8A108121D4C78000B90D73 /* BaseDb.swift in Sources */ = {isa = PBXBuildFile; fileRef = 0A8A108021D4C78000B90D73 /* BaseDb.swift */; };
		0A8A108321D4C78C00B90D73 /* TopicDb.swift in Sources */ = {isa = PBXBuildFile; fileRef = 0A8A108221D4C78C00B90D73 /* TopicDb.swift */; };
		0A8A108521D4C79700B90D73 /* SqlStore.swift in Sources */ = {isa = PBXBuildFile; fileRef = 0A8A108421D4C79700B90D73 /* SqlStore.swift */; };
		0A8A8BDA21C380E80090BCBA /* Cache.swift in Sources */ = {isa = PBXBuildFile; fileRef = 0A8A8BD921C380E80090BCBA /* Cache.swift */; };
		0A8C8A4621E5E72D00D8751E /* MessageViewController.swift in Sources */ = {isa = PBXBuildFile; fileRef = 0A8C8A4521E5E72D00D8751E /* MessageViewController.swift */; };
		0ACB5F0E22097651008FE740 /* ChatListPresenter.swift in Sources */ = {isa = PBXBuildFile; fileRef = 0ACB5F0D22097651008FE740 /* ChatListPresenter.swift */; };
		0ACB5F1022097665008FE740 /* ChatListRouter.swift in Sources */ = {isa = PBXBuildFile; fileRef = 0ACB5F0F22097665008FE740 /* ChatListRouter.swift */; };
		0AD5552A21C625BB0027FD16 /* ChatListInteractor.swift in Sources */ = {isa = PBXBuildFile; fileRef = 0AD5552921C625BB0027FD16 /* ChatListInteractor.swift */; };
		0ADDBC8B2249F617000BD00D /* ChatListTableViewCell.swift in Sources */ = {isa = PBXBuildFile; fileRef = 0ADDBC8A2249F617000BD00D /* ChatListTableViewCell.swift */; };
		0AE50D4422156A250021F7B7 /* FindViewController.swift in Sources */ = {isa = PBXBuildFile; fileRef = 0AE50D4322156A250021F7B7 /* FindViewController.swift */; };
		0AE50D4622156A4B0021F7B7 /* FindInteractor.swift in Sources */ = {isa = PBXBuildFile; fileRef = 0AE50D4522156A4B0021F7B7 /* FindInteractor.swift */; };
		0AE50D4822156A5B0021F7B7 /* FindPresenter.swift in Sources */ = {isa = PBXBuildFile; fileRef = 0AE50D4722156A5B0021F7B7 /* FindPresenter.swift */; };
		0AE50D4A22156A6C0021F7B7 /* FindRouter.swift in Sources */ = {isa = PBXBuildFile; fileRef = 0AE50D4922156A6C0021F7B7 /* FindRouter.swift */; };
		0AEE8BEE226456080022EC3F /* UiUtils.swift in Sources */ = {isa = PBXBuildFile; fileRef = 0AEE8BED226456080022EC3F /* UiUtils.swift */; };
		58CBE6CE018029121E923407 /* Pods_Tinodios.framework in Frameworks */ = {isa = PBXBuildFile; fileRef = 3B787A84CD010EF920890105 /* Pods_Tinodios.framework */; };
		7DDADC5021D5C156009733B5 /* RegisterViewController.swift in Sources */ = {isa = PBXBuildFile; fileRef = 7DDADC4F21D5C156009733B5 /* RegisterViewController.swift */; };
		7DDADC5221D5C219009733B5 /* Validate.swift in Sources */ = {isa = PBXBuildFile; fileRef = 7DDADC5121D5C219009733B5 /* Validate.swift */; };
		7DDADC5421D5C2E6009733B5 /* CredentialsViewController.swift in Sources */ = {isa = PBXBuildFile; fileRef = 7DDADC5321D5C2E6009733B5 /* CredentialsViewController.swift */; };
		B008593C22741B8A002C5168 /* AttribFormatter.swift in Sources */ = {isa = PBXBuildFile; fileRef = B008593B22741B89002C5168 /* AttribFormatter.swift */; };
		B02F5C8B22679BC80079A97E /* ImagePicker.swift in Sources */ = {isa = PBXBuildFile; fileRef = B02F5C8A22679BC80079A97E /* ImagePicker.swift */; };
		B031BE552263075E004160AE /* Settings.bundle in Resources */ = {isa = PBXBuildFile; fileRef = B031BE542263075E004160AE /* Settings.bundle */; };
		B031BE5722631304004160AE /* SettingsHelper.swift in Sources */ = {isa = PBXBuildFile; fileRef = B031BE5622631304004160AE /* SettingsHelper.swift */; };
		B0DF03172279F027000F9492 /* RoundImageView.swift in Sources */ = {isa = PBXBuildFile; fileRef = B0DF03162279F027000F9492 /* RoundImageView.swift */; };
		B0DF0319227C2517000F9492 /* MessageView.swift in Sources */ = {isa = PBXBuildFile; fileRef = B0DF0318227C2517000F9492 /* MessageView.swift */; };
		B0DF031D227C604C000F9492 /* MessageCell.swift in Sources */ = {isa = PBXBuildFile; fileRef = B0DF031C227C604C000F9492 /* MessageCell.swift */; };
		B0DF031F227C6898000F9492 /* PaddedLabel.swift in Sources */ = {isa = PBXBuildFile; fileRef = B0DF031E227C6898000F9492 /* PaddedLabel.swift */; };
		B0DF0323228051B4000F9492 /* MessageViewController+Keyboard.swift in Sources */ = {isa = PBXBuildFile; fileRef = B0DF0322228051B4000F9492 /* MessageViewController+Keyboard.swift */; };
		B0DF032D2282EE8A000F9492 /* SendMessageBar.xib in Resources */ = {isa = PBXBuildFile; fileRef = B0DF032C2282EE8A000F9492 /* SendMessageBar.xib */; };
		B0DF032F2282FF46000F9492 /* SendMessageBar.swift in Sources */ = {isa = PBXBuildFile; fileRef = B0DF032E2282FF46000F9492 /* SendMessageBar.swift */; };
		B0DF03312283FFD8000F9492 /* PlaceholderTextView.swift in Sources */ = {isa = PBXBuildFile; fileRef = B0DF03302283FFD8000F9492 /* PlaceholderTextView.swift */; };
		B0E8FA0822770E61005097F1 /* ButtonLayoutManager.swift in Sources */ = {isa = PBXBuildFile; fileRef = B0E8FA0722770E61005097F1 /* ButtonLayoutManager.swift */; };
/* End PBXBuildFile section */

/* Begin PBXCopyFilesBuildPhase section */
		0A431C052244A26200A837F7 /* Embed Frameworks */ = {
			isa = PBXCopyFilesBuildPhase;
			buildActionMask = 2147483647;
			dstPath = "";
			dstSubfolderSpec = 10;
			files = (
				0A431C042244A26200A837F7 /* TinodeSDK.framework in Embed Frameworks */,
			);
			name = "Embed Frameworks";
			runOnlyForDeploymentPostprocessing = 0;
		};
/* End PBXCopyFilesBuildPhase section */

/* Begin PBXFileReference section */
		0A0016E621E7236900088188 /* MessageInteractor.swift */ = {isa = PBXFileReference; lastKnownFileType = sourcecode.swift; path = MessageInteractor.swift; sourceTree = "<group>"; };
		0A0016E821E736CD00088188 /* MessagePresenter.swift */ = {isa = PBXFileReference; lastKnownFileType = sourcecode.swift; path = MessagePresenter.swift; sourceTree = "<group>"; };
		0A0380D421B3CC8100A3FA0E /* Tinodios.app */ = {isa = PBXFileReference; explicitFileType = wrapper.application; includeInIndex = 0; path = Tinodios.app; sourceTree = BUILT_PRODUCTS_DIR; };
		0A0380D721B3CC8100A3FA0E /* AppDelegate.swift */ = {isa = PBXFileReference; lastKnownFileType = sourcecode.swift; path = AppDelegate.swift; sourceTree = "<group>"; };
		0A0380D921B3CC8100A3FA0E /* ChatListViewController.swift */ = {isa = PBXFileReference; lastKnownFileType = sourcecode.swift; path = ChatListViewController.swift; sourceTree = "<group>"; };
		0A0380DC21B3CC8100A3FA0E /* Base */ = {isa = PBXFileReference; lastKnownFileType = file.storyboard; name = Base; path = Base.lproj/Main.storyboard; sourceTree = "<group>"; };
		0A0380DE21B3CC8200A3FA0E /* Assets.xcassets */ = {isa = PBXFileReference; lastKnownFileType = folder.assetcatalog; path = Assets.xcassets; sourceTree = "<group>"; };
		0A0380E121B3CC8200A3FA0E /* Base */ = {isa = PBXFileReference; lastKnownFileType = file.storyboard; name = Base; path = Base.lproj/LaunchScreen.storyboard; sourceTree = "<group>"; };
		0A0380E321B3CC8200A3FA0E /* Info.plist */ = {isa = PBXFileReference; lastKnownFileType = text.plist.xml; path = Info.plist; sourceTree = "<group>"; };
		0A09810B21CCB80400600013 /* StoredMessage.swift */ = {isa = PBXFileReference; lastKnownFileType = sourcecode.swift; path = StoredMessage.swift; sourceTree = "<group>"; };
		0A15739321DB53130070C31F /* SubscriberDb.swift */ = {isa = PBXFileReference; lastKnownFileType = sourcecode.swift; path = SubscriberDb.swift; sourceTree = "<group>"; };
		0A15739521DB531E0070C31F /* UserDb.swift */ = {isa = PBXFileReference; lastKnownFileType = sourcecode.swift; path = UserDb.swift; sourceTree = "<group>"; };
		0A35BA9D22836CCF00AA5E2F /* ContactsSynchronizer.swift */ = {isa = PBXFileReference; lastKnownFileType = sourcecode.swift; path = ContactsSynchronizer.swift; sourceTree = "<group>"; };
		0A35BA9F2283A37500AA5E2F /* Utils.swift */ = {isa = PBXFileReference; lastKnownFileType = sourcecode.swift; path = Utils.swift; sourceTree = "<group>"; };
		0A37D6F421DA075100A124CA /* AccountDb.swift */ = {isa = PBXFileReference; lastKnownFileType = sourcecode.swift; path = AccountDb.swift; sourceTree = "<group>"; };
		0A431C022244A26200A837F7 /* TinodeSDK.framework */ = {isa = PBXFileReference; explicitFileType = wrapper.framework; path = TinodeSDK.framework; sourceTree = BUILT_PRODUCTS_DIR; };
		0A484E5021E359A800FE9AFE /* MessageDb.swift */ = {isa = PBXFileReference; lastKnownFileType = sourcecode.swift; path = MessageDb.swift; sourceTree = "<group>"; };
		0A4E1D2F22829C46006C0912 /* ContactsManager.swift */ = {isa = PBXFileReference; lastKnownFileType = sourcecode.swift; path = ContactsManager.swift; sourceTree = "<group>"; };
		0A6F260921BE51D800B9726E /* LoginViewController.swift */ = {isa = PBXFileReference; lastKnownFileType = sourcecode.swift; path = LoginViewController.swift; sourceTree = "<group>"; };
		0A8A108021D4C78000B90D73 /* BaseDb.swift */ = {isa = PBXFileReference; lastKnownFileType = sourcecode.swift; path = BaseDb.swift; sourceTree = "<group>"; };
		0A8A108221D4C78C00B90D73 /* TopicDb.swift */ = {isa = PBXFileReference; lastKnownFileType = sourcecode.swift; path = TopicDb.swift; sourceTree = "<group>"; };
		0A8A108421D4C79700B90D73 /* SqlStore.swift */ = {isa = PBXFileReference; lastKnownFileType = sourcecode.swift; path = SqlStore.swift; sourceTree = "<group>"; };
		0A8A8BD921C380E80090BCBA /* Cache.swift */ = {isa = PBXFileReference; lastKnownFileType = sourcecode.swift; path = Cache.swift; sourceTree = "<group>"; };
		0A8C8A4521E5E72D00D8751E /* MessageViewController.swift */ = {isa = PBXFileReference; lastKnownFileType = sourcecode.swift; path = MessageViewController.swift; sourceTree = "<group>"; };
		0ACB5F0D22097651008FE740 /* ChatListPresenter.swift */ = {isa = PBXFileReference; lastKnownFileType = sourcecode.swift; path = ChatListPresenter.swift; sourceTree = "<group>"; };
		0ACB5F0F22097665008FE740 /* ChatListRouter.swift */ = {isa = PBXFileReference; lastKnownFileType = sourcecode.swift; path = ChatListRouter.swift; sourceTree = "<group>"; };
		0AD5552921C625BB0027FD16 /* ChatListInteractor.swift */ = {isa = PBXFileReference; lastKnownFileType = sourcecode.swift; path = ChatListInteractor.swift; sourceTree = "<group>"; };
		0ADDBC8A2249F617000BD00D /* ChatListTableViewCell.swift */ = {isa = PBXFileReference; lastKnownFileType = sourcecode.swift; path = ChatListTableViewCell.swift; sourceTree = "<group>"; };
		0AE50D4322156A250021F7B7 /* FindViewController.swift */ = {isa = PBXFileReference; lastKnownFileType = sourcecode.swift; path = FindViewController.swift; sourceTree = "<group>"; };
		0AE50D4522156A4B0021F7B7 /* FindInteractor.swift */ = {isa = PBXFileReference; lastKnownFileType = sourcecode.swift; path = FindInteractor.swift; sourceTree = "<group>"; };
		0AE50D4722156A5B0021F7B7 /* FindPresenter.swift */ = {isa = PBXFileReference; lastKnownFileType = sourcecode.swift; path = FindPresenter.swift; sourceTree = "<group>"; };
		0AE50D4922156A6C0021F7B7 /* FindRouter.swift */ = {isa = PBXFileReference; lastKnownFileType = sourcecode.swift; path = FindRouter.swift; sourceTree = "<group>"; };
		0AEE8BED226456080022EC3F /* UiUtils.swift */ = {isa = PBXFileReference; lastKnownFileType = sourcecode.swift; path = UiUtils.swift; sourceTree = "<group>"; };
		3B787A84CD010EF920890105 /* Pods_Tinodios.framework */ = {isa = PBXFileReference; explicitFileType = wrapper.framework; includeInIndex = 0; path = Pods_Tinodios.framework; sourceTree = BUILT_PRODUCTS_DIR; };
		5900B7863CDFB018A86DD3AC /* Pods-Tinodios.release.xcconfig */ = {isa = PBXFileReference; includeInIndex = 1; lastKnownFileType = text.xcconfig; name = "Pods-Tinodios.release.xcconfig"; path = "Pods/Target Support Files/Pods-Tinodios/Pods-Tinodios.release.xcconfig"; sourceTree = "<group>"; };
		75BC852198885F22E865D563 /* Pods-Tinodios.debug.xcconfig */ = {isa = PBXFileReference; includeInIndex = 1; lastKnownFileType = text.xcconfig; name = "Pods-Tinodios.debug.xcconfig"; path = "Pods/Target Support Files/Pods-Tinodios/Pods-Tinodios.debug.xcconfig"; sourceTree = "<group>"; };
		7DDADC4F21D5C156009733B5 /* RegisterViewController.swift */ = {isa = PBXFileReference; fileEncoding = 4; lastKnownFileType = sourcecode.swift; path = RegisterViewController.swift; sourceTree = "<group>"; };
		7DDADC5121D5C219009733B5 /* Validate.swift */ = {isa = PBXFileReference; fileEncoding = 4; lastKnownFileType = sourcecode.swift; path = Validate.swift; sourceTree = "<group>"; };
		7DDADC5321D5C2E6009733B5 /* CredentialsViewController.swift */ = {isa = PBXFileReference; fileEncoding = 4; lastKnownFileType = sourcecode.swift; path = CredentialsViewController.swift; sourceTree = "<group>"; };
		B008593B22741B89002C5168 /* AttribFormatter.swift */ = {isa = PBXFileReference; lastKnownFileType = sourcecode.swift; path = AttribFormatter.swift; sourceTree = "<group>"; };
		B02F5C8A22679BC80079A97E /* ImagePicker.swift */ = {isa = PBXFileReference; lastKnownFileType = sourcecode.swift; path = ImagePicker.swift; sourceTree = "<group>"; };
		B031BE542263075E004160AE /* Settings.bundle */ = {isa = PBXFileReference; lastKnownFileType = "wrapper.plug-in"; path = Settings.bundle; sourceTree = "<group>"; };
		B031BE5622631304004160AE /* SettingsHelper.swift */ = {isa = PBXFileReference; lastKnownFileType = sourcecode.swift; path = SettingsHelper.swift; sourceTree = "<group>"; };
		B0DF03162279F027000F9492 /* RoundImageView.swift */ = {isa = PBXFileReference; lastKnownFileType = sourcecode.swift; path = RoundImageView.swift; sourceTree = "<group>"; };
		B0DF0318227C2517000F9492 /* MessageView.swift */ = {isa = PBXFileReference; lastKnownFileType = sourcecode.swift; path = MessageView.swift; sourceTree = "<group>"; };
		B0DF031C227C604C000F9492 /* MessageCell.swift */ = {isa = PBXFileReference; lastKnownFileType = sourcecode.swift; path = MessageCell.swift; sourceTree = "<group>"; };
		B0DF031E227C6898000F9492 /* PaddedLabel.swift */ = {isa = PBXFileReference; lastKnownFileType = sourcecode.swift; path = PaddedLabel.swift; sourceTree = "<group>"; };
		B0DF0322228051B4000F9492 /* MessageViewController+Keyboard.swift */ = {isa = PBXFileReference; lastKnownFileType = sourcecode.swift; path = "MessageViewController+Keyboard.swift"; sourceTree = "<group>"; };
		B0DF032C2282EE8A000F9492 /* SendMessageBar.xib */ = {isa = PBXFileReference; lastKnownFileType = file.xib; path = SendMessageBar.xib; sourceTree = "<group>"; };
		B0DF032E2282FF46000F9492 /* SendMessageBar.swift */ = {isa = PBXFileReference; lastKnownFileType = sourcecode.swift; path = SendMessageBar.swift; sourceTree = "<group>"; };
		B0DF03302283FFD8000F9492 /* PlaceholderTextView.swift */ = {isa = PBXFileReference; lastKnownFileType = sourcecode.swift; path = PlaceholderTextView.swift; sourceTree = "<group>"; };
		B0E8FA0722770E61005097F1 /* ButtonLayoutManager.swift */ = {isa = PBXFileReference; lastKnownFileType = sourcecode.swift; path = ButtonLayoutManager.swift; sourceTree = "<group>"; };
/* End PBXFileReference section */

/* Begin PBXFrameworksBuildPhase section */
		0A0380D121B3CC8100A3FA0E /* Frameworks */ = {
			isa = PBXFrameworksBuildPhase;
			buildActionMask = 2147483647;
			files = (
				0A431C032244A26200A837F7 /* TinodeSDK.framework in Frameworks */,
				58CBE6CE018029121E923407 /* Pods_Tinodios.framework in Frameworks */,
			);
			runOnlyForDeploymentPostprocessing = 0;
		};
/* End PBXFrameworksBuildPhase section */

/* Begin PBXGroup section */
		0A0380CB21B3CC8100A3FA0E = {
			isa = PBXGroup;
			children = (
				0A431C022244A26200A837F7 /* TinodeSDK.framework */,
				0A0380D621B3CC8100A3FA0E /* Tinodios */,
				0A0380D521B3CC8100A3FA0E /* Products */,
				579A1EAE0D0B7D996BF48345 /* Pods */,
				4805E89223B1ECF4F9F439D5 /* Frameworks */,
			);
			sourceTree = "<group>";
		};
		0A0380D521B3CC8100A3FA0E /* Products */ = {
			isa = PBXGroup;
			children = (
				0A0380D421B3CC8100A3FA0E /* Tinodios.app */,
			);
			name = Products;
			sourceTree = "<group>";
		};
		0A0380D621B3CC8100A3FA0E /* Tinodios */ = {
			isa = PBXGroup;
			children = (
				0A4E1D3122829C52006C0912 /* account */,
				0A8A107F21D4C77000B90D73 /* db */,
				B0C496B022787C020084FA0D /* widgets */,
				0A0380D721B3CC8100A3FA0E /* AppDelegate.swift */,
				B008593B22741B89002C5168 /* AttribFormatter.swift */,
				0A8A8BD921C380E80090BCBA /* Cache.swift */,
				0AD5552921C625BB0027FD16 /* ChatListInteractor.swift */,
				0ACB5F0D22097651008FE740 /* ChatListPresenter.swift */,
				0AE50D4522156A4B0021F7B7 /* FindInteractor.swift */,
				0ACB5F0F22097665008FE740 /* ChatListRouter.swift */,
				0ADDBC8A2249F617000BD00D /* ChatListTableViewCell.swift */,
				0A0380D921B3CC8100A3FA0E /* ChatListViewController.swift */,
				7DDADC5321D5C2E6009733B5 /* CredentialsViewController.swift */,
				0AE50D4722156A5B0021F7B7 /* FindPresenter.swift */,
				0AE50D4922156A6C0021F7B7 /* FindRouter.swift */,
				0AE50D4322156A250021F7B7 /* FindViewController.swift */,
				0A6F260921BE51D800B9726E /* LoginViewController.swift */,
				B0DF031C227C604C000F9492 /* MessageCell.swift */,
				0A0016E621E7236900088188 /* MessageInteractor.swift */,
				0A0016E821E736CD00088188 /* MessagePresenter.swift */,
				B0DF0318227C2517000F9492 /* MessageView.swift */,
				0A8C8A4521E5E72D00D8751E /* MessageViewController.swift */,
				B0DF0322228051B4000F9492 /* MessageViewController+Keyboard.swift */,
				7DDADC4F21D5C156009733B5 /* RegisterViewController.swift */,
				B031BE5622631304004160AE /* SettingsHelper.swift */,
				0AEE8BED226456080022EC3F /* UiUtils.swift */,
				0A35BA9F2283A37500AA5E2F /* Utils.swift */,
				7DDADC5121D5C219009733B5 /* Validate.swift */,
				0A0380DB21B3CC8100A3FA0E /* Main.storyboard */,
				B031BE542263075E004160AE /* Settings.bundle */,
				0A0380E921B3CCB000A3FA0E /* Supporting Files */,
				0A0380E321B3CC8200A3FA0E /* Info.plist */,
			);
			path = Tinodios;
			sourceTree = "<group>";
		};
		0A0380E921B3CCB000A3FA0E /* Supporting Files */ = {
			isa = PBXGroup;
			children = (
				0A0380DE21B3CC8200A3FA0E /* Assets.xcassets */,
				0A0380E021B3CC8200A3FA0E /* LaunchScreen.storyboard */,
			);
			path = "Supporting Files";
			sourceTree = "<group>";
		};
		0A4E1D3122829C52006C0912 /* account */ = {
			isa = PBXGroup;
			children = (
				0A4E1D2F22829C46006C0912 /* ContactsManager.swift */,
				0A35BA9D22836CCF00AA5E2F /* ContactsSynchronizer.swift */,
			);
			path = account;
			sourceTree = "<group>";
		};
		0A8A107F21D4C77000B90D73 /* db */ = {
			isa = PBXGroup;
			children = (
				0A8A108021D4C78000B90D73 /* BaseDb.swift */,
				0A8A108221D4C78C00B90D73 /* TopicDb.swift */,
				0A8A108421D4C79700B90D73 /* SqlStore.swift */,
				0A37D6F421DA075100A124CA /* AccountDb.swift */,
				0A484E5021E359A800FE9AFE /* MessageDb.swift */,
				0A15739321DB53130070C31F /* SubscriberDb.swift */,
				0A15739521DB531E0070C31F /* UserDb.swift */,
				0A09810B21CCB80400600013 /* StoredMessage.swift */,
			);
			path = db;
			sourceTree = "<group>";
		};
		4805E89223B1ECF4F9F439D5 /* Frameworks */ = {
			isa = PBXGroup;
			children = (
				3B787A84CD010EF920890105 /* Pods_Tinodios.framework */,
			);
			name = Frameworks;
			sourceTree = "<group>";
		};
		579A1EAE0D0B7D996BF48345 /* Pods */ = {
			isa = PBXGroup;
			children = (
				75BC852198885F22E865D563 /* Pods-Tinodios.debug.xcconfig */,
				5900B7863CDFB018A86DD3AC /* Pods-Tinodios.release.xcconfig */,
			);
			name = Pods;
			sourceTree = "<group>";
		};
		B0C496B022787C020084FA0D /* widgets */ = {
			isa = PBXGroup;
			children = (
				B02F5C8A22679BC80079A97E /* ImagePicker.swift */,
				B0E8FA0722770E61005097F1 /* ButtonLayoutManager.swift */,
				B0DF03162279F027000F9492 /* RoundImageView.swift */,
				B0DF031E227C6898000F9492 /* PaddedLabel.swift */,
				B0DF032C2282EE8A000F9492 /* SendMessageBar.xib */,
				B0DF032E2282FF46000F9492 /* SendMessageBar.swift */,
				B0DF03302283FFD8000F9492 /* PlaceholderTextView.swift */,
			);
			path = widgets;
			sourceTree = "<group>";
		};
/* End PBXGroup section */

/* Begin PBXNativeTarget section */
		0A0380D321B3CC8100A3FA0E /* Tinodios */ = {
			isa = PBXNativeTarget;
			buildConfigurationList = 0A0380E621B3CC8200A3FA0E /* Build configuration list for PBXNativeTarget "Tinodios" */;
			buildPhases = (
				46966AD24309BE3586965D61 /* [CP] Check Pods Manifest.lock */,
				0A0380D021B3CC8100A3FA0E /* Sources */,
				0A0380D121B3CC8100A3FA0E /* Frameworks */,
				0A0380D221B3CC8100A3FA0E /* Resources */,
				0A431C052244A26200A837F7 /* Embed Frameworks */,
				A5A27E48338DE610B94531E7 /* [CP] Embed Pods Frameworks */,
			);
			buildRules = (
			);
			dependencies = (
			);
			name = Tinodios;
			productName = ios;
			productReference = 0A0380D421B3CC8100A3FA0E /* Tinodios.app */;
			productType = "com.apple.product-type.application";
		};
/* End PBXNativeTarget section */

/* Begin PBXProject section */
		0A0380CC21B3CC8100A3FA0E /* Project object */ = {
			isa = PBXProject;
			attributes = {
				LastSwiftUpdateCheck = 1010;
				LastUpgradeCheck = 1010;
				ORGANIZATIONNAME = Tinode;
				TargetAttributes = {
					0A0380D321B3CC8100A3FA0E = {
						CreatedOnToolsVersion = 10.1;
					};
				};
			};
			buildConfigurationList = 0A0380CF21B3CC8100A3FA0E /* Build configuration list for PBXProject "Tinodios" */;
			compatibilityVersion = "Xcode 9.3";
			developmentRegion = en;
			hasScannedForEncodings = 0;
			knownRegions = (
				en,
				Base,
			);
			mainGroup = 0A0380CB21B3CC8100A3FA0E;
			productRefGroup = 0A0380D521B3CC8100A3FA0E /* Products */;
			projectDirPath = "";
			projectRoot = "";
			targets = (
				0A0380D321B3CC8100A3FA0E /* Tinodios */,
			);
		};
/* End PBXProject section */

/* Begin PBXResourcesBuildPhase section */
		0A0380D221B3CC8100A3FA0E /* Resources */ = {
			isa = PBXResourcesBuildPhase;
			buildActionMask = 2147483647;
			files = (
				B031BE552263075E004160AE /* Settings.bundle in Resources */,
				B0DF032D2282EE8A000F9492 /* SendMessageBar.xib in Resources */,
				0A0380E221B3CC8200A3FA0E /* LaunchScreen.storyboard in Resources */,
				0A0380DF21B3CC8200A3FA0E /* Assets.xcassets in Resources */,
				0A0380DD21B3CC8100A3FA0E /* Main.storyboard in Resources */,
			);
			runOnlyForDeploymentPostprocessing = 0;
		};
/* End PBXResourcesBuildPhase section */

/* Begin PBXShellScriptBuildPhase section */
		46966AD24309BE3586965D61 /* [CP] Check Pods Manifest.lock */ = {
			isa = PBXShellScriptBuildPhase;
			buildActionMask = 2147483647;
			files = (
			);
			inputPaths = (
				"${PODS_PODFILE_DIR_PATH}/Podfile.lock",
				"${PODS_ROOT}/Manifest.lock",
			);
			name = "[CP] Check Pods Manifest.lock";
			outputPaths = (
				"$(DERIVED_FILE_DIR)/Pods-Tinodios-checkManifestLockResult.txt",
			);
			runOnlyForDeploymentPostprocessing = 0;
			shellPath = /bin/sh;
			shellScript = "diff \"${PODS_PODFILE_DIR_PATH}/Podfile.lock\" \"${PODS_ROOT}/Manifest.lock\" > /dev/null\nif [ $? != 0 ] ; then\n    # print error to STDERR\n    echo \"error: The sandbox is not in sync with the Podfile.lock. Run 'pod install' or update your CocoaPods installation.\" >&2\n    exit 1\nfi\n# This output is used by Xcode 'outputs' to avoid re-running this script phase.\necho \"SUCCESS\" > \"${SCRIPT_OUTPUT_FILE_0}\"\n";
			showEnvVarsInLog = 0;
		};
		A5A27E48338DE610B94531E7 /* [CP] Embed Pods Frameworks */ = {
			isa = PBXShellScriptBuildPhase;
			buildActionMask = 2147483647;
			files = (
			);
			inputFileListPaths = (
			);
			inputPaths = (
				"${PODS_ROOT}/Target Support Files/Pods-Tinodios/Pods-Tinodios-frameworks.sh",
				"${BUILT_PRODUCTS_DIR}/SwiftWebSocket-iOS10.0/SwiftWebSocket.framework",
				"${BUILT_PRODUCTS_DIR}/MessageInputBar/MessageInputBar.framework",
				"${BUILT_PRODUCTS_DIR}/MessageKit/MessageKit.framework",
				"${BUILT_PRODUCTS_DIR}/SQLite.swift/SQLite.framework",
				"${BUILT_PRODUCTS_DIR}/SwiftKeychainWrapper/SwiftKeychainWrapper.framework",
			);
			name = "[CP] Embed Pods Frameworks";
			outputFileListPaths = (
			);
			outputPaths = (
				"${TARGET_BUILD_DIR}/${FRAMEWORKS_FOLDER_PATH}/SwiftWebSocket.framework",
				"${TARGET_BUILD_DIR}/${FRAMEWORKS_FOLDER_PATH}/MessageInputBar.framework",
				"${TARGET_BUILD_DIR}/${FRAMEWORKS_FOLDER_PATH}/MessageKit.framework",
				"${TARGET_BUILD_DIR}/${FRAMEWORKS_FOLDER_PATH}/SQLite.framework",
				"${TARGET_BUILD_DIR}/${FRAMEWORKS_FOLDER_PATH}/SwiftKeychainWrapper.framework",
			);
			runOnlyForDeploymentPostprocessing = 0;
			shellPath = /bin/sh;
			shellScript = "\"${PODS_ROOT}/Target Support Files/Pods-Tinodios/Pods-Tinodios-frameworks.sh\"\n";
			showEnvVarsInLog = 0;
		};
/* End PBXShellScriptBuildPhase section */

/* Begin PBXSourcesBuildPhase section */
		0A0380D021B3CC8100A3FA0E /* Sources */ = {
			isa = PBXSourcesBuildPhase;
			buildActionMask = 2147483647;
			files = (
				B008593C22741B8A002C5168 /* AttribFormatter.swift in Sources */,
				0A0380DA21B3CC8100A3FA0E /* ChatListViewController.swift in Sources */,
				0AE50D4422156A250021F7B7 /* FindViewController.swift in Sources */,
				0AD5552A21C625BB0027FD16 /* ChatListInteractor.swift in Sources */,
				0A8A8BDA21C380E80090BCBA /* Cache.swift in Sources */,
				B0DF031D227C604C000F9492 /* MessageCell.swift in Sources */,
				0A15739621DB531E0070C31F /* UserDb.swift in Sources */,
				B0DF0323228051B4000F9492 /* MessageViewController+Keyboard.swift in Sources */,
				0AE50D4822156A5B0021F7B7 /* FindPresenter.swift in Sources */,
<<<<<<< HEAD
				B0DF03312283FFD8000F9492 /* PlaceholderTextView.swift in Sources */,
=======
				0A35BA9E22836CCF00AA5E2F /* ContactsSynchronizer.swift in Sources */,
>>>>>>> d60826a9
				0A0016E721E7236900088188 /* MessageInteractor.swift in Sources */,
				0ACB5F1022097665008FE740 /* ChatListRouter.swift in Sources */,
				0A6F260A21BE51D800B9726E /* LoginViewController.swift in Sources */,
				0A09810C21CCB80400600013 /* StoredMessage.swift in Sources */,
				0A4E1D3022829C46006C0912 /* ContactsManager.swift in Sources */,
				0ACB5F0E22097651008FE740 /* ChatListPresenter.swift in Sources */,
				0A8A108121D4C78000B90D73 /* BaseDb.swift in Sources */,
				0A37D6F521DA075100A124CA /* AccountDb.swift in Sources */,
				0A0380D821B3CC8100A3FA0E /* AppDelegate.swift in Sources */,
				0A484E5121E359A800FE9AFE /* MessageDb.swift in Sources */,
				7DDADC5021D5C156009733B5 /* RegisterViewController.swift in Sources */,
				B0DF031F227C6898000F9492 /* PaddedLabel.swift in Sources */,
				0AE50D4A22156A6C0021F7B7 /* FindRouter.swift in Sources */,
				B0DF032F2282FF46000F9492 /* SendMessageBar.swift in Sources */,
				B02F5C8B22679BC80079A97E /* ImagePicker.swift in Sources */,
				7DDADC5221D5C219009733B5 /* Validate.swift in Sources */,
				B0DF0319227C2517000F9492 /* MessageView.swift in Sources */,
				7DDADC5421D5C2E6009733B5 /* CredentialsViewController.swift in Sources */,
				B0DF03172279F027000F9492 /* RoundImageView.swift in Sources */,
				B031BE5722631304004160AE /* SettingsHelper.swift in Sources */,
				0A35BAA02283A37500AA5E2F /* Utils.swift in Sources */,
				0ADDBC8B2249F617000BD00D /* ChatListTableViewCell.swift in Sources */,
				0A8A108321D4C78C00B90D73 /* TopicDb.swift in Sources */,
				0A0016E921E736CD00088188 /* MessagePresenter.swift in Sources */,
				0AEE8BEE226456080022EC3F /* UiUtils.swift in Sources */,
				0A15739421DB53130070C31F /* SubscriberDb.swift in Sources */,
				B0E8FA0822770E61005097F1 /* ButtonLayoutManager.swift in Sources */,
				0A8A108521D4C79700B90D73 /* SqlStore.swift in Sources */,
				0AE50D4622156A4B0021F7B7 /* FindInteractor.swift in Sources */,
				0A8C8A4621E5E72D00D8751E /* MessageViewController.swift in Sources */,
			);
			runOnlyForDeploymentPostprocessing = 0;
		};
/* End PBXSourcesBuildPhase section */

/* Begin PBXVariantGroup section */
		0A0380DB21B3CC8100A3FA0E /* Main.storyboard */ = {
			isa = PBXVariantGroup;
			children = (
				0A0380DC21B3CC8100A3FA0E /* Base */,
			);
			name = Main.storyboard;
			sourceTree = "<group>";
		};
		0A0380E021B3CC8200A3FA0E /* LaunchScreen.storyboard */ = {
			isa = PBXVariantGroup;
			children = (
				0A0380E121B3CC8200A3FA0E /* Base */,
			);
			name = LaunchScreen.storyboard;
			sourceTree = "<group>";
		};
/* End PBXVariantGroup section */

/* Begin XCBuildConfiguration section */
		0A0380E421B3CC8200A3FA0E /* Debug */ = {
			isa = XCBuildConfiguration;
			buildSettings = {
				ALWAYS_SEARCH_USER_PATHS = NO;
				CLANG_ANALYZER_NONNULL = YES;
				CLANG_ANALYZER_NUMBER_OBJECT_CONVERSION = YES_AGGRESSIVE;
				CLANG_CXX_LANGUAGE_STANDARD = "gnu++14";
				CLANG_CXX_LIBRARY = "libc++";
				CLANG_ENABLE_MODULES = YES;
				CLANG_ENABLE_OBJC_ARC = YES;
				CLANG_ENABLE_OBJC_WEAK = YES;
				CLANG_WARN_BLOCK_CAPTURE_AUTORELEASING = YES;
				CLANG_WARN_BOOL_CONVERSION = YES;
				CLANG_WARN_COMMA = YES;
				CLANG_WARN_CONSTANT_CONVERSION = YES;
				CLANG_WARN_DEPRECATED_OBJC_IMPLEMENTATIONS = YES;
				CLANG_WARN_DIRECT_OBJC_ISA_USAGE = YES_ERROR;
				CLANG_WARN_DOCUMENTATION_COMMENTS = YES;
				CLANG_WARN_EMPTY_BODY = YES;
				CLANG_WARN_ENUM_CONVERSION = YES;
				CLANG_WARN_INFINITE_RECURSION = YES;
				CLANG_WARN_INT_CONVERSION = YES;
				CLANG_WARN_NON_LITERAL_NULL_CONVERSION = YES;
				CLANG_WARN_OBJC_IMPLICIT_RETAIN_SELF = YES;
				CLANG_WARN_OBJC_LITERAL_CONVERSION = YES;
				CLANG_WARN_OBJC_ROOT_CLASS = YES_ERROR;
				CLANG_WARN_RANGE_LOOP_ANALYSIS = YES;
				CLANG_WARN_STRICT_PROTOTYPES = YES;
				CLANG_WARN_SUSPICIOUS_MOVE = YES;
				CLANG_WARN_UNGUARDED_AVAILABILITY = YES_AGGRESSIVE;
				CLANG_WARN_UNREACHABLE_CODE = YES;
				CLANG_WARN__DUPLICATE_METHOD_MATCH = YES;
				CODE_SIGN_IDENTITY = "iPhone Developer";
				COPY_PHASE_STRIP = NO;
				DEBUG_INFORMATION_FORMAT = dwarf;
				ENABLE_STRICT_OBJC_MSGSEND = YES;
				ENABLE_TESTABILITY = YES;
				GCC_C_LANGUAGE_STANDARD = gnu11;
				GCC_DYNAMIC_NO_PIC = NO;
				GCC_NO_COMMON_BLOCKS = YES;
				GCC_OPTIMIZATION_LEVEL = 0;
				GCC_PREPROCESSOR_DEFINITIONS = (
					"DEBUG=1",
					"$(inherited)",
				);
				GCC_WARN_64_TO_32_BIT_CONVERSION = YES;
				GCC_WARN_ABOUT_RETURN_TYPE = YES_ERROR;
				GCC_WARN_UNDECLARED_SELECTOR = YES;
				GCC_WARN_UNINITIALIZED_AUTOS = YES_AGGRESSIVE;
				GCC_WARN_UNUSED_FUNCTION = YES;
				GCC_WARN_UNUSED_VARIABLE = YES;
				IPHONEOS_DEPLOYMENT_TARGET = 9.0;
				MTL_ENABLE_DEBUG_INFO = INCLUDE_SOURCE;
				MTL_FAST_MATH = YES;
				ONLY_ACTIVE_ARCH = YES;
				SDKROOT = iphoneos;
				SWIFT_ACTIVE_COMPILATION_CONDITIONS = DEBUG;
				SWIFT_OPTIMIZATION_LEVEL = "-Onone";
			};
			name = Debug;
		};
		0A0380E521B3CC8200A3FA0E /* Release */ = {
			isa = XCBuildConfiguration;
			buildSettings = {
				ALWAYS_SEARCH_USER_PATHS = NO;
				CLANG_ANALYZER_NONNULL = YES;
				CLANG_ANALYZER_NUMBER_OBJECT_CONVERSION = YES_AGGRESSIVE;
				CLANG_CXX_LANGUAGE_STANDARD = "gnu++14";
				CLANG_CXX_LIBRARY = "libc++";
				CLANG_ENABLE_MODULES = YES;
				CLANG_ENABLE_OBJC_ARC = YES;
				CLANG_ENABLE_OBJC_WEAK = YES;
				CLANG_WARN_BLOCK_CAPTURE_AUTORELEASING = YES;
				CLANG_WARN_BOOL_CONVERSION = YES;
				CLANG_WARN_COMMA = YES;
				CLANG_WARN_CONSTANT_CONVERSION = YES;
				CLANG_WARN_DEPRECATED_OBJC_IMPLEMENTATIONS = YES;
				CLANG_WARN_DIRECT_OBJC_ISA_USAGE = YES_ERROR;
				CLANG_WARN_DOCUMENTATION_COMMENTS = YES;
				CLANG_WARN_EMPTY_BODY = YES;
				CLANG_WARN_ENUM_CONVERSION = YES;
				CLANG_WARN_INFINITE_RECURSION = YES;
				CLANG_WARN_INT_CONVERSION = YES;
				CLANG_WARN_NON_LITERAL_NULL_CONVERSION = YES;
				CLANG_WARN_OBJC_IMPLICIT_RETAIN_SELF = YES;
				CLANG_WARN_OBJC_LITERAL_CONVERSION = YES;
				CLANG_WARN_OBJC_ROOT_CLASS = YES_ERROR;
				CLANG_WARN_RANGE_LOOP_ANALYSIS = YES;
				CLANG_WARN_STRICT_PROTOTYPES = YES;
				CLANG_WARN_SUSPICIOUS_MOVE = YES;
				CLANG_WARN_UNGUARDED_AVAILABILITY = YES_AGGRESSIVE;
				CLANG_WARN_UNREACHABLE_CODE = YES;
				CLANG_WARN__DUPLICATE_METHOD_MATCH = YES;
				CODE_SIGN_IDENTITY = "iPhone Developer";
				COPY_PHASE_STRIP = NO;
				DEBUG_INFORMATION_FORMAT = "dwarf-with-dsym";
				ENABLE_NS_ASSERTIONS = NO;
				ENABLE_STRICT_OBJC_MSGSEND = YES;
				GCC_C_LANGUAGE_STANDARD = gnu11;
				GCC_NO_COMMON_BLOCKS = YES;
				GCC_WARN_64_TO_32_BIT_CONVERSION = YES;
				GCC_WARN_ABOUT_RETURN_TYPE = YES_ERROR;
				GCC_WARN_UNDECLARED_SELECTOR = YES;
				GCC_WARN_UNINITIALIZED_AUTOS = YES_AGGRESSIVE;
				GCC_WARN_UNUSED_FUNCTION = YES;
				GCC_WARN_UNUSED_VARIABLE = YES;
				IPHONEOS_DEPLOYMENT_TARGET = 9.0;
				MTL_ENABLE_DEBUG_INFO = NO;
				MTL_FAST_MATH = YES;
				SDKROOT = iphoneos;
				SWIFT_COMPILATION_MODE = wholemodule;
				SWIFT_OPTIMIZATION_LEVEL = "-O";
				VALIDATE_PRODUCT = YES;
			};
			name = Release;
		};
		0A0380E721B3CC8200A3FA0E /* Debug */ = {
			isa = XCBuildConfiguration;
			baseConfigurationReference = 75BC852198885F22E865D563 /* Pods-Tinodios.debug.xcconfig */;
			buildSettings = {
				ASSETCATALOG_COMPILER_APPICON_NAME = AppIcon;
				CODE_SIGN_STYLE = Automatic;
				INFOPLIST_FILE = Tinodios/Info.plist;
				IPHONEOS_DEPLOYMENT_TARGET = 10.0;
				LD_RUNPATH_SEARCH_PATHS = (
					"$(inherited)",
					"@executable_path/Frameworks",
				);
				PRODUCT_BUNDLE_IDENTIFIER = co.tinode.tinodios;
				PRODUCT_NAME = "$(TARGET_NAME)";
				SWIFT_VERSION = 4.2;
				TARGETED_DEVICE_FAMILY = "1,2";
			};
			name = Debug;
		};
		0A0380E821B3CC8200A3FA0E /* Release */ = {
			isa = XCBuildConfiguration;
			baseConfigurationReference = 5900B7863CDFB018A86DD3AC /* Pods-Tinodios.release.xcconfig */;
			buildSettings = {
				ASSETCATALOG_COMPILER_APPICON_NAME = AppIcon;
				CODE_SIGN_STYLE = Automatic;
				INFOPLIST_FILE = Tinodios/Info.plist;
				IPHONEOS_DEPLOYMENT_TARGET = 10.0;
				LD_RUNPATH_SEARCH_PATHS = (
					"$(inherited)",
					"@executable_path/Frameworks",
				);
				PRODUCT_BUNDLE_IDENTIFIER = co.tinode.tinodios;
				PRODUCT_NAME = "$(TARGET_NAME)";
				SWIFT_VERSION = 4.2;
				TARGETED_DEVICE_FAMILY = "1,2";
			};
			name = Release;
		};
/* End XCBuildConfiguration section */

/* Begin XCConfigurationList section */
		0A0380CF21B3CC8100A3FA0E /* Build configuration list for PBXProject "Tinodios" */ = {
			isa = XCConfigurationList;
			buildConfigurations = (
				0A0380E421B3CC8200A3FA0E /* Debug */,
				0A0380E521B3CC8200A3FA0E /* Release */,
			);
			defaultConfigurationIsVisible = 0;
			defaultConfigurationName = Release;
		};
		0A0380E621B3CC8200A3FA0E /* Build configuration list for PBXNativeTarget "Tinodios" */ = {
			isa = XCConfigurationList;
			buildConfigurations = (
				0A0380E721B3CC8200A3FA0E /* Debug */,
				0A0380E821B3CC8200A3FA0E /* Release */,
			);
			defaultConfigurationIsVisible = 0;
			defaultConfigurationName = Release;
		};
/* End XCConfigurationList section */
	};
	rootObject = 0A0380CC21B3CC8100A3FA0E /* Project object */;
}<|MERGE_RESOLUTION|>--- conflicted
+++ resolved
@@ -398,11 +398,8 @@
 				0A15739621DB531E0070C31F /* UserDb.swift in Sources */,
 				B0DF0323228051B4000F9492 /* MessageViewController+Keyboard.swift in Sources */,
 				0AE50D4822156A5B0021F7B7 /* FindPresenter.swift in Sources */,
-<<<<<<< HEAD
 				B0DF03312283FFD8000F9492 /* PlaceholderTextView.swift in Sources */,
-=======
 				0A35BA9E22836CCF00AA5E2F /* ContactsSynchronizer.swift in Sources */,
->>>>>>> d60826a9
 				0A0016E721E7236900088188 /* MessageInteractor.swift in Sources */,
 				0ACB5F1022097665008FE740 /* ChatListRouter.swift in Sources */,
 				0A6F260A21BE51D800B9726E /* LoginViewController.swift in Sources */,
