/* Replacement for chat message with no content */
"  Content deleted" = "  内容已删除";

/* Invite reaction button */
"Accept" = "接受";

/* Toast notification */
"Action failed: %@" = "动作失败：%@";

/* Alert title */
"Add contact" = "添加联系人";

/* Placeholder for missing topic description */
"Add optional description" = "添加可选描述";

/* Alert placeholder */
"Additional info (private)" = "附加信息（私人）";

/* Alert explanation */
"Also block and remove all messages" = "同时阻止并删除所有消息";

/* Swipe action */
"Archive" = "存档";

/* View title */
"Archived Chats" = "存档的聊天";

/* Button to open chat archive */
"Archived Chats (%@)" = "存档的聊天 (%@)";

/* Warning in delete account alert */
"Are you sure you want to delete your account? It cannot be undone." = "您确定要删除您的帐户吗?无法撤销。";

/* Warning in logout alert */
"Are you sure you want to log out?" = "您确定要注销吗？";

/* Label shown next to an attachment */
"Attachment" = "附件";

/* Error message: attachment too large */
"Attachment exceeds maximum size" = "附件超过最大尺寸";

/* Menu item: audio-only call */
"Audio-only" = "仅限音频";

/* Alert action
   Invite reaction button */
"Block" = "屏蔽";

/* Alert action */
"Block contact?" = "屏蔽联系人？";

/* Text written on button face when all else fails. */
"button" = "按钮";

<<<<<<< HEAD
=======
/* Menu title for selecting type of call */
"Call" = "电话";

>>>>>>> ebcef7d6
/* Toast notification */
"Can't change permissions for this user." = "无法更改此用户的权限。";

/* Toast notification */
"Can't make this user owner." = "无法将此用户设为所有者。";

/* Alert action */
"Cancel" = "取消";

/* Label for cancelled call */
"cancelled" = "已取消";

/* Error message */
"Cannot send email: functionality not accessible." = "无法发送电子邮件：功能无法访问。";

/* Alert title */
"Change Password" = "更改密码";

/* Alert action */
"Change permissions" = "变更权限";

/* Invitation subject */
"Check out Tinode Messenger" = "查看Tinode即时通讯";

/* Invitation body */
"Check out Tinode Messenger: https://tinode.co/" = "查看Tinode即时通讯：https://tinode.co/";

/* Alert title */
"Clear all messages?" = "清除所有消息？";

/* Button text */
"confirm" = "确认";

/* Alert title */
"Confirm contact" = "确认联络人";

/* Info message */
"Confirmaition message sent to %@" = "确认消息已发送至%@";

/* Confirmation code sent */
"Confirmation code sent" = "已发送确认码";

/* Toast info message */
"Confirmed successfully" = "确认成功";

<<<<<<< HEAD
/* Progress overlay */
"Confirming..." = "确认...";

=======
>>>>>>> ebcef7d6
/* Label for initiated call */
"connecting" = "联运的";

/* Toast notification */
"Connection to server lost." = "与服务器的连接丢失。";

/* Menu item */
"Copy" = "复制";

/* Alert action */
"Copy to clipboard" = "复制到剪贴板";

/* Error message */
"Could not change password: %@" = "无法更改密码：%@";

/* Error message */
"Couldn't connect to server at %@: %@" = "无法连接到服务器 (%@)：%@";

/* Label for email or phone number entering */
"Current credential" = "当前证书";

/* Alert action
   Menu item
   Swipe action */
"Delete" = "删除";

/* Alert title */
"Delete the group?" = "删除群组？";

/* Section title */
"Directory" = "目录";

/* Menu item */
"Edit" = "编辑";

/* Alert title */
"Edit account name" = "修改帐号名称";

/* Alert title */
"Edit Description" = "编辑描述";

/* Alert title */
"Edit Group" = "编辑主题";

/* Alert title */
"Edit Title" = "编辑标题";

/* `Edited` message marker */
"edited" = "编辑";

/* Alert action */
"Email" = "电子邮件";

/* Toast error message */
"Enter a valid credential (phone or email)." = "输入有效的凭证（电话或电子邮件）。";

/* Alert prompt */
"Enter confirmation code sent to you by %@" = "输入%@发送给您的确认码";

/* Alert message */
"Enter email or phone number" = "输入电子邮件或电话号码";

/* Alert prompt */
"Enter new password" = "输入新密码";

/* Error message */
"Entered text is neither email nor phone number." = "输入的文字既不是电子邮件也不是电话号码。";

/* Toast notification */
"Error changing permissions: %@" = "更改权限时出错：%@";

/* Error message */
"Failed to create account: %@" = "无法创建帐户：%@";

/* Error message: malformed URL string */
"Failed to create URL string for file: %@" = "未能为文件创建URL字符串：%@";

/* Error message */
"Failed to save group and contact info." = "无法保存群组和联系信息。";

/* Error message */
"Failed to send email: %@" = "发送电子邮件失败：%@";

/* Error message */
"Failed to subscribe to topic: %@" = "无法订阅群组：%@";

/* Alert action qualifier as in 'Delete for all' */
"For all" = "为所有人";

/* Alert action 'Delete for me' */
"For me" = "只对我来说";

/* Label shown next to a form in preview */
"Form" = "表格";

/* Menu item */
"Forward" = "转发";

/* User name prompt */
"Full name, e.g. John Doe" = "全名，例如张伟";

/* Invite reaction button */
"Ignore" = "忽略";

/* Label for call in progress */
"in progress" = "进行中";

/* Label for incoming video/audio calls */
"Incoming call" = "来电";

/* Error message */
"Invalid group ID: %d (%@)" = "无效的群组ID：%1$d (%2$@)";

/* Error message when the image cannot be processed */
"Invalid image" = "图像无效";

/* Password reset error */
"Invalid or unknown address" = "地址无效或未知";

/* Dialog title: call to action */
"Invite" = "邀请";

/* Alert action */
"Leave" = "离开";

/* Alert title */
"Leave the conversation?" = "离开对话吗？";

/* Alert title */
"Leave the group?" = "离开小组？";

/* Section title */
"Local Contacts" = "本地联络人";

/* Login progress text */
"Logging in..." = "登录中...";

/* Error message */
"Login info missing..." = "找不到登录信息...";

/* Alert action */
"Make owner" = "设为拥有者";

/* View title */
"Manage members" = "管理成员";

/* Toast notification */
"Message not sent." = "消息未发送。";

/* Toast info */
"Message with instructions sent to the provided address." = "带有说明的消息已发送到提供的地址。";

/* Alert action */
"Messages" = "“信息”";

/* Alert placeholder */
"Name of the group" = "组名";

/* Invalid date */
"Never ??:??" = "没有时间戳记";

/* View title */
"New Chat" = "新聊天";

/* Error message */
"No access to email" = "无法访问电子邮件";

/* No read access in chat
   Toast error message */
"No access to messages" = "无法访问“信息”";

/* Placeholder when no members are selected */
"No members selected" = "未选择成员";

/* Placeholder in empty chat */
"No messages in the conversation" = "对话中没有讯息";

/* Error message when call cannot be started due to missing camera permission */
"No permission to access camera" = "不允许访问相机";

/* Error message when call cannot be started due to missing microphone permission */
"No permission to access microphone" = "不允许访问麦克风";

/* Alert action */
"OK" = "好";

/* The topic or user is currently online */
"online now" = "现在在线";

/* Toast notification */
"Only Owner can delete group" = "只有所有者可以删除群组";

/* Label for outgoing video/audio calls */
"Outgoing call" = "呼出电话";

/* Toast notification */
"Owner cannot leave the group" = "所有者不能离开群组";

/* Error message */
"Password too short" = "密码太短";

/* Success message */
"Password updated" = "密码已更新";

/* Toast notification */
"Permissions not modified: %d (%s)" = "权限未修改：%1$d (%2$s)";

/* Label shown next to an inline image */
"Picture" = "照片";

/* Error message */
"Playback failed" = "播放失败";

/* Progress overlay */
"Please wait..." = "请耐心等待...";

/* Alert title */
"Private Comment" = "私人评论";

/* Placeholder text in editor */
"Private info: not set" = "私人信息：未设置";

/* Error message */
"Recording failed" = "录音失败";

/* Progress overlay */
"Registering..." = "建立帐户...";

/* Alert action */
"Remove" = "去掉";

/* Confirmation */
"Remove %@ from %@?" = "从%2$@?中删除%1$@？";

/* Confirmation */
"Remove and ban %@ from %@?" = "从%2$@中删除并禁止%1$@？";

/* Menu item */
"Reply" = "答复";

/* Alert action */
"Report" = "向当局报告";

/* Alert title */
"Report contact?" = "向当局报告小组？";

/* Alert title */
"Report Group?" = "向当局报告小组？";

/* Error message */
"Request failed: %@" = "请求失败：%@";

/* Progress overlay */
"Requesting..." = "请求中...";

/* Placeholder prompt */
"Search by tags" = "按标签搜索";

/* Error message when permissions are missing */
"Search functionality limited. Grant Contacts permission." = "搜索功能受限。授予联系人权限。";

/* Error message */
"Select at least one group member" = "选择至少一个小组成员";

/* Alert action */
"Send message" = "发信息";

/* Service unavailable */
"Service unavailable at this time. Please try again later." = "服务目前不可用。请稍后再试。";

/* Toast notification */
"Something went wrong: %d (%s)" = "有些不对劲：%1$d (%2$s)";

/* Toast notification */
"Tags missing." = "标签缺失。";

/* Toast notification */
"The avatar is too small." = "头像太小了。";

/* Error message */
"The file size exceeds the limit %@" = "文件大小超过限制%@";

/* Toast notification */
"Topic name missing" = "组名丢失";

/* Swipe action */
"Unarchive" = "取消存档";

/* Swipe action */
"Unblock" = "疏通";

/* Button with missing text
   Placeholder for missing file name
   Placeholder for missing file type */
"undefined" = "未定义";

/* Undefined chat name */
"Undefined" = "未定义";

/* Placeholder for missing topic name
   Placeholder for missing user name */
"Unknown" = "未知";

/* Sender with missing name */
"Unknown %@" = "未知 %@";

/* Displayed when the type of attachment cannot be determined */
"Unknown type" = "未知类型";

/* Label shown next to an unsupported Drafty format element
   Unsupported (unknown) Drafty tag */
"Unsupported" = "不支持";

/* Progress overlay */
"Updating password..." = "更新密码...";

/* Error message */
"Upload failed (%@): empty response body." = "上传失败（％@）：响应正文为空。";

/* Error message */
"Upload failed (%@): response code %d." = "上传失败（％1$@）：响应代码％2$d。";

/* Error message */
"Upload failed (%@). No server response." = "上传失败（％@）。没有服务器响应。";

/* Error message */
"Verification failure: %d %@" = "验证失败：%1$d (%2$@)";

<<<<<<< HEAD
/* Label shown next to an inline video */
"Video" = "视频";

/* Telephone password reset prompt */
"We will send a SMS with confirmation code to the number below" = "我们将向以下号码发送带有确认码的短信";

/* Email password reset prompt */
"We will send an email with confirmation code to the address below" = "我们将向以下地址发送一封包含确认码的电子邮件";
=======
/* Label shown next to an inline video
   Menu item: video call */
"Video" = "影视";
>>>>>>> ebcef7d6

/* This is 'you' */
"You" = "您";

/* Call to action */
"You are invited to start a new chat. What would you like?" = "邀请您开始新的聊天。你想干什么？";

/* Toast notification */
"You are offline." = "您已离线。";

/* Placeholder when no chats found */
"You have no chats\n\n¯\\_(ツ)_/¯" = "您没有聊天记录\n\n¯\\_(ツ)_/¯";
<|MERGE_RESOLUTION|>--- conflicted
+++ resolved
@@ -53,12 +53,9 @@
 /* Text written on button face when all else fails. */
 "button" = "按钮";
 
-<<<<<<< HEAD
-=======
 /* Menu title for selecting type of call */
 "Call" = "电话";
 
->>>>>>> ebcef7d6
 /* Toast notification */
 "Can't change permissions for this user." = "无法更改此用户的权限。";
 
@@ -104,12 +101,9 @@
 /* Toast info message */
 "Confirmed successfully" = "确认成功";
 
-<<<<<<< HEAD
 /* Progress overlay */
 "Confirming..." = "确认...";
 
-=======
->>>>>>> ebcef7d6
 /* Label for initiated call */
 "connecting" = "联运的";
 
@@ -438,7 +432,6 @@
 /* Error message */
 "Verification failure: %d %@" = "验证失败：%1$d (%2$@)";
 
-<<<<<<< HEAD
 /* Label shown next to an inline video */
 "Video" = "视频";
 
@@ -447,11 +440,6 @@
 
 /* Email password reset prompt */
 "We will send an email with confirmation code to the address below" = "我们将向以下地址发送一封包含确认码的电子邮件";
-=======
-/* Label shown next to an inline video
-   Menu item: video call */
-"Video" = "影视";
->>>>>>> ebcef7d6
 
 /* This is 'you' */
 "You" = "您";
