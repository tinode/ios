<?xml version="1.0" encoding="UTF-8"?>
<xliff xmlns="urn:oasis:names:tc:xliff:document:1.2" xmlns:xsi="http://www.w3.org/2001/XMLSchema-instance" version="1.2" xsi:schemaLocation="urn:oasis:names:tc:xliff:document:1.2 http://docs.oasis-open.org/xliff/v1.2/os/xliff-core-1.2-strict.xsd">
  <file original="en.lproj/Localizable.strings" source-language="en" target-language="es" datatype="plaintext">
    <header>
      <tool tool-id="com.apple.dt.xcode" tool-name="Xcode" tool-version="14.2" build-num="14C18"/>
    </header>
    <body>
      <trans-unit id="  Content deleted" xml:space="preserve">
        <source>  Content deleted</source>
        <target>  Este mensaje fue eliminado</target>
        <note>Replacement for chat message with no content</note>
      </trans-unit>
      <trans-unit id="Accept" xml:space="preserve">
        <source>Accept</source>
        <target>Aceptar</target>
        <note>Invite reaction button</note>
      </trans-unit>
      <trans-unit id="Action failed: %@" xml:space="preserve">
        <source>Action failed: %@</source>
        <target>Se ha producido un error al realizar la acción: %@</target>
        <note>Toast notification</note>
      </trans-unit>
      <trans-unit id="Add contact" xml:space="preserve">
        <source>Add contact</source>
        <target>Añadir contacto</target>
        <note>Alert title</note>
      </trans-unit>
      <trans-unit id="Add optional description" xml:space="preserve">
        <source>Add optional description</source>
        <target>Añadir descripción opcional</target>
        <note>Placeholder for missing topic description</note>
      </trans-unit>
      <trans-unit id="Additional info (private)" xml:space="preserve">
        <source>Additional info (private)</source>
        <target>Información adicional (sólo visible para tí)</target>
        <note>Alert placeholder</note>
      </trans-unit>
      <trans-unit id="Also block and remove all messages" xml:space="preserve">
        <source>Also block and remove all messages</source>
        <target>También bloquear y eliminar todos los mensajes</target>
        <note>Alert explanation</note>
      </trans-unit>
      <trans-unit id="Archive" xml:space="preserve">
        <source>Archive</source>
        <target>Archivar</target>
        <note>Swipe action</note>
      </trans-unit>
      <trans-unit id="Archived Chats" xml:space="preserve">
        <source>Archived Chats</source>
        <target>Chats archivados</target>
        <note>View title</note>
      </trans-unit>
      <trans-unit id="Archived Chats (%@)" xml:space="preserve">
        <source>Archived Chats (%@)</source>
        <target>Chats archivados (%@)</target>
        <note>Button to open chat archive</note>
      </trans-unit>
      <trans-unit id="Are you sure you want to delete your account? It cannot be undone." xml:space="preserve">
        <source>Are you sure you want to delete your account? It cannot be undone.</source>
        <target>¿Estás seguro de que deseas eliminar permanentemente tu cuenta? Esta acción es irreversible.</target>
        <note>Warning in delete account alert</note>
      </trans-unit>
      <trans-unit id="Are you sure you want to log out?" xml:space="preserve">
        <source>Are you sure you want to log out?</source>
        <target>¿Estás seguro de que quieres cerrar la sesión?</target>
        <note>Warning in logout alert</note>
      </trans-unit>
      <trans-unit id="Attachment" xml:space="preserve">
        <source>Attachment</source>
        <target>Apego</target>
        <note>Label shown next to an attachment</note>
      </trans-unit>
      <trans-unit id="Attachment exceeds maximum size" xml:space="preserve">
        <source>Attachment exceeds maximum size</source>
        <target>El accesorio supera el tamaño máximo</target>
        <note>Error message: attachment too large</note>
      </trans-unit>
      <trans-unit id="Audio-only" xml:space="preserve">
        <source>Audio-only</source>
        <target>Solo audio</target>
        <note>Menu item: audio-only call</note>
      </trans-unit>
      <trans-unit id="Block" xml:space="preserve">
        <source>Block</source>
        <target>Bloquear</target>
        <note>Alert action
   Invite reaction button</note>
      </trans-unit>
      <trans-unit id="Block contact?" xml:space="preserve">
        <source>Block contact?</source>
        <target>¿Bloquear contacto?</target>
        <note>Alert action</note>
      </trans-unit>
      <trans-unit id="Call" xml:space="preserve">
        <source>Call</source>
        <target>Llamada</target>
        <note>Menu title for selecting type of call</note>
      </trans-unit>
      <trans-unit id="Can't change permissions for this user." xml:space="preserve">
        <source>Can't change permissions for this user.</source>
        <target>No se puede cambiar los permisos para este usuario.</target>
        <note>Toast notification</note>
      </trans-unit>
      <trans-unit id="Can't make this user owner." xml:space="preserve">
        <source>Can't make this user owner.</source>
        <target>No se puede convertir a este usuario en propietario.</target>
        <note>Toast notification</note>
      </trans-unit>
      <trans-unit id="Cancel" xml:space="preserve">
        <source>Cancel</source>
        <target>Cancelar</target>
        <note>Alert action</note>
      </trans-unit>
      <trans-unit id="Cannot send email: functionality not accessible." xml:space="preserve">
        <source>Cannot send email: functionality not accessible.</source>
        <target>No se puede enviar correo electrónico: funcionalidad no accesible.</target>
        <note>Error message</note>
      </trans-unit>
      <trans-unit id="Change Password" xml:space="preserve">
        <source>Change Password</source>
        <target>Cambiar contraseña</target>
        <note>Alert title</note>
      </trans-unit>
      <trans-unit id="Change permissions" xml:space="preserve">
        <source>Change permissions</source>
        <target>Cambiar permisos</target>
        <note>Alert action</note>
      </trans-unit>
      <trans-unit id="Check out Tinode Messenger" xml:space="preserve">
        <source>Check out Tinode Messenger</source>
        <target>Echa un vistazo a Tinode Messenger</target>
        <note>Invitation subject</note>
      </trans-unit>
      <trans-unit id="Check out Tinode Messenger: https://tinode.co/" xml:space="preserve">
        <source>Check out Tinode Messenger: https://tinode.co/</source>
        <target>Echa un vistazo a Tinode Messenger: https://tinode.co/</target>
        <note>Invitation body</note>
      </trans-unit>
      <trans-unit id="Clear all messages?" xml:space="preserve">
        <source>Clear all messages?</source>
        <target>¿Borrar todos los mensajes?</target>
        <note>Alert title</note>
      </trans-unit>
      <trans-unit id="Confirm contact" xml:space="preserve">
        <source>Confirm contact</source>
        <target>Confirmar contacto</target>
        <note>Alert title</note>
      </trans-unit>
      <trans-unit id="Confirmaition message sent to %@" xml:space="preserve">
        <source>Confirmaition message sent to %@</source>
        <target>El mensaje de confirmación ha sido enviado a %@</target>
        <note>Info message</note>
      </trans-unit>
      <trans-unit id="Confirmation code sent" xml:space="preserve">
        <source>Confirmation code sent</source>
        <target>Código de confirmación</target>
        <note>Confirmation code sent</note>
      </trans-unit>
      <trans-unit id="Confirmed successfully" xml:space="preserve">
        <source>Confirmed successfully</source>
        <target>Confirmado con éxito</target>
        <note>Toast info message</note>
      </trans-unit>
      <trans-unit id="Confirming..." xml:space="preserve">
        <source>Confirming...</source>
        <target>Confirmando...</target>
        <note>Progress overlay</note>
      </trans-unit>
      <trans-unit id="Connection to server lost." xml:space="preserve">
        <source>Connection to server lost.</source>
        <target>Se perdió la conexión al servidor.</target>
        <note>Toast notification</note>
      </trans-unit>
      <trans-unit id="Copy" xml:space="preserve">
        <source>Copy</source>
        <target>Copiar</target>
        <note>Menu item</note>
      </trans-unit>
      <trans-unit id="Copy to clipboard" xml:space="preserve">
        <source>Copy to clipboard</source>
        <target>Copiar al portapapeles</target>
        <note>Alert action</note>
      </trans-unit>
      <trans-unit id="Could not change password: %@" xml:space="preserve">
        <source>Could not change password: %@</source>
        <target>No se pudo cambiar la contraseña: %@</target>
        <note>Error message</note>
      </trans-unit>
      <trans-unit id="Couldn't connect to server at %@: %@" xml:space="preserve">
        <source>Couldn't connect to server at %@: %@</source>
        <target>No se pudo conectar al servidor en %@: %@</target>
        <note>Error message</note>
      </trans-unit>
      <trans-unit id="Current credential" xml:space="preserve">
        <source>Current credential</source>
        <target>Credencial actual</target>
        <note>Label for email or phone number entering</note>
      </trans-unit>
      <trans-unit id="Delete" xml:space="preserve">
        <source>Delete</source>
        <target>Eliminar</target>
        <note>Alert action
   Menu item
   Swipe action</note>
      </trans-unit>
      <trans-unit id="Delete the group?" xml:space="preserve">
        <source>Delete the group?</source>
        <target>¿Eliminar el grupo?</target>
        <note>Alert title</note>
      </trans-unit>
      <trans-unit id="Directory" xml:space="preserve">
        <source>Directory</source>
        <target>Directorio</target>
        <note>Section title</note>
      </trans-unit>
      <trans-unit id="Edit" xml:space="preserve">
        <source>Edit</source>
        <target>Editar</target>
        <note>Menu item</note>
      </trans-unit>
      <trans-unit id="Edit Description" xml:space="preserve">
        <source>Edit Description</source>
        <target>Editar descripción</target>
        <note>Alert title</note>
      </trans-unit>
      <trans-unit id="Edit Group" xml:space="preserve">
        <source>Edit Group</source>
        <target>Editar grupo</target>
        <note>Alert title</note>
      </trans-unit>
      <trans-unit id="Edit Title" xml:space="preserve">
        <source>Edit Title</source>
        <target>Editar título</target>
        <note>Alert title</note>
      </trans-unit>
      <trans-unit id="Edit account name" xml:space="preserve">
        <source>Edit account name</source>
        <target>Editar nombre de la cuenta</target>
        <note>Alert title</note>
      </trans-unit>
      <trans-unit id="Email" xml:space="preserve">
        <source>Email</source>
        <target>Correo electrónico</target>
        <note>Alert action</note>
      </trans-unit>
      <trans-unit id="Enter a valid credential (phone or email)." xml:space="preserve">
        <source>Enter a valid credential (phone or email).</source>
        <target>Introduzca una credencial válida (teléfono o correo electrónico).</target>
        <note>Toast error message</note>
      </trans-unit>
      <trans-unit id="Enter confirmation code sent to you by %@" xml:space="preserve">
        <source>Enter confirmation code sent to you by %@</source>
        <target>Introduzca el código de confirmación enviado a tu %@</target>
        <note>Alert prompt</note>
      </trans-unit>
      <trans-unit id="Enter email or phone number" xml:space="preserve">
        <source>Enter email or phone number</source>
        <target>Introduzca correo electrónico o número de teléfono</target>
        <note>Alert message</note>
      </trans-unit>
      <trans-unit id="Enter new password" xml:space="preserve">
        <source>Enter new password</source>
        <target>Introduzca una nueva contraseña</target>
        <note>Alert prompt</note>
      </trans-unit>
      <trans-unit id="Entered text is neither email nor phone number." xml:space="preserve">
        <source>Entered text is neither email nor phone number.</source>
        <target>El texto introducido no es ni correo electrónico ni número de teléfono.</target>
        <note>Error message</note>
      </trans-unit>
      <trans-unit id="Error changing permissions: %@" xml:space="preserve">
        <source>Error changing permissions: %@</source>
        <target>Error al cambiar permisos: %@</target>
        <note>Toast notification</note>
      </trans-unit>
      <trans-unit id="Failed to create URL string for file: %@" xml:space="preserve">
        <source>Failed to create URL string for file: %@</source>
        <target>Error al crear una cadena de URL para el archivo: %@</target>
        <note>Error message: malformed URL string</note>
      </trans-unit>
      <trans-unit id="Failed to create account: %@" xml:space="preserve">
        <source>Failed to create account: %@</source>
        <target>No se pudo crear cuenta: %@</target>
        <note>Error message</note>
      </trans-unit>
      <trans-unit id="Failed to save group and contact info." xml:space="preserve">
        <source>Failed to save group and contact info.</source>
        <target>No se pudo guardar el grupo y la información de contacto.</target>
        <note>Error message</note>
      </trans-unit>
      <trans-unit id="Failed to send email: %@" xml:space="preserve">
        <source>Failed to send email: %@</source>
        <target>No se pudo enviar el correo electrónico: %@</target>
        <note>Error message</note>
      </trans-unit>
      <trans-unit id="Failed to subscribe to topic: %@" xml:space="preserve">
        <source>Failed to subscribe to topic: %@</source>
        <target>Error al suscribirse al tema: %@</target>
        <note>Error message</note>
      </trans-unit>
      <trans-unit id="For all" xml:space="preserve">
        <source>For all</source>
        <target>Para todos</target>
        <note>Alert action qualifier as in 'Delete for all'</note>
      </trans-unit>
      <trans-unit id="For me" xml:space="preserve">
        <source>For me</source>
        <target>Para mí</target>
        <note>Alert action 'Delete for me'</note>
      </trans-unit>
      <trans-unit id="Form" xml:space="preserve">
        <source>Form</source>
        <target>Formulario</target>
        <note>Label shown next to a form in preview</note>
      </trans-unit>
      <trans-unit id="Forward" xml:space="preserve">
        <source>Forward</source>
        <target>Reenviar</target>
        <note>Menu item</note>
      </trans-unit>
      <trans-unit id="Full name, e.g. John Doe" xml:space="preserve">
        <source>Full name, e.g. John Doe</source>
        <target>Nombre completo, p.ej. Juan González Hernández</target>
        <note>User name prompt</note>
      </trans-unit>
      <trans-unit id="Ignore" xml:space="preserve">
        <source>Ignore</source>
        <target>Ignorar</target>
        <note>Invite reaction button</note>
      </trans-unit>
      <trans-unit id="Incoming call" xml:space="preserve">
        <source>Incoming call</source>
        <target>Llamada entrante</target>
        <note>Label for incoming video/audio calls</note>
      </trans-unit>
      <trans-unit id="Invalid group ID: %d (%@)" xml:space="preserve">
        <source>Invalid group ID: %1$d (%2$@)</source>
        <target>ID del grupo no es válido %1$d (%2$@)</target>
        <note>Error message</note>
      </trans-unit>
      <trans-unit id="Invalid image" xml:space="preserve">
        <source>Invalid image</source>
        <target>Imagen no válida</target>
        <note>Error message when the image cannot be processed</note>
      </trans-unit>
      <trans-unit id="Invalid or unknown address" xml:space="preserve">
        <source>Invalid or unknown address</source>
        <target>Dirección no válida o desconocida</target>
        <note>Password reset error</note>
      </trans-unit>
      <trans-unit id="Invite" xml:space="preserve">
        <source>Invite</source>
        <target>Invitar</target>
        <note>Dialog title: call to action</note>
      </trans-unit>
      <trans-unit id="Leave" xml:space="preserve">
        <source>Leave</source>
        <target>Dejar</target>
        <note>Alert action</note>
      </trans-unit>
      <trans-unit id="Leave the conversation?" xml:space="preserve">
        <source>Leave the conversation?</source>
        <target>¿Dejar la conversación?</target>
        <note>Alert title</note>
      </trans-unit>
      <trans-unit id="Leave the group?" xml:space="preserve">
        <source>Leave the group?</source>
        <target>¿Dejar el grupo?</target>
        <note>Alert title</note>
      </trans-unit>
      <trans-unit id="Local Contacts" xml:space="preserve">
        <source>Local Contacts</source>
        <target>Contactos locales</target>
        <note>Section title</note>
      </trans-unit>
      <trans-unit id="Logging in..." xml:space="preserve">
        <source>Logging in...</source>
        <target>Iniciando sesión...</target>
        <note>Login progress text</note>
      </trans-unit>
      <trans-unit id="Login info missing..." xml:space="preserve">
        <source>Login info missing...</source>
        <target>Falta la información de inicio de sesión...</target>
        <note>Error message</note>
      </trans-unit>
      <trans-unit id="Make owner" xml:space="preserve">
        <source>Make owner</source>
        <target>Convertitr en propietario</target>
        <note>Alert action</note>
      </trans-unit>
      <trans-unit id="Manage members" xml:space="preserve">
        <source>Manage members</source>
        <target>Gestionar miembros</target>
        <note>View title</note>
      </trans-unit>
      <trans-unit id="Message not sent." xml:space="preserve">
        <source>Message not sent.</source>
        <target>No se pudo enviar mensaje.</target>
        <note>Toast notification</note>
      </trans-unit>
      <trans-unit id="Message with instructions sent to the provided address." xml:space="preserve">
        <source>Message with instructions sent to the provided address.</source>
        <target>Mensaje con instrucciones ha sido enviado a la dirección de correo electrónico proporcionada.</target>
        <note>Toast info</note>
      </trans-unit>
      <trans-unit id="Messages" xml:space="preserve">
        <source>Messages</source>
        <target>Mensajes</target>
        <note>Alert action</note>
      </trans-unit>
      <trans-unit id="Name of the group" xml:space="preserve">
        <source>Name of the group</source>
        <target>Nombre del grupo</target>
        <note>Alert placeholder</note>
      </trans-unit>
      <trans-unit id="Never ??:??" xml:space="preserve">
        <source>Never ??:??</source>
        <target>Nunca ??:??</target>
        <note>Invalid date</note>
      </trans-unit>
      <trans-unit id="New Chat" xml:space="preserve">
        <source>New Chat</source>
        <target>Nuevo chat</target>
        <note>View title</note>
      </trans-unit>
      <trans-unit id="No access to email" xml:space="preserve">
        <source>No access to email</source>
        <target>No hay acceso al correo electrónico</target>
        <note>Error message</note>
      </trans-unit>
      <trans-unit id="No access to messages" xml:space="preserve">
        <source>No access to messages</source>
        <target>No hay acceso a los mensajes</target>
        <note>No read access in chat
   Toast error message</note>
      </trans-unit>
      <trans-unit id="No members selected" xml:space="preserve">
        <source>No members selected</source>
        <target>No hay miembros seleccionados</target>
        <note>Placeholder when no members are selected</note>
      </trans-unit>
      <trans-unit id="No messages in the conversation" xml:space="preserve">
        <source>No messages in the conversation</source>
        <target>No hay mensajes en la conversación</target>
        <note>Placeholder in empty chat</note>
      </trans-unit>
      <trans-unit id="No permission to access camera" xml:space="preserve">
        <source>No permission to access camera</source>
        <target>No hay permiso para acceder a la cámara</target>
        <note>Error message when call cannot be started due to missing camera permission</note>
      </trans-unit>
      <trans-unit id="No permission to access microphone" xml:space="preserve">
        <source>No permission to access microphone</source>
        <target>No hay permiso para acceder al micrófono</target>
        <note>Error message when call cannot be started due to missing microphone permission</note>
      </trans-unit>
      <trans-unit id="OK" xml:space="preserve">
        <source>OK</source>
        <target>OK</target>
        <note>Alert action</note>
      </trans-unit>
      <trans-unit id="Only Owner can delete group" xml:space="preserve">
        <source>Only Owner can delete group</source>
        <target>Sólo el propietario puede eliminar el grupo</target>
        <note>Toast notification</note>
      </trans-unit>
      <trans-unit id="Outgoing call" xml:space="preserve">
        <source>Outgoing call</source>
        <target>Llamada saliente</target>
        <note>Label for outgoing video/audio calls</note>
      </trans-unit>
      <trans-unit id="Owner cannot leave the group" xml:space="preserve">
        <source>Owner cannot leave the group</source>
        <target>El propietario del grupo no puede darse de baja</target>
        <note>Toast notification</note>
      </trans-unit>
      <trans-unit id="Password too short" xml:space="preserve">
        <source>Password too short</source>
        <target>La contraseña es demasiado corta</target>
        <note>Error message</note>
      </trans-unit>
      <trans-unit id="Password updated" xml:space="preserve">
        <source>Password updated</source>
        <target>Contraseña actualizada</target>
        <note>Success message</note>
      </trans-unit>
      <trans-unit id="Permissions not modified: %d (%s)" xml:space="preserve">
        <source>Permissions not modified: %1$d (%2$s)</source>
        <target>No se pudo modificar los permisos %1$d (%2$s)</target>
        <note>Toast notification</note>
      </trans-unit>
      <trans-unit id="Picture" xml:space="preserve">
        <source>Picture</source>
        <target>Fotografía</target>
        <note>Label shown next to an inline image</note>
      </trans-unit>
      <trans-unit id="Playback failed" xml:space="preserve">
        <source>Playback failed</source>
        <target>Error en la reproducción</target>
        <note>Error message</note>
      </trans-unit>
      <trans-unit id="Please wait..." xml:space="preserve">
        <source>Please wait...</source>
        <target>Por favor, espera...</target>
        <note>Progress overlay</note>
      </trans-unit>
      <trans-unit id="Private Comment" xml:space="preserve">
        <source>Private Comment</source>
        <target>Comentario privado</target>
        <note>Alert title</note>
      </trans-unit>
      <trans-unit id="Private info: not set" xml:space="preserve">
        <source>Private info: not set</source>
        <target>Información privada: no establecida</target>
        <note>Placeholder text in editor</note>
      </trans-unit>
      <trans-unit id="Recording failed" xml:space="preserve">
        <source>Recording failed</source>
        <target>Error al grabar</target>
        <note>Error message</note>
      </trans-unit>
      <trans-unit id="Registering..." xml:space="preserve">
        <source>Registering...</source>
        <target>Registrando...</target>
        <note>Progress overlay</note>
      </trans-unit>
      <trans-unit id="Remove" xml:space="preserve">
        <source>Remove</source>
        <target>Eliminar</target>
        <note>Alert action</note>
      </trans-unit>
      <trans-unit id="Remove %@ from %@?" xml:space="preserve">
        <source>Remove %1$@ from %2$@?</source>
        <target>Eliminar a %1$@ del %2$@?</target>
        <note>Confirmation</note>
      </trans-unit>
      <trans-unit id="Remove and ban %@ from %@?" xml:space="preserve">
        <source>Remove and ban %1$@ from %2$@?</source>
        <target>Eliminar y bloquear a %1$@ del %2$@?</target>
        <note>Confirmation</note>
      </trans-unit>
      <trans-unit id="Reply" xml:space="preserve">
        <source>Reply</source>
        <target>Respuesta</target>
        <note>Menu item</note>
      </trans-unit>
      <trans-unit id="Report" xml:space="preserve">
        <source>Report</source>
        <target>Reportar</target>
        <note>Alert action</note>
      </trans-unit>
      <trans-unit id="Report Group?" xml:space="preserve">
        <source>Report Group?</source>
        <target>¿Report grupo?</target>
        <note>Alert title</note>
      </trans-unit>
      <trans-unit id="Report contact?" xml:space="preserve">
        <source>Report contact?</source>
        <target>¿Reportar contacto?</target>
        <note>Alert title</note>
      </trans-unit>
      <trans-unit id="Request failed: %@" xml:space="preserve">
        <source>Request failed: %@</source>
        <target>Se produjo un error al procesar la solicitud: %@</target>
        <note>Error message</note>
      </trans-unit>
      <trans-unit id="Requesting..." xml:space="preserve">
        <source>Requesting...</source>
        <target>Solicitando...</target>
        <note>Progress overlay</note>
      </trans-unit>
      <trans-unit id="Search by tags" xml:space="preserve">
        <source>Search by tags</source>
        <target>Buscar por etiquetas</target>
        <note>Placeholder prompt</note>
      </trans-unit>
      <trans-unit id="Search functionality limited. Grant Contacts permission." xml:space="preserve">
        <source>Search functionality limited. Grant Contacts permission.</source>
        <target>Funcionalidad de búsqueda limitada. Otorga permisos a los contactos.</target>
        <note>Error message when permissions are missing</note>
      </trans-unit>
      <trans-unit id="Select at least one group member" xml:space="preserve">
        <source>Select at least one group member</source>
        <target>Selecciona al menos un usuario para el grupo</target>
        <note>Error message</note>
      </trans-unit>
      <trans-unit id="Send message" xml:space="preserve">
        <source>Send message</source>
        <target>Enviar mensaje</target>
        <note>Alert action</note>
      </trans-unit>
      <trans-unit id="Service unavailable at this time. Please try again later." xml:space="preserve">
        <source>Service unavailable at this time. Please try again later.</source>
        <target>El servicio no está disponible en este momento. Por favor, inténtelo de nuevo más tarde.</target>
        <note>Service unavailable</note>
      </trans-unit>
      <trans-unit id="Something went wrong: %d (%s)" xml:space="preserve">
        <source>Something went wrong: %1$d (%2$s)</source>
        <target>Algo salió mal: %1$d (%2$s)</target>
        <note>Toast notification</note>
      </trans-unit>
      <trans-unit id="Tags missing." xml:space="preserve">
        <source>Tags missing.</source>
        <target>Faltan las etiquetas.</target>
        <note>Toast notification</note>
      </trans-unit>
      <trans-unit id="The avatar is too small." xml:space="preserve">
        <source>The avatar is too small.</source>
        <target>El avatar es demasiado pequeño.</target>
        <note>Toast notification</note>
      </trans-unit>
      <trans-unit id="The file size exceeds the limit %@" xml:space="preserve">
        <source>The file size exceeds the limit %@</source>
        <target>El tamaño del archivo excede el límite %@</target>
        <note>Error message</note>
      </trans-unit>
      <trans-unit id="Topic name missing" xml:space="preserve">
        <source>Topic name missing</source>
        <target>Falta el nombre del tema</target>
        <note>Toast notification</note>
      </trans-unit>
      <trans-unit id="Unarchive" xml:space="preserve">
        <source>Unarchive</source>
        <target>Desarchivar</target>
        <note>Swipe action</note>
      </trans-unit>
      <trans-unit id="Unblock" xml:space="preserve">
        <source>Unblock</source>
        <target>Desatascar</target>
        <note>Swipe action</note>
      </trans-unit>
      <trans-unit id="Undefined" xml:space="preserve">
        <source>Undefined</source>
        <target>Sin nombre</target>
        <note>Undefined chat name</note>
      </trans-unit>
      <trans-unit id="Unknown" xml:space="preserve">
        <source>Unknown</source>
        <target>Desconocido</target>
        <note>Placeholder for missing topic name
   Placeholder for missing user name</note>
      </trans-unit>
      <trans-unit id="Unknown %@" xml:space="preserve">
        <source>Unknown %@</source>
        <target>Desconocido %@</target>
        <note>Sender with missing name</note>
      </trans-unit>
      <trans-unit id="Unknown type" xml:space="preserve">
        <source>Unknown type</source>
        <target>Tipo desconocido</target>
        <note>Displayed when the type of attachment cannot be determined</note>
      </trans-unit>
      <trans-unit id="Unsupported" xml:space="preserve">
        <source>Unsupported</source>
        <target>Sin base</target>
        <note>Label shown next to an unsupported Drafty format element
   Unsupported (unknown) Drafty tag</note>
<<<<<<< HEAD
      </trans-unit>
      <trans-unit id="Updating password..." xml:space="preserve">
        <source>Updating password...</source>
        <target>Actualización de la contraseña...</target>
        <note>Progress overlay</note>
=======
>>>>>>> ebcef7d6
      </trans-unit>
      <trans-unit id="Upload failed (%@). No server response." xml:space="preserve">
        <source>Upload failed (%@). No server response.</source>
        <target>Error al subir el archivo (%@). No hay respuesta del servidor.</target>
        <note>Error message</note>
      </trans-unit>
      <trans-unit id="Upload failed (%@): empty response body." xml:space="preserve">
        <source>Upload failed (%@): empty response body.</source>
        <target>Error al subir el archivo (%@): respuesta vacía.</target>
        <note>Error message</note>
      </trans-unit>
      <trans-unit id="Upload failed (%@): response code %d." xml:space="preserve">
        <source>Upload failed (%1$@): response code %2$d.</source>
        <target>Error al subir el archivo (%1$@): código de la respuesta %2$d.</target>
        <note>Error message</note>
      </trans-unit>
      <trans-unit id="Verification failure: %d %@" xml:space="preserve">
        <source>Verification failure: %1$d %2$@</source>
        <target>Error de verificación: %1$d %2$@</target>
        <note>Error message</note>
      </trans-unit>
      <trans-unit id="Video" xml:space="preserve">
        <source>Video</source>
        <target>Vídeo</target>
<<<<<<< HEAD
        <note>Label shown next to an inline video</note>
      </trans-unit>
      <trans-unit id="We will send a SMS with confirmation code to the number below" xml:space="preserve">
        <source>We will send a SMS with confirmation code to the number below</source>
        <target>Enviaremos un SMS con el código de confirmación al siguiente número</target>
        <note>Telephone password reset prompt</note>
      </trans-unit>
      <trans-unit id="We will send an email with confirmation code to the address below" xml:space="preserve">
        <source>We will send an email with confirmation code to the address below</source>
        <target>Enviaremos un correo electrónico con el código de confirmación a la siguiente dirección</target>
        <note>Email password reset prompt</note>
=======
        <note>Label shown next to an inline video
   Menu item: video call</note>
>>>>>>> ebcef7d6
      </trans-unit>
      <trans-unit id="You" xml:space="preserve">
        <source>You</source>
        <target>Tú</target>
        <note>This is 'you'</note>
      </trans-unit>
      <trans-unit id="You are invited to start a new chat. What would you like?" xml:space="preserve">
        <source>You are invited to start a new chat. What would you like?</source>
        <target>Estás invitado participar en un nuevo chat. ¿Qué te gustaría hacer?</target>
        <note>Call to action</note>
      </trans-unit>
      <trans-unit id="You are offline." xml:space="preserve">
        <source>You are offline.</source>
        <target>Estás desconectado.</target>
        <note>Toast notification</note>
      </trans-unit>
      <trans-unit id="You have no chats&#10;&#10;¯\_(ツ)_/¯" xml:space="preserve">
        <source>You have no chats

¯\_(ツ)_/¯</source>
        <target>No tienes chats

¯\_(ツ)_/¯</target>
        <note>Placeholder when no chats found</note>
      </trans-unit>
      <trans-unit id="button" xml:space="preserve">
        <source>button</source>
        <target>pulsador</target>
        <note>Text written on button face when all else fails.</note>
      </trans-unit>
      <trans-unit id="cancelled" xml:space="preserve">
        <source>cancelled</source>
        <target>cancelado</target>
        <note>Label for cancelled call</note>
      </trans-unit>
      <trans-unit id="confirm" xml:space="preserve">
        <source>confirm</source>
        <target>confirmar</target>
        <note>Button text</note>
      </trans-unit>
      <trans-unit id="connecting" xml:space="preserve">
        <source>connecting</source>
        <target>conectando</target>
        <note>Label for initiated call</note>
      </trans-unit>
      <trans-unit id="edited" xml:space="preserve">
        <source>edited</source>
        <target>editado</target>
        <note>`Edited` message marker</note>
      </trans-unit>
      <trans-unit id="in progress" xml:space="preserve">
        <source>in progress</source>
        <target>en progreso</target>
        <note>Label for call in progress</note>
      </trans-unit>
      <trans-unit id="online now" xml:space="preserve">
        <source>online now</source>
        <target>en línea ahora</target>
        <note>The topic or user is currently online</note>
      </trans-unit>
      <trans-unit id="undefined" xml:space="preserve">
        <source>undefined</source>
        <target>indefinido</target>
        <note>Button with missing text
   Placeholder for missing file name
   Placeholder for missing file type</note>
      </trans-unit>
    </body>
  </file>
  <file original="Pods/en.lproj/Localizable.strings" datatype="plaintext" source-language="en" target-language="es">
    <header>
      <tool tool-id="com.apple.dt.xcode" tool-name="Xcode" tool-version="14.2" build-num="14C18"/>
    </header>
    <body>
      <trans-unit id="An error occured whilst validating the phone number." xml:space="preserve">
        <source>An error occured whilst validating the phone number.</source>
        <target>Se ha producido un error al validar el número de teléfono.</target>
        <note>No comment provided by engineer.</note>
      </trans-unit>
      <trans-unit id="Phone number type is unknown." xml:space="preserve">
        <source>Phone number type is unknown.</source>
        <target>El tipo de número de teléfono es desconocido.</target>
        <note>No comment provided by engineer.</note>
      </trans-unit>
      <trans-unit id="PhoneNumberKit.CountryCodePicker.Common" xml:space="preserve">
        <source>Common</source>
        <target>Común</target>
        <note>Name of \"Common\" section</note>
      </trans-unit>
      <trans-unit id="PhoneNumberKit.CountryCodePicker.Current" xml:space="preserve">
        <source>Current</source>
        <target>Corriente</target>
        <note>Name of \"Current\" section</note>
      </trans-unit>
      <trans-unit id="PhoneNumberKit.CountryCodePicker.Title" xml:space="preserve">
        <source>Choose your country</source>
        <target>Elige tu país</target>
        <note>Title of CountryCodePicker ViewController</note>
      </trans-unit>
      <trans-unit id="The country code is invalid." xml:space="preserve">
        <source>The country code is invalid.</source>
        <target>El código del país no es válido.</target>
        <note>No comment provided by engineer.</note>
      </trans-unit>
      <trans-unit id="The number provided is invalid." xml:space="preserve">
        <source>The number provided is invalid.</source>
        <target>El número proporcionado no es válido.</target>
        <note>No comment provided by engineer.</note>
      </trans-unit>
      <trans-unit id="The number provided is too long." xml:space="preserve">
        <source>The number provided is too long.</source>
        <target>El número proporcionado es demasiado largo.</target>
        <note>No comment provided by engineer.</note>
      </trans-unit>
      <trans-unit id="The number provided is too short." xml:space="preserve">
        <source>The number provided is too short.</source>
        <target>El número proporcionado es demasiado corto.</target>
        <note>No comment provided by engineer.</note>
      </trans-unit>
      <trans-unit id="This function is deprecated." xml:space="preserve">
        <source>This function is deprecated.</source>
        <note>No comment provided by engineer.</note>
      </trans-unit>
      <trans-unit id="Valid metadata is missing." xml:space="preserve">
        <source>Valid metadata is missing.</source>
        <note>No comment provided by engineer.</note>
      </trans-unit>
    </body>
  </file>
  <file original="Tinodios/Base.lproj/Main.storyboard" source-language="en" target-language="es" datatype="plaintext">
    <header>
      <tool tool-id="com.apple.dt.xcode" tool-name="Xcode" tool-version="14.2" build-num="14C18"/>
    </header>
    <body>
      <trans-unit id="0Fx-rq-hiS.title" xml:space="preserve">
        <source>New Group</source>
        <target>Nuevo grupo</target>
        <note>Class = "UITabBarItem"; title = "New Group"; ObjectID = "0Fx-rq-hiS";</note>
      </trans-unit>
      <trans-unit id="1tv-os-KfJ.normalTitle" xml:space="preserve">
        <source>Sign Up</source>
        <target>Regístrate</target>
        <note>Class = "UIButton"; normalTitle = "Sign Up"; ObjectID = "1tv-os-KfJ";</note>
      </trans-unit>
      <trans-unit id="3hX-RM-7Ha.text" xml:space="preserve">
        <source>Administration and Security</source>
        <target>Administración y seguridad</target>
        <note>Class = "UILabel"; text = "Administration and Security"; ObjectID = "3hX-RM-7Ha";</note>
      </trans-unit>
      <trans-unit id="3lo-iH-I5e.text" xml:space="preserve">
        <source>placeholder_file_name</source>
        <note>Class = "UILabel"; text = "placeholder_file_name"; ObjectID = "3lo-iH-I5e";</note>
      </trans-unit>
      <trans-unit id="3zN-CC-6bS.title" xml:space="preserve">
        <source>Invite</source>
        <target>Invitación</target>
        <note>Class = "UIBarButtonItem"; title = "Invite"; ObjectID = "3zN-CC-6bS";</note>
      </trans-unit>
      <trans-unit id="4dd-0I-UFm.title" xml:space="preserve">
        <source>General Settings</source>
        <target>Configuración general</target>
        <note>Class = "UITableViewController"; title = "General Settings"; ObjectID = "4dd-0I-UFm";</note>
      </trans-unit>
      <trans-unit id="4ll-eW-b8Z.text" xml:space="preserve">
        <source>Send typing notifications</source>
        <target>Enviar notificaciones de escritura</target>
        <note>Class = "UILabel"; text = "Send typing notifications"; ObjectID = "4ll-eW-b8Z";</note>
      </trans-unit>
<<<<<<< HEAD
      <trans-unit id="4ur-p6-jff.title" xml:space="preserve">
        <source>Credentials Change</source>
        <target>Cambio de credenciales</target>
        <note>Class = "UITableViewController"; title = "Credentials Change"; ObjectID = "4ur-p6-jff";</note>
      </trans-unit>
=======
>>>>>>> ebcef7d6
      <trans-unit id="5CT-4e-SGR.text" xml:space="preserve">
        <source>image/jpeg</source>
        <note>Class = "UILabel"; text = "image/jpeg"; ObjectID = "5CT-4e-SGR";</note>
      </trans-unit>
      <trans-unit id="6Nd-3S-JBo.text" xml:space="preserve">
        <source>Optional comment (private)</source>
        <target>Comentario opcional (privado)</target>
        <note>Class = "UILabel"; text = "Optional comment (private)"; ObjectID = "6Nd-3S-JBo";</note>
      </trans-unit>
      <trans-unit id="6ON-kt-aM9.text" xml:space="preserve">
        <source>John Doe</source>
        <target>Juan González Hernández</target>
        <note>Class = "UILabel"; text = "John Doe"; ObjectID = "6ON-kt-aM9";</note>
      </trans-unit>
      <trans-unit id="6rW-B5-NCp.text" xml:space="preserve">
        <source>placeholder_file_name</source>
        <target>placeholder_file_name</target>
        <note>Class = "UILabel"; text = "placeholder_file_name"; ObjectID = "6rW-B5-NCp";</note>
      </trans-unit>
      <trans-unit id="8RW-nB-5t3.text" xml:space="preserve">
        <source>Log out</source>
        <target>Cerrar sesión</target>
        <note>Class = "UILabel"; text = "Log out"; ObjectID = "8RW-nB-5t3";</note>
      </trans-unit>
      <trans-unit id="8eC-OS-Net.text" xml:space="preserve">
        <source>Report Contact</source>
        <target>Contacto de informe</target>
        <note>Class = "UILabel"; text = "Report Contact"; ObjectID = "8eC-OS-Net";</note>
      </trans-unit>
      <trans-unit id="8wo-Rg-iTZ.text" xml:space="preserve">
        <source>Anonymous users</source>
        <target>Usuarios anónimos</target>
        <note>Class = "UILabel"; text = "Anonymous users"; ObjectID = "8wo-Rg-iTZ";</note>
      </trans-unit>
      <trans-unit id="9Co-1p-ugz.placeholder" xml:space="preserve">
        <source>Phone number</source>
        <target>Número de teléfono</target>
        <note>Class = "UITextField"; placeholder = "Phone number"; ObjectID = "9Co-1p-ugz";</note>
      </trans-unit>
      <trans-unit id="9Lj-hp-MkL.text" xml:space="preserve">
        <source>Contact us</source>
        <target>Contáctanos</target>
        <note>Class = "UILabel"; text = "Contact us"; ObjectID = "9Lj-hp-MkL";</note>
      </trans-unit>
      <trans-unit id="9SI-IJ-VTf.text" xml:space="preserve">
        <source>We will send confirmation code to the address below</source>
        <target>Enviaremos el código de confirmación a la siguiente dirección</target>
        <note>Class = "UILabel"; text = "We will send confirmation code to the address below"; ObjectID = "9SI-IJ-VTf";</note>
      </trans-unit>
      <trans-unit id="9Zn-Sl-aQb.headerTitle" xml:space="preserve">
        <source>New Credential</source>
        <target>Nueva credencial</target>
        <note>Class = "UITableViewSection"; headerTitle = "New Credential"; ObjectID = "9Zn-Sl-aQb";</note>
      </trans-unit>
      <trans-unit id="9dk-JW-5z0.text" xml:space="preserve">
        <source>Terms of use</source>
        <target>Términos de uso</target>
        <note>Class = "UILabel"; text = "Terms of use"; ObjectID = "9dk-JW-5z0";</note>
      </trans-unit>
      <trans-unit id="9gO-eS-keH.text" xml:space="preserve">
        <source>Authenticated users</source>
        <target>Usuarios autenticados</target>
        <note>Class = "UILabel"; text = "Authenticated users"; ObjectID = "9gO-eS-keH";</note>
      </trans-unit>
      <trans-unit id="9mf-og-8Hl.title" xml:space="preserve">
        <source>Settings</source>
        <target>Ajustes</target>
        <note>Class = "UINavigationItem"; title = "Settings"; ObjectID = "9mf-og-8Hl";</note>
      </trans-unit>
      <trans-unit id="9rO-zX-bOn.text" xml:space="preserve">
        <source>N</source>
        <target>N</target>
        <note>Class = "UILabel"; text = "N"; ObjectID = "9rO-zX-bOn";</note>
      </trans-unit>
      <trans-unit id="12g-Mq-Ht6.text" xml:space="preserve">
        <source>Size:</source>
        <target>Tamaño:</target>
        <note>Class = "UILabel"; text = "Size:"; ObjectID = "12g-Mq-Ht6";</note>
      </trans-unit>
      <trans-unit id="26s-2T-nI0.headerTitle" xml:space="preserve">
        <source>Group Members</source>
        <target>Miembros del grupo</target>
        <note>Class = "UITableViewSection"; headerTitle = "Group Members"; ObjectID = "26s-2T-nI0";</note>
      </trans-unit>
      <trans-unit id="71p-KF-hSv.text" xml:space="preserve">
        <source>1.0.0 (222)</source>
        <target>1.0.0 (222)</target>
        <note>Class = "UILabel"; text = "1.0.0 (222)"; ObjectID = "71p-KF-hSv";</note>
      </trans-unit>
      <trans-unit id="82W-36-na3.placeholder" xml:space="preserve">
        <source>Enter Confirmation Code</source>
        <target>Introduzca el código de confirmación</target>
        <note>Class = "UITextField"; placeholder = "Enter Confirmation Code"; ObjectID = "82W-36-na3";</note>
      </trans-unit>
      <trans-unit id="AXP-O2-x5k.text" xml:space="preserve">
        <source>App Version</source>
        <target>Versión de la app</target>
        <note>Class = "UILabel"; text = "App Version"; ObjectID = "AXP-O2-x5k";</note>
      </trans-unit>
      <trans-unit id="Akq-Gr-LNH.text" xml:space="preserve">
        <source>Private comment</source>
        <target>Comentario privado</target>
        <note>Class = "UITextView"; text = "Private comment"; ObjectID = "Akq-Gr-LNH";</note>
      </trans-unit>
      <trans-unit id="AoI-xo-VbS.text" xml:space="preserve">
        <source>Muted</source>
        <target>Silenciado</target>
        <note>Class = "UILabel"; text = "Muted"; ObjectID = "AoI-xo-VbS";</note>
      </trans-unit>
      <trans-unit id="BRf-xV-zvt.headerTitle" xml:space="preserve">
        <source>Password reset</source>
        <target>Restablecimiento de contraseña</target>
        <note>Class = "UITableViewSection"; headerTitle = "Password reset"; ObjectID = "BRf-xV-zvt";</note>
      </trans-unit>
      <trans-unit id="BS4-zj-4bf.text" xml:space="preserve">
        <source>Tinode</source>
        <target>Tinode</target>
        <note>Class = "UILabel"; text = "Tinode"; ObjectID = "BS4-zj-4bf";</note>
      </trans-unit>
      <trans-unit id="C6Z-tO-4g8.text" xml:space="preserve">
        <source>image/jpeg</source>
        <target>image/jpeg</target>
        <note>Class = "UILabel"; text = "image/jpeg"; ObjectID = "C6Z-tO-4g8";</note>
      </trans-unit>
      <trans-unit id="Cib-aE-hH5.title" xml:space="preserve">
        <source>Video Call</source>
        <target>Videollamada</target>
        <note>Class = "UIViewController"; title = "Video Call"; ObjectID = "Cib-aE-hH5";</note>
      </trans-unit>
      <trans-unit id="Cy6-Bq-QCi.placeholder" xml:space="preserve">
        <source>Optional description</source>
        <target>Descripción opcional</target>
        <note>Class = "UITextField"; placeholder = "Optional description"; ObjectID = "Cy6-Bq-QCi";</note>
      </trans-unit>
      <trans-unit id="D3z-yf-zJA.text" xml:space="preserve">
        <source>Description</source>
        <target>Subtítulo del tema (privado)</target>
        <note>Class = "UITextView"; text = "Description"; ObjectID = "D3z-yf-zJA";</note>
      </trans-unit>
      <trans-unit id="D6H-jy-Zh4.text" xml:space="preserve">
        <source>Address</source>
        <target>Dirección</target>
        <note>Class = "UILabel"; text = "Address"; ObjectID = "D6H-jy-Zh4";</note>
      </trans-unit>
      <trans-unit id="DEM-ia-TIj.text" xml:space="preserve">
        <source>Archived</source>
        <target>Archivado</target>
        <note>Class = "UILabel"; text = "Archived"; ObjectID = "DEM-ia-TIj";</note>
      </trans-unit>
      <trans-unit id="DMQ-om-04T.normalTitle" xml:space="preserve">
        <source>OK</source>
        <target>OK</target>
        <note>Class = "UIButton"; normalTitle = "OK"; ObjectID = "DMQ-om-04T";</note>
      </trans-unit>
      <trans-unit id="Do2-Ue-UdA.placeholder" xml:space="preserve">
        <source>Additional info (private)</source>
        <target>Información adicional (privado)</target>
        <note>Class = "UITextField"; placeholder = "Additional info (private)"; ObjectID = "Do2-Ue-UdA";</note>
      </trans-unit>
      <trans-unit id="DtN-H7-Ovv.text" xml:space="preserve">
        <source>00:00D</source>
        <note>Class = "UILabel"; text = "00:00D"; ObjectID = "DtN-H7-Ovv";</note>
      </trans-unit>
      <trans-unit id="FeF-3T-sWp.text" xml:space="preserve">
        <source>Add members</source>
        <target>Añadir miembros</target>
        <note>Class = "UILabel"; text = "Add members"; ObjectID = "FeF-3T-sWp";</note>
      </trans-unit>
      <trans-unit id="Fjs-5K-JCI.text" xml:space="preserve">
        <source>Delete account</source>
        <target>Eliminar cuenta</target>
        <note>Class = "UILabel"; text = "Delete account"; ObjectID = "Fjs-5K-JCI";</note>
      </trans-unit>
      <trans-unit id="GgZ-QG-K19.text" xml:space="preserve">
        <source>timestamp</source>
        <note>Class = "UILabel"; text = "timestamp"; ObjectID = "GgZ-QG-K19";</note>
      </trans-unit>
      <trans-unit id="H78-sG-L0j.headerTitle" xml:space="preserve">
        <source>Default Permissions</source>
        <target>Permisos predeterminados</target>
        <note>Class = "UITableViewSection"; headerTitle = "Default Permissions"; ObjectID = "H78-sG-L0j";</note>
      </trans-unit>
      <trans-unit id="HIs-n4-sFa.text" xml:space="preserve">
        <source>placeholder_file_name</source>
        <target>placeholder_file_name</target>
        <note>Class = "UILabel"; text = "placeholder_file_name"; ObjectID = "HIs-n4-sFa";</note>
      </trans-unit>
      <trans-unit id="Hah-A8-0yd.title" xml:space="preserve">
        <source>Video Preview</source>
        <target>Vista previa del vídeo</target>
        <note>Class = "UINavigationItem"; title = "Video Preview"; ObjectID = "Hah-A8-0yd";</note>
      </trans-unit>
<<<<<<< HEAD
      <trans-unit id="IMk-1F-WiZ.title" xml:space="preserve">
        <source>Reset Password</source>
        <target>Restablecer contraseña</target>
        <note>Class = "UITableViewController"; title = "Reset Password"; ObjectID = "IMk-1F-WiZ";</note>
      </trans-unit>
=======
>>>>>>> ebcef7d6
      <trans-unit id="IbJ-of-vl0.text" xml:space="preserve">
        <source>Add optional description</source>
        <target>Añadir descripción opcional</target>
        <note>Class = "UILabel"; text = "Add optional description"; ObjectID = "IbJ-of-vl0";</note>
      </trans-unit>
      <trans-unit id="IzY-DL-wiS.text" xml:space="preserve">
        <source>Verified</source>
        <target>Verificado</target>
        <note>Class = "UILabel"; text = "Verified"; ObjectID = "IzY-DL-wiS";</note>
      </trans-unit>
      <trans-unit id="JlG-TH-asZ.text" xml:space="preserve">
        <source>Confirmation code</source>
        <target>Código de confirmación</target>
        <note>Class = "UILabel"; text = "Confirmation code"; ObjectID = "JlG-TH-asZ";</note>
      </trans-unit>
      <trans-unit id="JpP-JB-AWY.title" xml:space="preserve">
        <source>Image Preview</source>
        <target>Vista previa de la imagen</target>
        <note>Class = "UINavigationItem"; title = "Image Preview"; ObjectID = "JpP-JB-AWY";</note>
      </trans-unit>
      <trans-unit id="K7L-Uc-b68.text" xml:space="preserve">
        <source>Subtitle</source>
        <target>Subtítulo</target>
        <note>Class = "UILabel"; text = "Subtitle"; ObjectID = "K7L-Uc-b68";</note>
      </trans-unit>
      <trans-unit id="KL3-O0-A0I.text" xml:space="preserve">
        <source>Untrustworthy</source>
        <target>De poca confianza</target>
        <note>Class = "UILabel"; text = "Untrustworthy"; ObjectID = "KL3-O0-A0I";</note>
      </trans-unit>
      <trans-unit id="KSy-US-Bkx.text" xml:space="preserve">
        <source>Block Contact</source>
        <target>Bloquear contacto</target>
        <note>Class = "UILabel"; text = "Block Contact"; ObjectID = "KSy-US-Bkx";</note>
      </trans-unit>
      <trans-unit id="LRu-ae-drd.title" xml:space="preserve">
        <source>Edit Members</source>
        <target>Editar miembros</target>
        <note>Class = "UINavigationItem"; title = "Edit Members"; ObjectID = "LRu-ae-drd";</note>
      </trans-unit>
      <trans-unit id="LVG-dB-flA.title" xml:space="preserve">
        <source>New Chat</source>
        <target>Nuevo chat</target>
        <note>Class = "UIBarButtonItem"; title = "New Chat"; ObjectID = "LVG-dB-flA";</note>
      </trans-unit>
      <trans-unit id="LVW-qL-KG8.text" xml:space="preserve">
        <source>Untrusworthy</source>
        <target>Intrusable</target>
        <note>Class = "UILabel"; text = "Untrusworthy"; ObjectID = "LVW-qL-KG8";</note>
      </trans-unit>
      <trans-unit id="Lh9-1X-ez1.text" xml:space="preserve">
        <source>Blocked contacts</source>
        <target>Contactos bloqueados</target>
        <note>Class = "UILabel"; text = "Blocked contacts"; ObjectID = "Lh9-1X-ez1";</note>
      </trans-unit>
      <trans-unit id="NNn-m0-IQE.placeholder" xml:space="preserve">
        <source>New Email Address</source>
        <target>Nueva dirección de correo electrónico</target>
        <note>Class = "UITextField"; placeholder = "New Email Address"; ObjectID = "NNn-m0-IQE";</note>
      </trans-unit>
      <trans-unit id="O9h-LB-2lW.title" xml:space="preserve">
        <source>Notifications</source>
        <target>Notificaciones</target>
        <note>Class = "UINavigationItem"; title = "Notifications"; ObjectID = "O9h-LB-2lW";</note>
      </trans-unit>
      <trans-unit id="OeG-Kx-gwG.text" xml:space="preserve">
        <source>Content type:</source>
        <target>Tipo de contenido:</target>
        <note>Class = "UILabel"; text = "Content type:"; ObjectID = "OeG-Kx-gwG";</note>
      </trans-unit>
      <trans-unit id="OwU-2N-QQV.text" xml:space="preserve">
        <source>Address</source>
        <target>Dirección</target>
        <note>Class = "UILabel"; text = "Address"; ObjectID = "OwU-2N-QQV";</note>
      </trans-unit>
      <trans-unit id="Pnk-9m-ZVg.title" xml:space="preserve">
        <source>Account Settings</source>
        <target>Ajustes de la cuenta</target>
        <note>Class = "UITableViewController"; title = "Account Settings"; ObjectID = "Pnk-9m-ZVg";</note>
      </trans-unit>
      <trans-unit id="PuQ-zO-4Of.text" xml:space="preserve">
        <source>First and Last Name</source>
        <target>Nombre y apellido</target>
        <note>Class = "UILabel"; text = "First and Last Name"; ObjectID = "PuQ-zO-4Of";</note>
      </trans-unit>
      <trans-unit id="QwO-fs-VYW.headerTitle" xml:space="preserve">
        <source>Security</source>
        <target>Seguridad</target>
        <note>Class = "UITableViewSection"; headerTitle = "Security"; ObjectID = "QwO-fs-VYW";</note>
      </trans-unit>
      <trans-unit id="R6w-cr-96Z.normalTitle" xml:space="preserve">
        <source>Request</source>
        <target>Petición</target>
        <note>Class = "UIButton"; normalTitle = "Request"; ObjectID = "R6w-cr-96Z";</note>
      </trans-unit>
      <trans-unit id="RA0-dx-dSp.text" xml:space="preserve">
        <source>Topic or user ID</source>
        <target>Tema o ID de usuario</target>
        <note>Class = "UILabel"; text = "Topic or user ID"; ObjectID = "RA0-dx-dSp";</note>
      </trans-unit>
      <trans-unit id="ROK-aW-Tlk.text" xml:space="preserve">
        <source>Staff-managed</source>
        <target>Gestionado por el personal</target>
        <note>Class = "UILabel"; text = "Staff-managed"; ObjectID = "ROK-aW-Tlk";</note>
      </trans-unit>
      <trans-unit id="Rgo-YL-uPZ.title" xml:space="preserve">
        <source>Tinode</source>
        <target>Tinode</target>
        <note>Class = "UINavigationItem"; title = "Tinode"; ObjectID = "Rgo-YL-uPZ";</note>
      </trans-unit>
      <trans-unit id="Rv6-qQ-FqW.normalTitle" xml:space="preserve">
        <source>Sign up</source>
        <target>Regístrate</target>
        <note>Class = "UIButton"; normalTitle = "Sign up"; ObjectID = "Rv6-qQ-FqW";</note>
      </trans-unit>
      <trans-unit id="RvM-se-Nch.text" xml:space="preserve">
        <source>Content type:</source>
        <target>Tipo de contenido:</target>
        <note>Class = "UILabel"; text = "Content type:"; ObjectID = "RvM-se-Nch";</note>
      </trans-unit>
<<<<<<< HEAD
      <trans-unit id="SQN-GC-qEL.placeholder" xml:space="preserve">
        <source>Email</source>
        <target>Correo electrónico</target>
        <note>Class = "UITextField"; placeholder = "Email"; ObjectID = "SQN-GC-qEL";</note>
      </trans-unit>
=======
>>>>>>> ebcef7d6
      <trans-unit id="T7l-iC-Rs6.title" xml:space="preserve">
        <source>By ID</source>
        <target>Por ID</target>
        <note>Class = "UITabBarItem"; title = "By ID"; ObjectID = "T7l-iC-Rs6";</note>
      </trans-unit>
      <trans-unit id="TQV-dP-vL9.headerTitle" xml:space="preserve">
        <source>Contacts</source>
        <target>Contactos</target>
        <note>Class = "UITableViewSection"; headerTitle = "Contacts"; ObjectID = "TQV-dP-vL9";</note>
      </trans-unit>
      <trans-unit id="TvF-F9-blO.normalTitle" xml:space="preserve">
        <source>Sign In</source>
        <target>Iniciar sesión</target>
        <note>Class = "UIButton"; normalTitle = "Sign In"; ObjectID = "TvF-F9-blO";</note>
      </trans-unit>
      <trans-unit id="U5T-k4-DgP.headerTitle" xml:space="preserve">
        <source>Actions</source>
        <target>Acciones</target>
        <note>Class = "UITableViewSection"; headerTitle = "Actions"; ObjectID = "U5T-k4-DgP";</note>
      </trans-unit>
      <trans-unit id="UgX-En-K1m.title" xml:space="preserve">
        <source>Find Controller</source>
        <target>Encontrar controlador</target>
        <note>Class = "UITableViewController"; title = "Find Controller"; ObjectID = "UgX-En-K1m";</note>
      </trans-unit>
      <trans-unit id="Ukl-EW-zMS.text" xml:space="preserve">
        <source>Anonymous users</source>
        <target>Usuarios anónimos</target>
        <note>Class = "UILabel"; text = "Anonymous users"; ObjectID = "Ukl-EW-zMS";</note>
      </trans-unit>
      <trans-unit id="Un9-ds-iQd.text" xml:space="preserve">
        <source>N</source>
        <target>N</target>
        <note>Class = "UILabel"; text = "N"; ObjectID = "Un9-ds-iQd";</note>
      </trans-unit>
      <trans-unit id="VLd-3M-5wj.headerTitle" xml:space="preserve">
        <source>Current Credential</source>
        <target>Credencial actual</target>
        <note>Class = "UITableViewSection"; headerTitle = "Current Credential"; ObjectID = "VLd-3M-5wj";</note>
      </trans-unit>
      <trans-unit id="WTE-Mf-oSE.placeholder" xml:space="preserve">
        <source>New password</source>
        <target>Nueva contraseña</target>
        <note>Class = "UITextField"; placeholder = "New password"; ObjectID = "WTE-Mf-oSE";</note>
      </trans-unit>
      <trans-unit id="WVu-hr-VVU.text" xml:space="preserve">
        <source>The name of the group</source>
        <target>El nombre del grupo</target>
        <note>Class = "UILabel"; text = "The name of the group"; ObjectID = "WVu-hr-VVU";</note>
      </trans-unit>
      <trans-unit id="Wyn-hP-c2H.placeholder" xml:space="preserve">
        <source>Email</source>
        <note>Class = "UITextField"; placeholder = "Email"; ObjectID = "Wyn-hP-c2H";</note>
      </trans-unit>
      <trans-unit id="YLX-fZ-c26.text" xml:space="preserve">
        <source>image/jpeg</source>
        <target/>
        <note>Class = "UILabel"; text = "image/jpeg"; ObjectID = "YLX-fZ-c26";</note>
      </trans-unit>
      <trans-unit id="YmQ-cB-rjH.title" xml:space="preserve">
        <source>SignUp</source>
        <target>Regístrate</target>
        <note>Class = "UITableViewController"; title = "SignUp"; ObjectID = "YmQ-cB-rjH";</note>
      </trans-unit>
      <trans-unit id="ZQy-2N-acy.placeholder" xml:space="preserve">
        <source>Password</source>
        <target>Contraseña</target>
        <note>Class = "UITextField"; placeholder = "Password"; ObjectID = "ZQy-2N-acy";</note>
      </trans-unit>
      <trans-unit id="ZTD-e7-fNF.accessibilityHint" xml:space="preserve">
        <source>Login</source>
        <target>Entrar</target>
        <note>Class = "UITextField"; accessibilityHint = "Login"; ObjectID = "ZTD-e7-fNF";</note>
      </trans-unit>
      <trans-unit id="ZTD-e7-fNF.accessibilityLabel" xml:space="preserve">
        <source>Login</source>
        <target>Entrar</target>
        <note>Class = "UITextField"; accessibilityLabel = "Login"; ObjectID = "ZTD-e7-fNF";</note>
      </trans-unit>
      <trans-unit id="ZTD-e7-fNF.placeholder" xml:space="preserve">
        <source>User name</source>
        <target>Nombre de usuario</target>
        <note>Class = "UITextField"; placeholder = "User name"; ObjectID = "ZTD-e7-fNF";</note>
      </trans-unit>
      <trans-unit id="ZTN-Oj-COh.title" xml:space="preserve">
        <source>File Preview</source>
        <target>Vista previa del archivo</target>
        <note>Class = "UIViewController"; title = "File Preview"; ObjectID = "ZTN-Oj-COh";</note>
      </trans-unit>
      <trans-unit id="Zdw-nR-1tB.text" xml:space="preserve">
        <source>Others can find group by these tags</source>
        <target>Otros pueden encontrar grupos por estas etiquetas</target>
        <note>Class = "UILabel"; text = "Others can find group by these tags"; ObjectID = "Zdw-nR-1tB";</note>
      </trans-unit>
      <trans-unit id="Zn8-7V-BcX.text" xml:space="preserve">
        <source>Privacy policy</source>
        <target>Política de privacidad</target>
        <note>Class = "UILabel"; text = "Privacy policy"; ObjectID = "Zn8-7V-BcX";</note>
      </trans-unit>
      <trans-unit id="a2m-CR-0Zc.title" xml:space="preserve">
        <source>Image Preview</source>
        <target>Vista previa de la imagen</target>
        <note>Class = "UIViewController"; title = "Image Preview"; ObjectID = "a2m-CR-0Zc";</note>
      </trans-unit>
      <trans-unit id="a4o-bz-GPx.text" xml:space="preserve">
        <source>Report Group</source>
        <target>Grupo de informes</target>
        <note>Class = "UILabel"; text = "Report Group"; ObjectID = "a4o-bz-GPx";</note>
      </trans-unit>
      <trans-unit id="a45-p0-44d.text" xml:space="preserve">
        <source>GROUP MEMBERS</source>
        <target>MIEMBROS DEL GRUPO</target>
        <note>Class = "UILabel"; text = "GROUP MEMBERS"; ObjectID = "a45-p0-44d";</note>
      </trans-unit>
      <trans-unit id="aA7-FA-fcf.text" xml:space="preserve">
        <source>File name:</source>
        <target>Nombre del archivo:</target>
        <note>Class = "UILabel"; text = "File name:"; ObjectID = "aA7-FA-fcf";</note>
      </trans-unit>
      <trans-unit id="aCk-Z4-8m7.text" xml:space="preserve">
        <source>Notifications</source>
        <target>Notificaciones</target>
        <note>Class = "UILabel"; text = "Notifications"; ObjectID = "aCk-Z4-8m7";</note>
      </trans-unit>
      <trans-unit id="aFc-MO-QyO.normalTitle" xml:space="preserve">
        <source>Confirm</source>
        <target>Confirmar</target>
        <note>Class = "UIButton"; normalTitle = "Confirm"; ObjectID = "aFc-MO-QyO";</note>
      </trans-unit>
      <trans-unit id="aMv-to-Vu2.text" xml:space="preserve">
        <source>N</source>
        <target>N</target>
        <note>Class = "UILabel"; text = "N"; ObjectID = "aMv-to-Vu2";</note>
      </trans-unit>
      <trans-unit id="ab5-J1-Lx7.normalTitle" xml:space="preserve">
        <source>I Have Code</source>
        <target>Tengo Código</target>
        <note>Class = "UIButton"; normalTitle = "I Have Code"; ObjectID = "ab5-J1-Lx7";</note>
      </trans-unit>
      <trans-unit id="af7-97-1pu.title" xml:space="preserve">
        <source>ForwardTo</source>
        <note>Class = "UITableViewController"; title = "ForwardTo"; ObjectID = "af7-97-1pu";</note>
      </trans-unit>
      <trans-unit id="awR-up-0dD.title" xml:space="preserve">
        <source>General Settings</source>
        <target>Ajustes generales</target>
        <note>Class = "UITableViewController"; title = "General Settings"; ObjectID = "awR-up-0dD";</note>
      </trans-unit>
      <trans-unit id="axr-PN-Xcr.text" xml:space="preserve">
        <source>Verified</source>
        <target>Verificado</target>
        <note>Class = "UILabel"; text = "Verified"; ObjectID = "axr-PN-Xcr";</note>
      </trans-unit>
      <trans-unit id="aza-Xk-MXu.text" xml:space="preserve">
        <source>00:00C</source>
        <note>Class = "UILabel"; text = "00:00C"; ObjectID = "aza-Xk-MXu";</note>
      </trans-unit>
      <trans-unit id="bEA-WA-uoH.text" xml:space="preserve">
        <source>Last active</source>
        <target>Estaba activo</target>
        <note>Class = "UILabel"; text = "Last active"; ObjectID = "bEA-WA-uoH";</note>
      </trans-unit>
      <trans-unit id="bYc-bz-7iK.text" xml:space="preserve">
        <source>No results</source>
        <target>No hay resultados</target>
        <note>Class = "UILabel"; text = "No results"; ObjectID = "bYc-bz-7iK";</note>
      </trans-unit>
      <trans-unit id="bZv-2Q-BI9.text" xml:space="preserve">
        <source>N</source>
        <target>N</target>
        <note>Class = "UILabel"; text = "N"; ObjectID = "bZv-2Q-BI9";</note>
      </trans-unit>
      <trans-unit id="bca-bT-6Tn.placeholder" xml:space="preserve">
        <source>Description (optional)</source>
        <target>Descripción (opcional)</target>
        <note>Class = "UITextField"; placeholder = "Description (optional)"; ObjectID = "bca-bT-6Tn";</note>
      </trans-unit>
      <trans-unit id="bfU-AG-oM0.text" xml:space="preserve">
        <source>We will send a message with confirmation code to address above</source>
        <target>Enviaremos un mensaje con el código de confirmación a la dirección anterior</target>
        <note>Class = "UILabel"; text = "We will send a message with confirmation code to address above"; ObjectID = "bfU-AG-oM0";</note>
      </trans-unit>
      <trans-unit id="bvE-OV-sy1.headerTitle" xml:space="preserve">
        <source>Contacts</source>
        <target>Contactos</target>
        <note>Class = "UITableViewSection"; headerTitle = "Contacts"; ObjectID = "bvE-OV-sy1";</note>
      </trans-unit>
      <trans-unit id="bvN-my-ZPi.text" xml:space="preserve">
        <source> MyUID</source>
        <target> MiUID</target>
        <note>Class = "UILabel"; text = " MyUID"; ObjectID = "bvN-my-ZPi";</note>
      </trans-unit>
      <trans-unit id="cD6-Om-VgZ.text" xml:space="preserve">
        <source>Add optional description</source>
        <target>Añadir descripción opcional</target>
        <note>Class = "UILabel"; text = "Add optional description"; ObjectID = "cD6-Om-VgZ";</note>
      </trans-unit>
      <trans-unit id="cOw-88-WKy.normalTitle" xml:space="preserve">
        <source>Change</source>
        <target>Cambio</target>
        <note>Class = "UIButton"; normalTitle = "Change"; ObjectID = "cOw-88-WKy";</note>
      </trans-unit>
      <trans-unit id="d7l-9Y-8mk.title" xml:space="preserve">
        <source>Help and About</source>
        <target>Ayuda y sobre</target>
        <note>Class = "UINavigationItem"; title = "Help and About"; ObjectID = "d7l-9Y-8mk";</note>
      </trans-unit>
      <trans-unit id="dLA-fr-G0I.text" xml:space="preserve">
        <source>Alice Hatter</source>
        <note>Class = "UILabel"; text = "Alice Hatter"; ObjectID = "dLA-fr-G0I";</note>
      </trans-unit>
      <trans-unit id="dT7-dW-WFv.text" xml:space="preserve">
        <source>Delete Group</source>
        <target>Eliminar grupo</target>
        <note>Class = "UILabel"; text = "Delete Group"; ObjectID = "dT7-dW-WFv";</note>
      </trans-unit>
      <trans-unit id="eHa-mE-ZbY.text" xml:space="preserve">
        <source>Manage tags</source>
        <target>Gestionar</target>
        <note>Class = "UILabel"; text = "Manage tags"; ObjectID = "eHa-mE-ZbY";</note>
      </trans-unit>
      <trans-unit id="eVu-vx-CU8.text" xml:space="preserve">
        <source>128x365; 35KB</source>
        <target>128x365; 35KB</target>
        <note>Class = "UILabel"; text = "128x365; 35KB"; ObjectID = "eVu-vx-CU8";</note>
      </trans-unit>
      <trans-unit id="fO5-2o-Zk6.title" xml:space="preserve">
        <source>Forward To</source>
        <target>Reenviar</target>
        <note>Class = "UINavigationItem"; title = "Forward To"; ObjectID = "fO5-2o-Zk6";</note>
      </trans-unit>
      <trans-unit id="fP4-sa-3Wz.title" xml:space="preserve">
        <source>Archived chats</source>
        <target>Chats archivados</target>
        <note>Class = "UINavigationItem"; title = "Archived chats"; ObjectID = "fP4-sa-3Wz";</note>
      </trans-unit>
      <trans-unit id="fPM-Ht-gZz.text" xml:space="preserve">
        <source>Help and About</source>
        <target>Ayuda y Acerca de</target>
        <note>Class = "UILabel"; text = "Help and About"; ObjectID = "fPM-Ht-gZz";</note>
      </trans-unit>
      <trans-unit id="ftJ-J6-tqx.text" xml:space="preserve">
        <source>ALL USERS</source>
        <target>TODOS LOS USUARIOS</target>
        <note>Class = "UILabel"; text = "ALL USERS"; ObjectID = "ftJ-J6-tqx";</note>
      </trans-unit>
      <trans-unit id="gLF-JR-ZfF.accessibilityHint" xml:space="preserve">
        <source>Password</source>
        <target>Contraseña</target>
        <note>Class = "UITextField"; accessibilityHint = "Password"; ObjectID = "gLF-JR-ZfF";</note>
      </trans-unit>
      <trans-unit id="gLF-JR-ZfF.accessibilityLabel" xml:space="preserve">
        <source>Password</source>
        <target>Contraseña</target>
        <note>Class = "UITextField"; accessibilityLabel = "Password"; ObjectID = "gLF-JR-ZfF";</note>
      </trans-unit>
      <trans-unit id="gLF-JR-ZfF.placeholder" xml:space="preserve">
        <source>Password</source>
        <target>Contraseña</target>
        <note>Class = "UITextField"; placeholder = "Password"; ObjectID = "gLF-JR-ZfF";</note>
      </trans-unit>
      <trans-unit id="geh-gC-6qO.text" xml:space="preserve">
        <source>Send read receipts</source>
        <target>Enviar recibos de lectura</target>
        <note>Class = "UILabel"; text = "Send read receipts"; ObjectID = "geh-gC-6qO";</note>
      </trans-unit>
      <trans-unit id="gfT-SI-43h.title" xml:space="preserve">
        <source>Video Preview</source>
        <target>Vista previa del vídeo</target>
        <note>Class = "UIViewController"; title = "Video Preview"; ObjectID = "gfT-SI-43h";</note>
      </trans-unit>
      <trans-unit id="goO-Va-Eyu.title" xml:space="preserve">
        <source>FowardTo Navigation</source>
        <note>Class = "UINavigationController"; title = "FowardTo Navigation"; ObjectID = "goO-Va-Eyu";</note>
      </trans-unit>
      <trans-unit id="hTR-e8-PeX.title" xml:space="preserve">
        <source>Blocked Contacts</source>
        <target>已屏蔽的联系人</target>
        <note>Class = "UINavigationItem"; title = "Blocked Contacts"; ObjectID = "hTR-e8-PeX";</note>
      </trans-unit>
      <trans-unit id="hUo-8f-ZiA.title" xml:space="preserve">
        <source>Personal</source>
        <target>Sobre mí</target>
        <note>Class = "UINavigationItem"; title = "Personal"; ObjectID = "hUo-8f-ZiA";</note>
      </trans-unit>
      <trans-unit id="hZA-k4-xku.title" xml:space="preserve">
        <source>New Chat</source>
        <target>Nuevo chat</target>
        <note>Class = "UINavigationItem"; title = "New Chat"; ObjectID = "hZA-k4-xku";</note>
      </trans-unit>
      <trans-unit id="hoE-gS-bIw.normalTitle" xml:space="preserve">
        <source>Request</source>
        <target>Petición</target>
        <note>Class = "UIButton"; normalTitle = "Request"; ObjectID = "hoE-gS-bIw";</note>
      </trans-unit>
      <trans-unit id="iYo-Ip-40L.headerTitle" xml:space="preserve">
        <source>General</source>
        <target>General</target>
        <note>Class = "UITableViewSection"; headerTitle = "General"; ObjectID = "iYo-Ip-40L";</note>
      </trans-unit>
      <trans-unit id="ity-bg-zqr.text" xml:space="preserve">
        <source>Title</source>
        <target>Título del tema (público)</target>
        <note>Class = "UITextView"; text = "Title"; ObjectID = "ity-bg-zqr";</note>
      </trans-unit>
      <trans-unit id="jZE-Vv-ggf.text" xml:space="preserve">
        <source>Add Members</source>
        <target>Añadir miembros</target>
        <note>Class = "UILabel"; text = "Add Members"; ObjectID = "jZE-Vv-ggf";</note>
      </trans-unit>
      <trans-unit id="jal-tR-OpF.headerTitle" xml:space="preserve">
        <source>Tags (Content Discovery)</source>
        <target>Etiquetas (descubrimiento de contenido)</target>
        <note>Class = "UITableViewSection"; headerTitle = "Tags (Content Discovery)"; ObjectID = "jal-tR-OpF";</note>
      </trans-unit>
      <trans-unit id="jjO-7B-XRZ.headerTitle" xml:space="preserve">
        <source>Confirmation</source>
        <target>Confirmación</target>
        <note>Class = "UITableViewSection"; headerTitle = "Confirmation"; ObjectID = "jjO-7B-XRZ";</note>
      </trans-unit>
      <trans-unit id="kDN-bf-JDL.placeholder" xml:space="preserve">
        <source>Name of the group</source>
        <target>Nombre del grupo</target>
        <note>Class = "UITextField"; placeholder = "Name of the group"; ObjectID = "kDN-bf-JDL";</note>
      </trans-unit>
      <trans-unit id="kJw-Pr-jNc.headerTitle" xml:space="preserve">
        <source>Permissions</source>
        <target>Permisos</target>
        <note>Class = "UITableViewSection"; headerTitle = "Permissions"; ObjectID = "kJw-Pr-jNc";</note>
      </trans-unit>
      <trans-unit id="kSc-xN-hqx.text" xml:space="preserve">
        <source>File name:</source>
        <target>Nombre del archivo:</target>
        <note>Class = "UILabel"; text = "File name:"; ObjectID = "kSc-xN-hqx";</note>
      </trans-unit>
      <trans-unit id="kiu-a5-pT6.text" xml:space="preserve">
        <source>Content type:</source>
        <target>Tipo de contenido:</target>
        <note>Class = "UILabel"; text = "Content type:"; ObjectID = "kiu-a5-pT6";</note>
      </trans-unit>
      <trans-unit id="lJB-qW-1zX.headerTitle" xml:space="preserve">
        <source>Group Members</source>
        <target>Miembros del grupo</target>
        <note>Class = "UITableViewSection"; headerTitle = "Group Members"; ObjectID = "lJB-qW-1zX";</note>
      </trans-unit>
      <trans-unit id="lRE-RJ-Qgv.text" xml:space="preserve">
        <source>File name:</source>
        <target>Nombre del archivo:</target>
        <note>Class = "UILabel"; text = "File name:"; ObjectID = "lRE-RJ-Qgv";</note>
<<<<<<< HEAD
=======
      </trans-unit>
      <trans-unit id="lq5-3O-Yva.title" xml:space="preserve">
        <source>Reset Password</source>
        <target>Restablecer contraseña</target>
        <note>Class = "UIViewController"; title = "Reset Password"; ObjectID = "lq5-3O-Yva";</note>
>>>>>>> ebcef7d6
      </trans-unit>
      <trans-unit id="mTa-Ke-dom.text" xml:space="preserve">
        <source>N</source>
        <target>N</target>
        <note>Class = "UILabel"; text = "N"; ObjectID = "mTa-Ke-dom";</note>
      </trans-unit>
      <trans-unit id="mV4-Fq-kmc.title" xml:space="preserve">
        <source>Account and Security</source>
        <target>Cuenta y seguridad</target>
        <note>Class = "UINavigationItem"; title = "Account and Security"; ObjectID = "mV4-Fq-kmc";</note>
      </trans-unit>
      <trans-unit id="moa-6V-LhX.text" xml:space="preserve">
        <source>Size: </source>
        <target>Tamaño: </target>
        <note>Class = "UILabel"; text = "Size: "; ObjectID = "moa-6V-LhX";</note>
      </trans-unit>
      <trans-unit id="n9d-hv-55K.title" xml:space="preserve">
        <source>Chats</source>
        <target>Chats</target>
        <note>Class = "UIViewController"; title = "Chats"; ObjectID = "n9d-hv-55K";</note>
      </trans-unit>
      <trans-unit id="nho-5Y-Mt8.placeholder" xml:space="preserve">
        <source>Login</source>
        <target>Iniciar sesión</target>
        <note>Class = "UITextField"; placeholder = "Login"; ObjectID = "nho-5Y-Mt8";</note>
      </trans-unit>
      <trans-unit id="ntt-8z-Ay2.text" xml:space="preserve">
        <source>No results</source>
        <target>No hay resultados</target>
        <note>Class = "UILabel"; text = "No results"; ObjectID = "ntt-8z-Ay2";</note>
      </trans-unit>
      <trans-unit id="o1j-Ss-Jhj.accessibilityLabel" xml:space="preserve">
        <source>LocalView</source>
        <note>Class = "UIView"; accessibilityLabel = "LocalView"; ObjectID = "o1j-Ss-Jhj";</note>
      </trans-unit>
      <trans-unit id="oDj-ht-EO8.title" xml:space="preserve">
        <source>ChatsNavigationController</source>
        <target>ChatsNavigationController</target>
        <note>Class = "UINavigationController"; title = "ChatsNavigationController"; ObjectID = "oDj-ht-EO8";</note>
      </trans-unit>
      <trans-unit id="oER-Xi-WOZ.title" xml:space="preserve">
        <source>Confirm credentials</source>
        <target>Confirmar credenciales</target>
        <note>Class = "UINavigationItem"; title = "Confirm credentials"; ObjectID = "oER-Xi-WOZ";</note>
      </trans-unit>
      <trans-unit id="oPa-Qr-HlP.title" xml:space="preserve">
        <source>StartNavigationController</source>
        <target>StartNavigationController</target>
        <note>Class = "UINavigationController"; title = "StartNavigationController"; ObjectID = "oPa-Qr-HlP";</note>
      </trans-unit>
      <trans-unit id="om5-K5-yRq.text" xml:space="preserve">
        <source>TopicID</source>
        <target>TopicID</target>
        <note>Class = "UILabel"; text = "TopicID"; ObjectID = "om5-K5-yRq";</note>
      </trans-unit>
      <trans-unit id="q6T-TC-n42.normalTitle" xml:space="preserve">
        <source>Forgot password?</source>
        <target>¿Olvidaste tu contraseña?</target>
        <note>Class = "UIButton"; normalTitle = "Forgot password?"; ObjectID = "q6T-TC-n42";</note>
      </trans-unit>
      <trans-unit id="qBo-ye-avT.title" xml:space="preserve">
        <source>New chat</source>
        <target>Nuevo chat</target>
        <note>Class = "UITabBarController"; title = "New chat"; ObjectID = "qBo-ye-avT";</note>
      </trans-unit>
      <trans-unit id="qY7-Dy-tZI.text" xml:space="preserve">
        <source>Size:</source>
        <target>Tamaño:</target>
        <note>Class = "UILabel"; text = "Size:"; ObjectID = "qY7-Dy-tZI";</note>
      </trans-unit>
      <trans-unit id="qeU-hX-VEM.title" xml:space="preserve">
        <source>Administrative and Security</source>
        <target>Administrativo y de seguridad</target>
        <note>Class = "UINavigationItem"; title = "Administrative and Security"; ObjectID = "qeU-hX-VEM";</note>
      </trans-unit>
      <trans-unit id="qvs-D4-f94.text" xml:space="preserve">
        <source>Change password</source>
        <target>Cambiar contraseña</target>
        <note>Class = "UILabel"; text = "Change password"; ObjectID = "qvs-D4-f94";</note>
      </trans-unit>
      <trans-unit id="r8j-wT-BLF.text" xml:space="preserve">
        <source>Manage Tags</source>
        <target>Gestionar etiquetas</target>
        <note>Class = "UILabel"; text = "Manage Tags"; ObjectID = "r8j-wT-BLF";</note>
      </trans-unit>
      <trans-unit id="raq-d6-2nI.headerTitle" xml:space="preserve">
        <source>Actions</source>
        <target>Acciones</target>
        <note>Class = "UITableViewSection"; headerTitle = "Actions"; ObjectID = "raq-d6-2nI";</note>
      </trans-unit>
      <trans-unit id="rlG-v4-QUc.title" xml:space="preserve">
        <source>Profile</source>
        <target>Perfil</target>
        <note>Class = "UIBarButtonItem"; title = "Profile"; ObjectID = "rlG-v4-QUc";</note>
      </trans-unit>
      <trans-unit id="rlX-B4-4KE.text" xml:space="preserve">
        <source>Leave Group</source>
        <target>Grupo de vacaciones</target>
        <note>Class = "UILabel"; text = "Leave Group"; ObjectID = "rlX-B4-4KE";</note>
      </trans-unit>
      <trans-unit id="rqZ-eR-8TP.title" xml:space="preserve">
        <source>Find</source>
        <target>Encontrar</target>
        <note>Class = "UITabBarItem"; title = "Find"; ObjectID = "rqZ-eR-8TP";</note>
      </trans-unit>
      <trans-unit id="s6S-ku-F63.text" xml:space="preserve">
        <source>N</source>
        <target>N</target>
        <note>Class = "UILabel"; text = "N"; ObjectID = "s6S-ku-F63";</note>
      </trans-unit>
      <trans-unit id="skU-B7-Zed.text" xml:space="preserve">
        <source>This is a channel</source>
        <target>Este es un canal</target>
        <note>Class = "UILabel"; text = "This is a channel"; ObjectID = "skU-B7-Zed"; Note = "Label for channel switch";</note>
      </trans-unit>
      <trans-unit id="syF-Vp-vRc.text" xml:space="preserve">
        <source>John Doe</source>
        <target>Juan González Hernández</target>
        <note>Class = "UILabel"; text = "John Doe"; ObjectID = "syF-Vp-vRc";</note>
      </trans-unit>
      <trans-unit id="te7-Jx-ztq.accessibilityLabel" xml:space="preserve">
        <source>Footer</source>
        <target>Pie</target>
        <note>Class = "UIView"; accessibilityLabel = "Footer"; ObjectID = "te7-Jx-ztq";</note>
      </trans-unit>
      <trans-unit id="wPJ-94-8aV.text" xml:space="preserve">
        <source>Yours</source>
        <target>Yours</target>
        <note>Class = "UILabel"; text = "Yours"; ObjectID = "wPJ-94-8aV";</note>
      </trans-unit>
      <trans-unit id="wd7-ah-oJu.text" xml:space="preserve">
        <source>Authenticated users</source>
        <target>Usuarios autenticados</target>
        <note>Class = "UILabel"; text = "Authenticated users"; ObjectID = "wd7-ah-oJu";</note>
      </trans-unit>
      <trans-unit id="wfA-TG-Chj.text" xml:space="preserve">
        <source>128x365; 35KB</source>
        <target>128x365; 35KB</target>
        <note>Class = "UILabel"; text = "128x365; 35KB"; ObjectID = "wfA-TG-Chj";</note>
      </trans-unit>
      <trans-unit id="wnZ-ve-5xb.text" xml:space="preserve">
        <source>Delete Messages</source>
        <target>Eliminar mensajes</target>
        <note>Class = "UILabel"; text = "Delete Messages"; ObjectID = "wnZ-ve-5xb";</note>
      </trans-unit>
      <trans-unit id="x1J-Xq-2H1.text" xml:space="preserve">
        <source>128x365; 35KB</source>
        <note>Class = "UILabel"; text = "128x365; 35KB"; ObjectID = "x1J-Xq-2H1";</note>
      </trans-unit>
      <trans-unit id="xIw-r0-6Pv.accessibilityLabel" xml:space="preserve">
        <source>Footer</source>
        <target>Footer</target>
        <note>Class = "UIView"; accessibilityLabel = "Footer"; ObjectID = "xIw-r0-6Pv";</note>
      </trans-unit>
      <trans-unit id="xMh-7W-PhM.text" xml:space="preserve">
        <source>Subtitle</source>
        <target>Subtítulo</target>
        <note>Class = "UILabel"; text = "Subtitle"; ObjectID = "xMh-7W-PhM";</note>
      </trans-unit>
      <trans-unit id="xmn-wq-Hpr.placeholder" xml:space="preserve">
        <source>usr123aBcDef</source>
        <target>usr123aBcDef</target>
        <note>Class = "UITextField"; placeholder = "usr123aBcDef"; ObjectID = "xmn-wq-Hpr";</note>
      </trans-unit>
      <trans-unit id="xyg-ee-0pd.text" xml:space="preserve">
        <source>Incognito mode</source>
        <target>Modo incógnito</target>
        <note>Class = "UILabel"; text = "Incognito mode"; ObjectID = "xyg-ee-0pd"; Note = "Label for incognito mode switch";</note>
      </trans-unit>
      <trans-unit id="y4A-Jz-woo.placeholder" xml:space="preserve">
        <source>Confirmation code</source>
        <target>Código de confirmación</target>
        <note>Class = "UITextField"; placeholder = "Confirmation code"; ObjectID = "y4A-Jz-woo";</note>
      </trans-unit>
      <trans-unit id="yFq-90-cu1.normalTitle" xml:space="preserve">
        <source>Confirm</source>
        <target>Confirmar</target>
        <note>Class = "UIButton"; normalTitle = "Confirm"; ObjectID = "yFq-90-cu1";</note>
      </trans-unit>
      <trans-unit id="yKx-xt-rdn.placeholder" xml:space="preserve">
        <source>First and last name</source>
        <target>Nombres y apellidos</target>
        <note>Class = "UITextField"; placeholder = "First and last name"; ObjectID = "yKx-xt-rdn";</note>
      </trans-unit>
      <trans-unit id="z08-iK-CeG.text" xml:space="preserve">
        <source>Account and Security</source>
        <target>Cuenta y seguridad</target>
        <note>Class = "UILabel"; text = "Account and Security"; ObjectID = "z08-iK-CeG";</note>
      </trans-unit>
      <trans-unit id="zW8-KF-N8J.headerTitle" xml:space="preserve">
        <source>Default Permissions</source>
        <target>Permisos predeterminados</target>
        <note>Class = "UITableViewSection"; headerTitle = "Default Permissions"; ObjectID = "zW8-KF-N8J";</note>
      </trans-unit>
      <trans-unit id="zkl-8R-Tma.text" xml:space="preserve">
        <source>Staff-managed</source>
        <target>Gestionado por el personal</target>
        <note>Class = "UILabel"; text = "Staff-managed"; ObjectID = "zkl-8R-Tma";</note>
      </trans-unit>
      <trans-unit id="zmL-3Y-R2r.placeholder" xml:space="preserve">
        <source>Email</source>
        <target>Correo electrónico o número de teléfono</target>
        <note>Class = "UITextField"; placeholder = "Email"; ObjectID = "zmL-3Y-R2r";</note>
      </trans-unit>
      <trans-unit id="zr8-yN-F8L.text" xml:space="preserve">
        <source>Leave Conversation</source>
        <target>Deja la conversación</target>
        <note>Class = "UILabel"; text = "Leave Conversation"; ObjectID = "zr8-yN-F8L";</note>
      </trans-unit>
      <trans-unit id="zww-h7-9s0.title" xml:space="preserve">
        <source>Settings</source>
        <target>Ajustes</target>
        <note>Class = "UINavigationItem"; title = "Settings"; ObjectID = "zww-h7-9s0";</note>
      </trans-unit>
      <trans-unit id="zz2-fg-2IG.text" xml:space="preserve">
        <source>Permissions, block or report chat</source>
        <target>Permisos, bloquear o informar de chat</target>
        <note>Class = "UILabel"; text = "Permissions, block or report chat"; ObjectID = "zz2-fg-2IG";</note>
      </trans-unit>
    </body>
  </file>
  <file original="Tinodios/en.lproj/InfoPlist.strings" source-language="en" target-language="es" datatype="plaintext">
    <header>
      <tool tool-id="com.apple.dt.xcode" tool-name="Xcode" tool-version="14.2" build-num="14C18"/>
    </header>
    <body>
      <trans-unit id="CFBundleDisplayName" xml:space="preserve">
        <source>Tinode</source>
        <note>Bundle display name</note>
      </trans-unit>
      <trans-unit id="CFBundleName" xml:space="preserve">
        <source>Tinodios</source>
        <note>Bundle name</note>
      </trans-unit>
      <trans-unit id="NSCameraUsageDescription" xml:space="preserve">
        <source>Tinode takes photos with the camera to use as avatar or to send them to your contacts</source>
        <target>Tinode toma fotos con la cámara para usarlas como avatar o para enviarlas a tus contactos</target>
        <note>Privacy - Camera Usage Description</note>
      </trans-unit>
      <trans-unit id="NSContactsUsageDescription" xml:space="preserve">
        <source>Tinode sends only emails and phone numbers to the Tinode server to help you connect with other users</source>
        <target>Tinode envía solo correos electrónicos y números de teléfono al servidor de Tinode para ayudarte a conectarte con otros usuarios</target>
        <note>Privacy - Contacts Usage Description</note>
      </trans-unit>
      <trans-unit id="NSMicrophoneUsageDescription" xml:space="preserve">
        <source>Tinode uses microphone to record audio messages you send to your contacts</source>
        <target>Tinode utiliza el micrófono para grabar los mensajes de audio que envías a tus contactos</target>
        <note>Privacy - Microphone Usage Description</note>
      </trans-unit>
      <trans-unit id="NSPhotoLibraryAddUsageDescription" xml:space="preserve">
        <source>Images and pictures from Tinode can be saved in the photo library</source>
        <target>Las imágenes e imágenes de Tinode se pueden guardar en la fototeca</target>
        <note>Privacy - Photo Library Additions Usage Description</note>
      </trans-unit>
      <trans-unit id="NSPhotoLibraryUsageDescription" xml:space="preserve">
        <source>Tinode needs access to your photos to let you you send them to your contacts</source>
        <target>Tinode necesita acceso a tus fotos para que puedas enviarlas a tus contactos</target>
        <note>Privacy - Photo Library Usage Description</note>
      </trans-unit>
    </body>
  </file>
  <file original="Tinodios/Settings.bundle/en.lproj/ConnectionSettings.strings" source-language="en" target-language="es" datatype="plaintext">
    <header>
      <tool tool-id="com.apple.dt.xcode" tool-name="Xcode" tool-version="14.2" build-num="14C18"/>
    </header>
    <body>
      <trans-unit id="Host name" xml:space="preserve">
        <source>Host name</source>
        <target>Nombre de host</target>
        <note/>
      </trans-unit>
      <trans-unit id="Use TLS" xml:space="preserve">
        <source>Use TLS</source>
        <target>Usar TLS</target>
        <note/>
      </trans-unit>
      <trans-unit id="Wire transport" xml:space="preserve">
        <source>Wire transport</source>
        <target>Transporte por cable</target>
        <note>A single strings file, whose title is specified in your preferences schema. The strings files provide the localized content to display to the user for each of your preferences.</note>
      </trans-unit>
    </body>
  </file>
  <file original="Tinodios/Settings.bundle/en.lproj/Root.strings" source-language="en" target-language="es" datatype="plaintext">
    <header>
      <tool tool-id="com.apple.dt.xcode" tool-name="Xcode" tool-version="14.2" build-num="14C18"/>
    </header>
    <body>
      <trans-unit id="Connection settings" xml:space="preserve">
        <source>Connection settings</source>
        <target>Ajustes de conexión</target>
        <note>A single strings file, whose title is specified in your preferences schema. The strings files provide the localized content to display to the user for each of your preferences.</note>
      </trans-unit>
    </body>
  </file>
  <file original="Tinodios/widgets/Base.lproj/MultilineAlertView.xib" source-language="en" target-language="es" datatype="plaintext">
    <header>
      <tool tool-id="com.apple.dt.xcode" tool-name="Xcode" tool-version="14.2" build-num="14C18"/>
    </header>
    <body>
      <trans-unit id="A57-2v-ao9.normalTitle" xml:space="preserve">
        <source>OK</source>
        <target>OK</target>
        <note>Class = "UIButton"; normalTitle = "OK"; ObjectID = "A57-2v-ao9";</note>
      </trans-unit>
      <trans-unit id="AMx-JQ-2f8.normalTitle" xml:space="preserve">
        <source>Cancel</source>
        <target>Cancelar</target>
        <note>Class = "UIButton"; normalTitle = "Cancel"; ObjectID = "AMx-JQ-2f8";</note>
      </trans-unit>
      <trans-unit id="W0P-gB-P5h.text" xml:space="preserve">
        <source>Title</source>
        <target>Reivindicación</target>
        <note>Class = "UILabel"; text = "Title"; ObjectID = "W0P-gB-P5h";</note>
      </trans-unit>
    </body>
  </file>
  <file original="Tinodios/widgets/Base.lproj/TagsEditDialogView.xib" source-language="en" target-language="es" datatype="plaintext">
    <header>
      <tool tool-id="com.apple.dt.xcode" tool-name="Xcode" tool-version="14.2" build-num="14C18"/>
    </header>
    <body>
      <trans-unit id="PJ7-dH-ATp.normalTitle" xml:space="preserve">
        <source>OK</source>
        <note>Class = "UIButton"; normalTitle = "OK"; ObjectID = "PJ7-dH-ATp";</note>
      </trans-unit>
      <trans-unit id="eeW-SH-URg.text" xml:space="preserve">
        <source>Tags (content discovery)</source>
        <target>Etiquetas (descubrimiento de contenido)</target>
        <note>Class = "UILabel"; text = "Tags (content discovery)"; ObjectID = "eeW-SH-URg";</note>
      </trans-unit>
      <trans-unit id="vOv-C1-oEb.normalTitle" xml:space="preserve">
        <source>Cancel</source>
        <target>Cancelar</target>
        <note>Class = "UIButton"; normalTitle = "Cancel"; ObjectID = "vOv-C1-oEb";</note>
      </trans-unit>
    </body>
  </file>
  <file original="TinodiosNSExtension/en.lproj/InfoPlist.strings" datatype="plaintext" source-language="en" target-language="es">
    <header>
      <tool tool-id="com.apple.dt.xcode" tool-name="Xcode" tool-version="14.2" build-num="14C18"/>
    </header>
    <body>
      <trans-unit id="CFBundleDisplayName" xml:space="preserve">
        <source>TinodiosNSExtension</source>
        <note>Bundle display name</note>
      </trans-unit>
      <trans-unit id="CFBundleName" xml:space="preserve">
        <source>TinodiosNSExtension</source>
        <note>Bundle name</note>
      </trans-unit>
    </body>
  </file>
  <file original="TinodiosNSExtension/en.lproj/Localizable.strings" source-language="en" target-language="es" datatype="plaintext">
    <header>
      <tool tool-id="com.apple.dt.xcode" tool-name="Xcode" tool-version="14.2" build-num="14C18"/>
    </header>
    <body>
      <trans-unit id="New chat" xml:space="preserve">
        <source>New chat</source>
        <target>Nuevo chat</target>
        <note>Push notification title</note>
      </trans-unit>
      <trans-unit id="Unknown" xml:space="preserve">
        <source>Unknown</source>
        <target>Desconocido</target>
        <note>Placeholder for missing topic name
   Placeholder for missing user name</note>
      </trans-unit>
    </body>
  </file>
</xliff><|MERGE_RESOLUTION|>--- conflicted
+++ resolved
@@ -655,14 +655,11 @@
         <target>Sin base</target>
         <note>Label shown next to an unsupported Drafty format element
    Unsupported (unknown) Drafty tag</note>
-<<<<<<< HEAD
       </trans-unit>
       <trans-unit id="Updating password..." xml:space="preserve">
         <source>Updating password...</source>
         <target>Actualización de la contraseña...</target>
         <note>Progress overlay</note>
-=======
->>>>>>> ebcef7d6
       </trans-unit>
       <trans-unit id="Upload failed (%@). No server response." xml:space="preserve">
         <source>Upload failed (%@). No server response.</source>
@@ -687,7 +684,6 @@
       <trans-unit id="Video" xml:space="preserve">
         <source>Video</source>
         <target>Vídeo</target>
-<<<<<<< HEAD
         <note>Label shown next to an inline video</note>
       </trans-unit>
       <trans-unit id="We will send a SMS with confirmation code to the number below" xml:space="preserve">
@@ -699,10 +695,6 @@
         <source>We will send an email with confirmation code to the address below</source>
         <target>Enviaremos un correo electrónico con el código de confirmación a la siguiente dirección</target>
         <note>Email password reset prompt</note>
-=======
-        <note>Label shown next to an inline video
-   Menu item: video call</note>
->>>>>>> ebcef7d6
       </trans-unit>
       <trans-unit id="You" xml:space="preserve">
         <source>You</source>
@@ -871,14 +863,11 @@
         <target>Enviar notificaciones de escritura</target>
         <note>Class = "UILabel"; text = "Send typing notifications"; ObjectID = "4ll-eW-b8Z";</note>
       </trans-unit>
-<<<<<<< HEAD
       <trans-unit id="4ur-p6-jff.title" xml:space="preserve">
         <source>Credentials Change</source>
         <target>Cambio de credenciales</target>
         <note>Class = "UITableViewController"; title = "Credentials Change"; ObjectID = "4ur-p6-jff";</note>
       </trans-unit>
-=======
->>>>>>> ebcef7d6
       <trans-unit id="5CT-4e-SGR.text" xml:space="preserve">
         <source>image/jpeg</source>
         <note>Class = "UILabel"; text = "image/jpeg"; ObjectID = "5CT-4e-SGR";</note>
@@ -1071,14 +1060,11 @@
         <target>Vista previa del vídeo</target>
         <note>Class = "UINavigationItem"; title = "Video Preview"; ObjectID = "Hah-A8-0yd";</note>
       </trans-unit>
-<<<<<<< HEAD
       <trans-unit id="IMk-1F-WiZ.title" xml:space="preserve">
         <source>Reset Password</source>
         <target>Restablecer contraseña</target>
         <note>Class = "UITableViewController"; title = "Reset Password"; ObjectID = "IMk-1F-WiZ";</note>
       </trans-unit>
-=======
->>>>>>> ebcef7d6
       <trans-unit id="IbJ-of-vl0.text" xml:space="preserve">
         <source>Add optional description</source>
         <target>Añadir descripción opcional</target>
@@ -1199,14 +1185,11 @@
         <target>Tipo de contenido:</target>
         <note>Class = "UILabel"; text = "Content type:"; ObjectID = "RvM-se-Nch";</note>
       </trans-unit>
-<<<<<<< HEAD
       <trans-unit id="SQN-GC-qEL.placeholder" xml:space="preserve">
         <source>Email</source>
         <target>Correo electrónico</target>
         <note>Class = "UITextField"; placeholder = "Email"; ObjectID = "SQN-GC-qEL";</note>
       </trans-unit>
-=======
->>>>>>> ebcef7d6
       <trans-unit id="T7l-iC-Rs6.title" xml:space="preserve">
         <source>By ID</source>
         <target>Por ID</target>
@@ -1556,14 +1539,11 @@
         <source>File name:</source>
         <target>Nombre del archivo:</target>
         <note>Class = "UILabel"; text = "File name:"; ObjectID = "lRE-RJ-Qgv";</note>
-<<<<<<< HEAD
-=======
       </trans-unit>
       <trans-unit id="lq5-3O-Yva.title" xml:space="preserve">
         <source>Reset Password</source>
         <target>Restablecer contraseña</target>
         <note>Class = "UIViewController"; title = "Reset Password"; ObjectID = "lq5-3O-Yva";</note>
->>>>>>> ebcef7d6
       </trans-unit>
       <trans-unit id="mTa-Ke-dom.text" xml:space="preserve">
         <source>N</source>
