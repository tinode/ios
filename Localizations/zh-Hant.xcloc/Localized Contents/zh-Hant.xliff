--- conflicted
+++ resolved
@@ -655,14 +655,11 @@
         <target>不受支援</target>
         <note>Label shown next to an unsupported Drafty format element
    Unsupported (unknown) Drafty tag</note>
-<<<<<<< HEAD
       </trans-unit>
       <trans-unit id="Updating password..." xml:space="preserve">
         <source>Updating password...</source>
         <target>更新密碼...</target>
         <note>Progress overlay</note>
-=======
->>>>>>> ebcef7d6
       </trans-unit>
       <trans-unit id="Upload failed (%@). No server response." xml:space="preserve">
         <source>Upload failed (%@). No server response.</source>
@@ -687,7 +684,6 @@
       <trans-unit id="Video" xml:space="preserve">
         <source>Video</source>
         <target>影片</target>
-<<<<<<< HEAD
         <note>Label shown next to an inline video</note>
       </trans-unit>
       <trans-unit id="We will send a SMS with confirmation code to the number below" xml:space="preserve">
@@ -699,10 +695,6 @@
         <source>We will send an email with confirmation code to the address below</source>
         <target>我們將向以下地址傳送一封帶有確認程式的電子郵件</target>
         <note>Email password reset prompt</note>
-=======
-        <note>Label shown next to an inline video
-   Menu item: video call</note>
->>>>>>> ebcef7d6
       </trans-unit>
       <trans-unit id="You" xml:space="preserve">
         <source>You</source>
@@ -730,10 +722,7 @@
       </trans-unit>
       <trans-unit id="button" xml:space="preserve">
         <source>button</source>
-<<<<<<< HEAD
-=======
         <target>按鈕</target>
->>>>>>> ebcef7d6
         <note>Text written on button face when all else fails.</note>
       </trans-unit>
       <trans-unit id="cancelled" xml:space="preserve">
@@ -874,14 +863,11 @@
         <target>傳送輸入中提示</target>
         <note>Class = "UILabel"; text = "Send typing notifications"; ObjectID = "4ll-eW-b8Z";</note>
       </trans-unit>
-<<<<<<< HEAD
       <trans-unit id="4ur-p6-jff.title" xml:space="preserve">
         <source>Credentials Change</source>
         <target>證書更改</target>
         <note>Class = "UITableViewController"; title = "Credentials Change"; ObjectID = "4ur-p6-jff";</note>
       </trans-unit>
-=======
->>>>>>> ebcef7d6
       <trans-unit id="5CT-4e-SGR.text" xml:space="preserve">
         <source>image/jpeg</source>
         <note>Class = "UILabel"; text = "image/jpeg"; ObjectID = "5CT-4e-SGR";</note>
@@ -1074,14 +1060,11 @@
         <target>影片預覽</target>
         <note>Class = "UINavigationItem"; title = "Video Preview"; ObjectID = "Hah-A8-0yd";</note>
       </trans-unit>
-<<<<<<< HEAD
       <trans-unit id="IMk-1F-WiZ.title" xml:space="preserve">
         <source>Reset Password</source>
         <target>重置密碼</target>
         <note>Class = "UITableViewController"; title = "Reset Password"; ObjectID = "IMk-1F-WiZ";</note>
       </trans-unit>
-=======
->>>>>>> ebcef7d6
       <trans-unit id="IbJ-of-vl0.text" xml:space="preserve">
         <source>Add optional description</source>
         <target>新增可選描述</target>
@@ -1199,7 +1182,6 @@
       </trans-unit>
       <trans-unit id="RvM-se-Nch.text" xml:space="preserve">
         <source>Content type:</source>
-<<<<<<< HEAD
         <target>內容類型：</target>
         <note>Class = "UILabel"; text = "Content type:"; ObjectID = "RvM-se-Nch";</note>
       </trans-unit>
@@ -1208,11 +1190,6 @@
         <target>電子郵件</target>
         <note>Class = "UITextField"; placeholder = "Email"; ObjectID = "SQN-GC-qEL";</note>
       </trans-unit>
-=======
-        <target>內容型別：</target>
-        <note>Class = "UILabel"; text = "Content type:"; ObjectID = "RvM-se-Nch";</note>
-      </trans-unit>
->>>>>>> ebcef7d6
       <trans-unit id="T7l-iC-Rs6.title" xml:space="preserve">
         <source>By ID</source>
         <target>以 ID</target>
@@ -1563,14 +1540,11 @@
         <source>File name:</source>
         <target>檔名：</target>
         <note>Class = "UILabel"; text = "File name:"; ObjectID = "lRE-RJ-Qgv";</note>
-<<<<<<< HEAD
-=======
       </trans-unit>
       <trans-unit id="lq5-3O-Yva.title" xml:space="preserve">
         <source>Reset Password</source>
         <target>重設密碼</target>
         <note>Class = "UIViewController"; title = "Reset Password"; ObjectID = "lq5-3O-Yva";</note>
->>>>>>> ebcef7d6
       </trans-unit>
       <trans-unit id="mTa-Ke-dom.text" xml:space="preserve">
         <source>N</source>
@@ -1638,11 +1612,7 @@
       </trans-unit>
       <trans-unit id="qY7-Dy-tZI.text" xml:space="preserve">
         <source>Size:</source>
-<<<<<<< HEAD
-        <target>大小：</target>
-=======
         <target>尺寸：</target>
->>>>>>> ebcef7d6
         <note>Class = "UILabel"; text = "Size:"; ObjectID = "qY7-Dy-tZI";</note>
       </trans-unit>
       <trans-unit id="qeU-hX-VEM.title" xml:space="preserve">
