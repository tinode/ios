<?xml version="1.0" encoding="UTF-8"?>
<xliff xmlns="urn:oasis:names:tc:xliff:document:1.2" xmlns:xsi="http://www.w3.org/2001/XMLSchema-instance" version="1.2" xsi:schemaLocation="urn:oasis:names:tc:xliff:document:1.2 http://docs.oasis-open.org/xliff/v1.2/os/xliff-core-1.2-strict.xsd">
  <file original="en.lproj/Localizable.strings" source-language="en" target-language="ru" datatype="plaintext">
    <header>
      <tool tool-id="com.apple.dt.xcode" tool-name="Xcode" tool-version="14.2" build-num="14C18"/>
    </header>
    <body>
      <trans-unit id="  Content deleted" xml:space="preserve">
        <source>  Content deleted</source>
        <target>  Контент удален</target>
        <note>Replacement for chat message with no content</note>
      </trans-unit>
      <trans-unit id="Accept" xml:space="preserve">
        <source>Accept</source>
        <target>Принять</target>
        <note>Invite reaction button</note>
      </trans-unit>
      <trans-unit id="Action failed: %@" xml:space="preserve">
        <source>Action failed: %@</source>
        <target>Ошибка выполнения: %@</target>
        <note>Toast notification</note>
      </trans-unit>
      <trans-unit id="Add contact" xml:space="preserve">
        <source>Add contact</source>
        <target>Добавить контакт</target>
        <note>Alert title</note>
      </trans-unit>
      <trans-unit id="Add optional description" xml:space="preserve">
        <source>Add optional description</source>
        <target>Описание (не обязательно)</target>
        <note>Placeholder for missing topic description</note>
      </trans-unit>
      <trans-unit id="Additional info (private)" xml:space="preserve">
        <source>Additional info (private)</source>
        <target>Дополнительно (только для себя)</target>
        <note>Alert placeholder</note>
      </trans-unit>
      <trans-unit id="Also block and remove all messages" xml:space="preserve">
        <source>Also block and remove all messages</source>
        <target>Заблокировать и удалить все сообщения</target>
        <note>Alert explanation</note>
      </trans-unit>
      <trans-unit id="Archive" xml:space="preserve">
        <source>Archive</source>
        <target>Архив</target>
        <note>Swipe action</note>
      </trans-unit>
      <trans-unit id="Archived Chats" xml:space="preserve">
        <source>Archived Chats</source>
        <target>Архив чатов</target>
        <note>View title</note>
      </trans-unit>
      <trans-unit id="Archived Chats (%@)" xml:space="preserve">
        <source>Archived Chats (%@)</source>
        <target>Архив чатов (%@)</target>
        <note>Button to open chat archive</note>
      </trans-unit>
      <trans-unit id="Are you sure you want to delete your account? It cannot be undone." xml:space="preserve">
        <source>Are you sure you want to delete your account? It cannot be undone.</source>
        <target>Вы уверены, что хотите удалить аккунт? Удаление окончательно.</target>
        <note>Warning in delete account alert</note>
      </trans-unit>
      <trans-unit id="Are you sure you want to log out?" xml:space="preserve">
        <source>Are you sure you want to log out?</source>
        <target>Вы уверены, что хотите выйти из приложения?</target>
        <note>Warning in logout alert</note>
      </trans-unit>
      <trans-unit id="Attachment" xml:space="preserve">
        <source>Attachment</source>
        <target>Аттачмент</target>
        <note>Label shown next to an attachment</note>
      </trans-unit>
      <trans-unit id="Attachment exceeds maximum size" xml:space="preserve">
        <source>Attachment exceeds maximum size</source>
        <target>Аттачмент слишком большой</target>
        <note>Error message: attachment too large</note>
      </trans-unit>
      <trans-unit id="Audio-only" xml:space="preserve">
        <source>Audio-only</source>
        <target>Только звук</target>
        <note>Menu item: audio-only call</note>
      </trans-unit>
      <trans-unit id="Block" xml:space="preserve">
        <source>Block</source>
        <target>Заблокировать</target>
        <note>Alert action
   Invite reaction button</note>
      </trans-unit>
      <trans-unit id="Block contact?" xml:space="preserve">
        <source>Block contact?</source>
        <target>Заблокировать контакт?</target>
        <note>Alert action</note>
      </trans-unit>
      <trans-unit id="Call" xml:space="preserve">
        <source>Call</source>
        <target>Звонок</target>
        <note>Menu title for selecting type of call</note>
      </trans-unit>
      <trans-unit id="Can't change permissions for this user." xml:space="preserve">
        <source>Can't change permissions for this user.</source>
        <target>Не получилось изменить права доступа.</target>
        <note>Toast notification</note>
      </trans-unit>
      <trans-unit id="Can't make this user owner." xml:space="preserve">
        <source>Can't make this user owner.</source>
        <target>Не получилось передать права владения.</target>
        <note>Toast notification</note>
      </trans-unit>
      <trans-unit id="Cancel" xml:space="preserve">
        <source>Cancel</source>
        <target>Отменить</target>
        <note>Alert action</note>
      </trans-unit>
      <trans-unit id="Cannot send email: functionality not accessible." xml:space="preserve">
        <source>Cannot send email: functionality not accessible.</source>
        <target>Невозможно отправить емейл: функция недоступна.</target>
        <note>Error message</note>
      </trans-unit>
      <trans-unit id="Change Password" xml:space="preserve">
        <source>Change Password</source>
        <target>Изменить пароль</target>
        <note>Alert title</note>
      </trans-unit>
      <trans-unit id="Change permissions" xml:space="preserve">
        <source>Change permissions</source>
        <target>Изменить права доступа</target>
        <note>Alert action</note>
      </trans-unit>
      <trans-unit id="Check out Tinode Messenger" xml:space="preserve">
        <source>Check out Tinode Messenger</source>
        <target>Посмотри Tinode Messenger</target>
        <note>Invitation subject</note>
      </trans-unit>
      <trans-unit id="Check out Tinode Messenger: https://tinode.co/" xml:space="preserve">
        <source>Check out Tinode Messenger: https://tinode.co/</source>
        <target>Посмотри на Tinode Messenger: https://tinode.co/</target>
        <note>Invitation body</note>
      </trans-unit>
      <trans-unit id="Clear all messages?" xml:space="preserve">
        <source>Clear all messages?</source>
        <target>Удалить все сообщения?</target>
        <note>Alert title</note>
      </trans-unit>
      <trans-unit id="Confirm contact" xml:space="preserve">
        <source>Confirm contact</source>
        <target>Подтвердить контакт</target>
        <note>Alert title</note>
      </trans-unit>
      <trans-unit id="Confirmaition message sent to %@" xml:space="preserve">
        <source>Confirmaition message sent to %@</source>
        <target>Подтверждение отправлено на %@</target>
        <note>Info message</note>
      </trans-unit>
      <trans-unit id="Confirmation code sent" xml:space="preserve">
        <source>Confirmation code sent</source>
        <target>Код подтверждения отправлен</target>
        <note>Confirmation code sent</note>
      </trans-unit>
      <trans-unit id="Confirmed successfully" xml:space="preserve">
        <source>Confirmed successfully</source>
        <target>Успешно подтверждено</target>
        <note>Toast info message</note>
      </trans-unit>
      <trans-unit id="Confirming..." xml:space="preserve">
        <source>Confirming...</source>
        <target>Проверка...</target>
        <note>Progress overlay</note>
      </trans-unit>
      <trans-unit id="Connection to server lost." xml:space="preserve">
        <source>Connection to server lost.</source>
        <target>Свясь с сервером потеряна.</target>
        <note>Toast notification</note>
      </trans-unit>
      <trans-unit id="Copy" xml:space="preserve">
        <source>Copy</source>
        <target>Скопировать</target>
        <note>Menu item</note>
      </trans-unit>
      <trans-unit id="Copy to clipboard" xml:space="preserve">
        <source>Copy to clipboard</source>
        <target>Скопировать</target>
        <note>Alert action</note>
      </trans-unit>
      <trans-unit id="Could not change password: %@" xml:space="preserve">
        <source>Could not change password: %@</source>
        <target>Ошибка изменения паролы: %@</target>
        <note>Error message</note>
      </trans-unit>
      <trans-unit id="Couldn't connect to server at %@: %@" xml:space="preserve">
        <source>Couldn't connect to server at %@: %@</source>
        <target>Ошибка соединения с сервером %@: %@</target>
        <note>Error message</note>
      </trans-unit>
      <trans-unit id="Current credential" xml:space="preserve">
        <source>Current credential</source>
        <target>Текущее значение</target>
        <note>Label for email or phone number entering</note>
      </trans-unit>
      <trans-unit id="Delete" xml:space="preserve">
        <source>Delete</source>
        <target>Удалить</target>
        <note>Alert action
   Menu item
   Swipe action</note>
      </trans-unit>
      <trans-unit id="Delete the group?" xml:space="preserve">
        <source>Delete the group?</source>
        <target>Удалить группу?</target>
        <note>Alert title</note>
      </trans-unit>
      <trans-unit id="Directory" xml:space="preserve">
        <source>Directory</source>
        <target>Директория</target>
        <note>Section title</note>
      </trans-unit>
      <trans-unit id="Edit" xml:space="preserve">
        <source>Edit</source>
<<<<<<< HEAD
        <target>Редактировать</target>
=======
        <target>Изменить</target>
>>>>>>> ebcef7d6
        <note>Menu item</note>
      </trans-unit>
      <trans-unit id="Edit Description" xml:space="preserve">
        <source>Edit Description</source>
        <target>Описание</target>
        <note>Alert title</note>
      </trans-unit>
      <trans-unit id="Edit Group" xml:space="preserve">
        <source>Edit Group</source>
        <target>Редактировать группу</target>
        <note>Alert title</note>
      </trans-unit>
      <trans-unit id="Edit Title" xml:space="preserve">
        <source>Edit Title</source>
        <target>Название</target>
        <note>Alert title</note>
      </trans-unit>
      <trans-unit id="Edit account name" xml:space="preserve">
        <source>Edit account name</source>
        <target>Редактировать аккаунт</target>
        <note>Alert title</note>
      </trans-unit>
      <trans-unit id="Email" xml:space="preserve">
        <source>Email</source>
        <target>Емейл</target>
        <note>Alert action</note>
      </trans-unit>
      <trans-unit id="Enter a valid credential (phone or email)." xml:space="preserve">
        <source>Enter a valid credential (phone or email).</source>
        <target>Введите корректный емейл или телефон.</target>
        <note>Toast error message</note>
      </trans-unit>
      <trans-unit id="Enter confirmation code sent to you by %@" xml:space="preserve">
        <source>Enter confirmation code sent to you by %@</source>
        <target>Введите код подтверждения, оправленный вам по %@</target>
        <note>Alert prompt</note>
      </trans-unit>
      <trans-unit id="Enter email or phone number" xml:space="preserve">
        <source>Enter email or phone number</source>
        <target>Введите емейл или телефон</target>
        <note>Alert message</note>
      </trans-unit>
      <trans-unit id="Enter new password" xml:space="preserve">
        <source>Enter new password</source>
        <target>Введите новый пароль</target>
        <note>Alert prompt</note>
      </trans-unit>
      <trans-unit id="Entered text is neither email nor phone number." xml:space="preserve">
        <source>Entered text is neither email nor phone number.</source>
        <target>Введенный текст не похож на емейл или телефон.</target>
        <note>Error message</note>
      </trans-unit>
      <trans-unit id="Error changing permissions: %@" xml:space="preserve">
        <source>Error changing permissions: %@</source>
        <target>Ошибка изменения прав доступа: %@</target>
        <note>Toast notification</note>
      </trans-unit>
      <trans-unit id="Failed to create URL string for file: %@" xml:space="preserve">
        <source>Failed to create URL string for file: %@</source>
        <target>Ошибка создания URL для файла %@</target>
        <note>Error message: malformed URL string</note>
      </trans-unit>
      <trans-unit id="Failed to create account: %@" xml:space="preserve">
        <source>Failed to create account: %@</source>
        <target>Ошибка создания аккаунта: %@</target>
        <note>Error message</note>
      </trans-unit>
      <trans-unit id="Failed to save group and contact info." xml:space="preserve">
        <source>Failed to save group and contact info.</source>
        <target>Ошибка сохранения информации.</target>
        <note>Error message</note>
      </trans-unit>
      <trans-unit id="Failed to send email: %@" xml:space="preserve">
        <source>Failed to send email: %@</source>
        <target>Не получилось отправить емейл: %@</target>
        <note>Error message</note>
      </trans-unit>
      <trans-unit id="Failed to subscribe to topic: %@" xml:space="preserve">
        <source>Failed to subscribe to topic: %@</source>
        <target>Ошибка подписки: %@</target>
        <note>Error message</note>
      </trans-unit>
      <trans-unit id="For all" xml:space="preserve">
        <source>For all</source>
        <target>Для всех</target>
        <note>Alert action qualifier as in 'Delete for all'</note>
      </trans-unit>
      <trans-unit id="For me" xml:space="preserve">
        <source>For me</source>
        <target>Для себя</target>
        <note>Alert action 'Delete for me'</note>
      </trans-unit>
      <trans-unit id="Form" xml:space="preserve">
        <source>Form</source>
        <target>Форма</target>
        <note>Label shown next to a form in preview</note>
      </trans-unit>
      <trans-unit id="Forward" xml:space="preserve">
        <source>Forward</source>
        <target>Переслать</target>
        <note>Menu item</note>
      </trans-unit>
      <trans-unit id="Full name, e.g. John Doe" xml:space="preserve">
        <source>Full name, e.g. John Doe</source>
        <target>Полное имя, напр. Иван Петров</target>
        <note>User name prompt</note>
      </trans-unit>
      <trans-unit id="Ignore" xml:space="preserve">
        <source>Ignore</source>
        <target>Игнорировать</target>
        <note>Invite reaction button</note>
      </trans-unit>
      <trans-unit id="Incoming call" xml:space="preserve">
        <source>Incoming call</source>
        <target>Входящий звонок</target>
        <note>Label for incoming video/audio calls</note>
      </trans-unit>
      <trans-unit id="Invalid group ID: %d (%@)" xml:space="preserve">
        <source>Invalid group ID: %1$d (%2$@)</source>
        <target>Ошибка адреса: %1$d (%2$@)</target>
        <note>Error message</note>
      </trans-unit>
      <trans-unit id="Invalid image" xml:space="preserve">
        <source>Invalid image</source>
        <target>Картинка с ошибкой</target>
        <note>Error message when the image cannot be processed</note>
      </trans-unit>
      <trans-unit id="Invalid or unknown address" xml:space="preserve">
        <source>Invalid or unknown address</source>
        <target>Неизвестный адрес</target>
        <note>Password reset error</note>
      </trans-unit>
      <trans-unit id="Invite" xml:space="preserve">
        <source>Invite</source>
        <target>Пригласить</target>
        <note>Dialog title: call to action</note>
      </trans-unit>
      <trans-unit id="Leave" xml:space="preserve">
        <source>Leave</source>
        <target>Выйти</target>
        <note>Alert action</note>
      </trans-unit>
      <trans-unit id="Leave the conversation?" xml:space="preserve">
        <source>Leave the conversation?</source>
        <target>Выйти из чата?</target>
        <note>Alert title</note>
      </trans-unit>
      <trans-unit id="Leave the group?" xml:space="preserve">
        <source>Leave the group?</source>
        <target>Выйти из группы?</target>
        <note>Alert title</note>
      </trans-unit>
      <trans-unit id="Local Contacts" xml:space="preserve">
        <source>Local Contacts</source>
        <target>Контакты на телефоне</target>
        <note>Section title</note>
      </trans-unit>
      <trans-unit id="Logging in..." xml:space="preserve">
        <source>Logging in...</source>
        <target>Вход...</target>
        <note>Login progress text</note>
      </trans-unit>
      <trans-unit id="Login info missing..." xml:space="preserve">
        <source>Login info missing...</source>
        <target>Логин не полный...</target>
        <note>Error message</note>
      </trans-unit>
      <trans-unit id="Make owner" xml:space="preserve">
        <source>Make owner</source>
        <target>Сделать владельцем</target>
        <note>Alert action</note>
      </trans-unit>
      <trans-unit id="Manage members" xml:space="preserve">
        <source>Manage members</source>
        <target>Управление участниками</target>
        <note>View title</note>
      </trans-unit>
      <trans-unit id="Message not sent." xml:space="preserve">
        <source>Message not sent.</source>
        <target>Сообщение не отправлено.</target>
        <note>Toast notification</note>
      </trans-unit>
      <trans-unit id="Message with instructions sent to the provided address." xml:space="preserve">
        <source>Message with instructions sent to the provided address.</source>
        <target>Сообщение с инструкциями отправлено по указанному адресу.</target>
        <note>Toast info</note>
      </trans-unit>
      <trans-unit id="Messages" xml:space="preserve">
        <source>Messages</source>
        <target>Сообщения</target>
        <note>Alert action</note>
      </trans-unit>
      <trans-unit id="Name of the group" xml:space="preserve">
        <source>Name of the group</source>
        <target>Название группы</target>
        <note>Alert placeholder</note>
      </trans-unit>
      <trans-unit id="Never ??:??" xml:space="preserve">
        <source>Never ??:??</source>
        <target>Никогда ??:??</target>
        <note>Invalid date</note>
      </trans-unit>
      <trans-unit id="New Chat" xml:space="preserve">
        <source>New Chat</source>
        <target>Новый чат</target>
        <note>View title</note>
      </trans-unit>
      <trans-unit id="No access to email" xml:space="preserve">
        <source>No access to email</source>
        <target>Нет доступа к емейлу</target>
        <note>Error message</note>
      </trans-unit>
      <trans-unit id="No access to messages" xml:space="preserve">
        <source>No access to messages</source>
        <target>Нет доступа к сообщениям</target>
        <note>No read access in chat
   Toast error message</note>
      </trans-unit>
      <trans-unit id="No members selected" xml:space="preserve">
        <source>No members selected</source>
        <target>Участники не выбраны</target>
        <note>Placeholder when no members are selected</note>
      </trans-unit>
      <trans-unit id="No messages in the conversation" xml:space="preserve">
        <source>No messages in the conversation</source>
        <target>Сообщения отсутствуют</target>
        <note>Placeholder in empty chat</note>
      </trans-unit>
      <trans-unit id="No permission to access camera" xml:space="preserve">
        <source>No permission to access camera</source>
        <target>Нет доступа к камере</target>
        <note>Error message when call cannot be started due to missing camera permission</note>
      </trans-unit>
      <trans-unit id="No permission to access microphone" xml:space="preserve">
        <source>No permission to access microphone</source>
        <target>Нет доступа к микрофону</target>
        <note>Error message when call cannot be started due to missing microphone permission</note>
      </trans-unit>
      <trans-unit id="OK" xml:space="preserve">
        <source>OK</source>
        <target>OK</target>
        <note>Alert action</note>
      </trans-unit>
      <trans-unit id="Only Owner can delete group" xml:space="preserve">
        <source>Only Owner can delete group</source>
        <target>Только владелец может удалить группу</target>
        <note>Toast notification</note>
      </trans-unit>
      <trans-unit id="Outgoing call" xml:space="preserve">
        <source>Outgoing call</source>
        <target>Исходящий звонок</target>
        <note>Label for outgoing video/audio calls</note>
      </trans-unit>
      <trans-unit id="Owner cannot leave the group" xml:space="preserve">
        <source>Owner cannot leave the group</source>
        <target>Владелец не может покинуть группу</target>
        <note>Toast notification</note>
      </trans-unit>
      <trans-unit id="Password too short" xml:space="preserve">
        <source>Password too short</source>
        <target>Пароль слишком короткий</target>
        <note>Error message</note>
      </trans-unit>
      <trans-unit id="Password updated" xml:space="preserve">
        <source>Password updated</source>
        <target>Пароль изменен</target>
        <note>Success message</note>
      </trans-unit>
      <trans-unit id="Permissions not modified: %d (%s)" xml:space="preserve">
        <source>Permissions not modified: %1$d (%2$s)</source>
        <target>Права не изменены: %1$d (%2$s)</target>
        <note>Toast notification</note>
      </trans-unit>
      <trans-unit id="Picture" xml:space="preserve">
        <source>Picture</source>
        <target>Картинка</target>
        <note>Label shown next to an inline image</note>
      </trans-unit>
      <trans-unit id="Playback failed" xml:space="preserve">
        <source>Playback failed</source>
        <target>Невозможно исполнить</target>
        <note>Error message</note>
      </trans-unit>
      <trans-unit id="Please wait..." xml:space="preserve">
        <source>Please wait...</source>
        <target>Подождите...</target>
        <note>Progress overlay</note>
      </trans-unit>
      <trans-unit id="Private Comment" xml:space="preserve">
        <source>Private Comment</source>
        <target>Комментарий</target>
        <note>Alert title</note>
      </trans-unit>
      <trans-unit id="Private info: not set" xml:space="preserve">
        <source>Private info: not set</source>
        <target>Только для себя: отсутствует</target>
        <note>Placeholder text in editor</note>
      </trans-unit>
      <trans-unit id="Recording failed" xml:space="preserve">
        <source>Recording failed</source>
        <target>Ошибка записи</target>
        <note>Error message</note>
      </trans-unit>
      <trans-unit id="Registering..." xml:space="preserve">
        <source>Registering...</source>
        <target>Регистрация...</target>
        <note>Progress overlay</note>
      </trans-unit>
      <trans-unit id="Remove" xml:space="preserve">
        <source>Remove</source>
        <target>Удалить</target>
        <note>Alert action</note>
      </trans-unit>
      <trans-unit id="Remove %@ from %@?" xml:space="preserve">
        <source>Remove %1$@ from %2$@?</source>
        <target>Удалить %1$@ из %2$@?</target>
        <note>Confirmation</note>
      </trans-unit>
      <trans-unit id="Remove and ban %@ from %@?" xml:space="preserve">
        <source>Remove and ban %1$@ from %2$@?</source>
        <target>Удалить и заблокировать %1$@ из %2$@?</target>
        <note>Confirmation</note>
      </trans-unit>
      <trans-unit id="Reply" xml:space="preserve">
        <source>Reply</source>
        <target>Ответить</target>
        <note>Menu item</note>
      </trans-unit>
      <trans-unit id="Report" xml:space="preserve">
        <source>Report</source>
        <target>Пожаловаться</target>
        <note>Alert action</note>
      </trans-unit>
      <trans-unit id="Report Group?" xml:space="preserve">
        <source>Report Group?</source>
        <target>Сообщить о нарушении?</target>
        <note>Alert title</note>
      </trans-unit>
      <trans-unit id="Report contact?" xml:space="preserve">
        <source>Report contact?</source>
        <target>Сообщить о нарушении?</target>
        <note>Alert title</note>
      </trans-unit>
      <trans-unit id="Request failed: %@" xml:space="preserve">
        <source>Request failed: %@</source>
        <target>Ошибка запроса: %@</target>
        <note>Error message</note>
      </trans-unit>
      <trans-unit id="Requesting..." xml:space="preserve">
        <source>Requesting...</source>
        <target>Запрос...</target>
        <note>Progress overlay</note>
      </trans-unit>
      <trans-unit id="Search by tags" xml:space="preserve">
        <source>Search by tags</source>
        <target>Поиск по тэгам</target>
        <note>Placeholder prompt</note>
      </trans-unit>
      <trans-unit id="Search functionality limited. Grant Contacts permission." xml:space="preserve">
        <source>Search functionality limited. Grant Contacts permission.</source>
        <target>Поиск не работает: дайте доступ к контактам.</target>
        <note>Error message when permissions are missing</note>
      </trans-unit>
      <trans-unit id="Select at least one group member" xml:space="preserve">
        <source>Select at least one group member</source>
        <target>Выберите хотя бы одного члена группы</target>
        <note>Error message</note>
      </trans-unit>
      <trans-unit id="Send message" xml:space="preserve">
        <source>Send message</source>
        <target>Отправить сообщение</target>
        <note>Alert action</note>
      </trans-unit>
      <trans-unit id="Service unavailable at this time. Please try again later." xml:space="preserve">
        <source>Service unavailable at this time. Please try again later.</source>
        <target>Сейчас недоступно. Попробуйте позже</target>
        <note>Service unavailable</note>
      </trans-unit>
      <trans-unit id="Something went wrong: %d (%s)" xml:space="preserve">
        <source>Something went wrong: %1$d (%2$s)</source>
        <target>Что-то пошло не так: %1$d (%2$s)</target>
        <note>Toast notification</note>
      </trans-unit>
      <trans-unit id="Tags missing." xml:space="preserve">
        <source>Tags missing.</source>
        <target>Тэги не найдены.</target>
        <note>Toast notification</note>
      </trans-unit>
      <trans-unit id="The avatar is too small." xml:space="preserve">
        <source>The avatar is too small.</source>
        <target>Аватар слишком маленький</target>
        <note>Toast notification</note>
      </trans-unit>
      <trans-unit id="The file size exceeds the limit %@" xml:space="preserve">
        <source>The file size exceeds the limit %@</source>
        <target>Размер файла превысил лимит %@</target>
        <note>Error message</note>
      </trans-unit>
      <trans-unit id="Topic name missing" xml:space="preserve">
        <source>Topic name missing</source>
        <target>Называние отсутствует</target>
        <note>Toast notification</note>
      </trans-unit>
      <trans-unit id="Unarchive" xml:space="preserve">
        <source>Unarchive</source>
        <target>Разархивировать</target>
        <note>Swipe action</note>
      </trans-unit>
      <trans-unit id="Unblock" xml:space="preserve">
        <source>Unblock</source>
        <target>Разблокировать</target>
        <note>Swipe action</note>
      </trans-unit>
      <trans-unit id="Undefined" xml:space="preserve">
        <source>Undefined</source>
        <target>Без названия</target>
        <note>Undefined chat name</note>
      </trans-unit>
      <trans-unit id="Unknown" xml:space="preserve">
        <source>Unknown</source>
        <target>Неизвестно</target>
        <note>Placeholder for missing topic name
   Placeholder for missing user name</note>
      </trans-unit>
      <trans-unit id="Unknown %@" xml:space="preserve">
        <source>Unknown %@</source>
        <target>Неизвестый %@</target>
        <note>Sender with missing name</note>
      </trans-unit>
      <trans-unit id="Unknown type" xml:space="preserve">
        <source>Unknown type</source>
        <target>Неизвестный тип</target>
        <note>Displayed when the type of attachment cannot be determined</note>
      </trans-unit>
      <trans-unit id="Unsupported" xml:space="preserve">
        <source>Unsupported</source>
        <target>Не поддерживается</target>
        <note>Label shown next to an unsupported Drafty format element
   Unsupported (unknown) Drafty tag</note>
<<<<<<< HEAD
      </trans-unit>
      <trans-unit id="Updating password..." xml:space="preserve">
        <source>Updating password...</source>
        <target>Пароль изменяется...</target>
        <note>Progress overlay</note>
=======
>>>>>>> ebcef7d6
      </trans-unit>
      <trans-unit id="Upload failed (%@). No server response." xml:space="preserve">
        <source>Upload failed (%@). No server response.</source>
        <target>Ошибка загрузки (%@). Сервер недоступен.</target>
        <note>Error message</note>
      </trans-unit>
      <trans-unit id="Upload failed (%@): empty response body." xml:space="preserve">
        <source>Upload failed (%@): empty response body.</source>
        <target>Ошибка загрузки (%@): пустой ответ сервера.</target>
        <note>Error message</note>
      </trans-unit>
      <trans-unit id="Upload failed (%@): response code %d." xml:space="preserve">
        <source>Upload failed (%1$@): response code %2$d.</source>
        <target>Ошибка аплоада (%1$@): код %2$d.</target>
        <note>Error message</note>
      </trans-unit>
      <trans-unit id="Verification failure: %d %@" xml:space="preserve">
        <source>Verification failure: %1$d %2$@</source>
        <target>Ошибка верификации: %1$d %2$@</target>
        <note>Error message</note>
      </trans-unit>
      <trans-unit id="Video" xml:space="preserve">
        <source>Video</source>
        <target>Видео</target>
<<<<<<< HEAD
        <note>Label shown next to an inline video</note>
      </trans-unit>
      <trans-unit id="We will send a SMS with confirmation code to the number below" xml:space="preserve">
        <source>We will send a SMS with confirmation code to the number below</source>
        <target>Мы отправим СМС с кодом подтверждения на номер, указанный ниже</target>
        <note>Telephone password reset prompt</note>
      </trans-unit>
      <trans-unit id="We will send an email with confirmation code to the address below" xml:space="preserve">
        <source>We will send an email with confirmation code to the address below</source>
        <target>Мы отправим емейл с кодом подтверждения на адрес, указанный ниже</target>
        <note>Email password reset prompt</note>
=======
        <note>Label shown next to an inline video
   Menu item: video call</note>
>>>>>>> ebcef7d6
      </trans-unit>
      <trans-unit id="You" xml:space="preserve">
        <source>You</source>
        <target>Вы</target>
        <note>This is 'you'</note>
      </trans-unit>
      <trans-unit id="You are invited to start a new chat. What would you like?" xml:space="preserve">
        <source>You are invited to start a new chat. What would you like?</source>
        <target>Вас пригласили в чат. Подвердить?</target>
        <note>Call to action</note>
      </trans-unit>
      <trans-unit id="You are offline." xml:space="preserve">
        <source>You are offline.</source>
        <target>Вы оффлайн.</target>
        <note>Toast notification</note>
      </trans-unit>
      <trans-unit id="You have no chats&#10;&#10;¯\_(ツ)_/¯" xml:space="preserve">
        <source>You have no chats

¯\_(ツ)_/¯</source>
        <target>Нет чатов

¯\_(ツ)_/¯</target>
        <note>Placeholder when no chats found</note>
      </trans-unit>
      <trans-unit id="button" xml:space="preserve">
        <source>button</source>
        <target>кнопка</target>
        <note>Text written on button face when all else fails.</note>
      </trans-unit>
      <trans-unit id="cancelled" xml:space="preserve">
        <source>cancelled</source>
        <target>отменен</target>
        <note>Label for cancelled call</note>
      </trans-unit>
      <trans-unit id="confirm" xml:space="preserve">
        <source>confirm</source>
        <target>подтвердить</target>
        <note>Button text</note>
      </trans-unit>
      <trans-unit id="connecting" xml:space="preserve">
        <source>connecting</source>
<<<<<<< HEAD
        <target>соединяемся</target>
=======
        <target>соединяется</target>
>>>>>>> ebcef7d6
        <note>Label for initiated call</note>
      </trans-unit>
      <trans-unit id="edited" xml:space="preserve">
        <source>edited</source>
        <target>изменено</target>
        <note>`Edited` message marker</note>
      </trans-unit>
      <trans-unit id="in progress" xml:space="preserve">
        <source>in progress</source>
        <target>в процессе</target>
        <note>Label for call in progress</note>
      </trans-unit>
      <trans-unit id="online now" xml:space="preserve">
        <source>online now</source>
        <target>сейчас онлайн</target>
        <note>The topic or user is currently online</note>
      </trans-unit>
      <trans-unit id="undefined" xml:space="preserve">
        <source>undefined</source>
        <target>без названия</target>
        <note>Button with missing text
   Placeholder for missing file name
   Placeholder for missing file type</note>
      </trans-unit>
    </body>
  </file>
  <file original="Pods/en.lproj/Localizable.strings" datatype="plaintext" source-language="en" target-language="ru">
    <header>
      <tool tool-id="com.apple.dt.xcode" tool-name="Xcode" tool-version="14.2" build-num="14C18"/>
    </header>
    <body>
      <trans-unit id="An error occured whilst validating the phone number." xml:space="preserve">
        <source>An error occured whilst validating the phone number.</source>
        <target>Ошибка проверки телефонного номера.</target>
        <note>No comment provided by engineer.</note>
      </trans-unit>
      <trans-unit id="Phone number type is unknown." xml:space="preserve">
        <source>Phone number type is unknown.</source>
        <target>Неизвестный тип номера.</target>
        <note>No comment provided by engineer.</note>
      </trans-unit>
      <trans-unit id="PhoneNumberKit.CountryCodePicker.Common" xml:space="preserve">
        <source>Common</source>
        <target>Общее</target>
        <note>Name of \"Common\" section</note>
      </trans-unit>
      <trans-unit id="PhoneNumberKit.CountryCodePicker.Current" xml:space="preserve">
        <source>Current</source>
        <target>Текущий</target>
        <note>Name of \"Current\" section</note>
      </trans-unit>
      <trans-unit id="PhoneNumberKit.CountryCodePicker.Title" xml:space="preserve">
        <source>Choose your country</source>
        <target>Выберите страну</target>
        <note>Title of CountryCodePicker ViewController</note>
      </trans-unit>
      <trans-unit id="The country code is invalid." xml:space="preserve">
        <source>The country code is invalid.</source>
        <target>Неверный код страны.</target>
        <note>No comment provided by engineer.</note>
      </trans-unit>
      <trans-unit id="The number provided is invalid." xml:space="preserve">
        <source>The number provided is invalid.</source>
        <target>Указанный номер неверен.</target>
        <note>No comment provided by engineer.</note>
      </trans-unit>
      <trans-unit id="The number provided is too long." xml:space="preserve">
        <source>The number provided is too long.</source>
        <target>Указанный номер слишком длинный.</target>
        <note>No comment provided by engineer.</note>
      </trans-unit>
      <trans-unit id="The number provided is too short." xml:space="preserve">
        <source>The number provided is too short.</source>
        <target>Указанный номер слишком короткий.</target>
        <note>No comment provided by engineer.</note>
      </trans-unit>
      <trans-unit id="This function is deprecated." xml:space="preserve">
        <source>This function is deprecated.</source>
        <target/>
        <note>No comment provided by engineer.</note>
      </trans-unit>
      <trans-unit id="Valid metadata is missing." xml:space="preserve">
        <source>Valid metadata is missing.</source>
        <note>No comment provided by engineer.</note>
      </trans-unit>
    </body>
  </file>
  <file original="Tinodios/Base.lproj/Main.storyboard" source-language="en" target-language="ru" datatype="plaintext">
    <header>
      <tool tool-id="com.apple.dt.xcode" tool-name="Xcode" tool-version="14.2" build-num="14C18"/>
    </header>
    <body>
      <trans-unit id="0Fx-rq-hiS.title" xml:space="preserve">
        <source>New Group</source>
        <target>Новая группа</target>
        <note>Class = "UITabBarItem"; title = "New Group"; ObjectID = "0Fx-rq-hiS";</note>
      </trans-unit>
      <trans-unit id="1tv-os-KfJ.normalTitle" xml:space="preserve">
        <source>Sign Up</source>
        <target>Регистрация</target>
        <note>Class = "UIButton"; normalTitle = "Sign Up"; ObjectID = "1tv-os-KfJ";</note>
      </trans-unit>
      <trans-unit id="3hX-RM-7Ha.text" xml:space="preserve">
        <source>Administration and Security</source>
        <target>Административные настройки</target>
        <note>Class = "UILabel"; text = "Administration and Security"; ObjectID = "3hX-RM-7Ha";</note>
      </trans-unit>
      <trans-unit id="3lo-iH-I5e.text" xml:space="preserve">
        <source>placeholder_file_name</source>
        <note>Class = "UILabel"; text = "placeholder_file_name"; ObjectID = "3lo-iH-I5e";</note>
      </trans-unit>
      <trans-unit id="3zN-CC-6bS.title" xml:space="preserve">
        <source>Invite</source>
        <target>Пригласить</target>
        <note>Class = "UIBarButtonItem"; title = "Invite"; ObjectID = "3zN-CC-6bS";</note>
      </trans-unit>
      <trans-unit id="4dd-0I-UFm.title" xml:space="preserve">
        <source>General Settings</source>
        <target>Общие настройки</target>
        <note>Class = "UITableViewController"; title = "General Settings"; ObjectID = "4dd-0I-UFm";</note>
      </trans-unit>
      <trans-unit id="4ll-eW-b8Z.text" xml:space="preserve">
        <source>Send typing notifications</source>
        <target>Индикатор печати</target>
        <note>Class = "UILabel"; text = "Send typing notifications"; ObjectID = "4ll-eW-b8Z";</note>
      </trans-unit>
<<<<<<< HEAD
      <trans-unit id="4ur-p6-jff.title" xml:space="preserve">
        <source>Credentials Change</source>
        <target>Изменение учетных данных</target>
        <note>Class = "UITableViewController"; title = "Credentials Change"; ObjectID = "4ur-p6-jff";</note>
      </trans-unit>
=======
>>>>>>> ebcef7d6
      <trans-unit id="5CT-4e-SGR.text" xml:space="preserve">
        <source>image/jpeg</source>
        <note>Class = "UILabel"; text = "image/jpeg"; ObjectID = "5CT-4e-SGR";</note>
      </trans-unit>
      <trans-unit id="6Nd-3S-JBo.text" xml:space="preserve">
        <source>Optional comment (private)</source>
        <target>Комментарий (только для себя)</target>
        <note>Class = "UILabel"; text = "Optional comment (private)"; ObjectID = "6Nd-3S-JBo";</note>
      </trans-unit>
      <trans-unit id="6ON-kt-aM9.text" xml:space="preserve">
        <source>John Doe</source>
        <target>Иван Петров</target>
        <note>Class = "UILabel"; text = "John Doe"; ObjectID = "6ON-kt-aM9";</note>
      </trans-unit>
      <trans-unit id="6rW-B5-NCp.text" xml:space="preserve">
        <source>placeholder_file_name</source>
        <target>placeholder_file_name</target>
        <note>Class = "UILabel"; text = "placeholder_file_name"; ObjectID = "6rW-B5-NCp";</note>
      </trans-unit>
      <trans-unit id="8RW-nB-5t3.text" xml:space="preserve">
        <source>Log out</source>
        <target>Выйти</target>
        <note>Class = "UILabel"; text = "Log out"; ObjectID = "8RW-nB-5t3";</note>
      </trans-unit>
      <trans-unit id="8eC-OS-Net.text" xml:space="preserve">
        <source>Report Contact</source>
        <target>Пожаловаться</target>
        <note>Class = "UILabel"; text = "Report Contact"; ObjectID = "8eC-OS-Net";</note>
      </trans-unit>
      <trans-unit id="8wo-Rg-iTZ.text" xml:space="preserve">
        <source>Anonymous users</source>
        <target>Анонимные</target>
        <note>Class = "UILabel"; text = "Anonymous users"; ObjectID = "8wo-Rg-iTZ";</note>
      </trans-unit>
      <trans-unit id="9Co-1p-ugz.placeholder" xml:space="preserve">
        <source>Phone number</source>
        <target>Номер телефона</target>
        <note>Class = "UITextField"; placeholder = "Phone number"; ObjectID = "9Co-1p-ugz";</note>
      </trans-unit>
      <trans-unit id="9Lj-hp-MkL.text" xml:space="preserve">
        <source>Contact us</source>
        <target>Обратная связь</target>
        <note>Class = "UILabel"; text = "Contact us"; ObjectID = "9Lj-hp-MkL";</note>
      </trans-unit>
      <trans-unit id="9SI-IJ-VTf.text" xml:space="preserve">
        <source>We will send confirmation code to the address below</source>
        <target>Мы отправим код подтверждения на указанный адрес</target>
        <note>Class = "UILabel"; text = "We will send confirmation code to the address below"; ObjectID = "9SI-IJ-VTf";</note>
      </trans-unit>
      <trans-unit id="9Zn-Sl-aQb.headerTitle" xml:space="preserve">
        <source>New Credential</source>
        <target>Новая учетная запись</target>
        <note>Class = "UITableViewSection"; headerTitle = "New Credential"; ObjectID = "9Zn-Sl-aQb";</note>
      </trans-unit>
      <trans-unit id="9dk-JW-5z0.text" xml:space="preserve">
        <source>Terms of use</source>
        <target>Условия использования</target>
        <note>Class = "UILabel"; text = "Terms of use"; ObjectID = "9dk-JW-5z0";</note>
      </trans-unit>
      <trans-unit id="9gO-eS-keH.text" xml:space="preserve">
        <source>Authenticated users</source>
        <target>Авторизованные</target>
        <note>Class = "UILabel"; text = "Authenticated users"; ObjectID = "9gO-eS-keH";</note>
      </trans-unit>
      <trans-unit id="9mf-og-8Hl.title" xml:space="preserve">
        <source>Settings</source>
        <target>Настройки</target>
        <note>Class = "UINavigationItem"; title = "Settings"; ObjectID = "9mf-og-8Hl";</note>
      </trans-unit>
      <trans-unit id="9rO-zX-bOn.text" xml:space="preserve">
        <source>N</source>
        <target>N</target>
        <note>Class = "UILabel"; text = "N"; ObjectID = "9rO-zX-bOn";</note>
      </trans-unit>
      <trans-unit id="12g-Mq-Ht6.text" xml:space="preserve">
        <source>Size:</source>
        <target>Размер:</target>
        <note>Class = "UILabel"; text = "Size:"; ObjectID = "12g-Mq-Ht6";</note>
      </trans-unit>
      <trans-unit id="26s-2T-nI0.headerTitle" xml:space="preserve">
        <source>Group Members</source>
        <target>Участники</target>
        <note>Class = "UITableViewSection"; headerTitle = "Group Members"; ObjectID = "26s-2T-nI0";</note>
      </trans-unit>
      <trans-unit id="71p-KF-hSv.text" xml:space="preserve">
        <source>1.0.0 (222)</source>
        <target>1.0.0 (222)</target>
        <note>Class = "UILabel"; text = "1.0.0 (222)"; ObjectID = "71p-KF-hSv";</note>
      </trans-unit>
      <trans-unit id="82W-36-na3.placeholder" xml:space="preserve">
        <source>Enter Confirmation Code</source>
        <target>Введите код подверждения</target>
        <note>Class = "UITextField"; placeholder = "Enter Confirmation Code"; ObjectID = "82W-36-na3";</note>
      </trans-unit>
      <trans-unit id="AXP-O2-x5k.text" xml:space="preserve">
        <source>App Version</source>
        <target>Версия приложения</target>
        <note>Class = "UILabel"; text = "App Version"; ObjectID = "AXP-O2-x5k";</note>
      </trans-unit>
      <trans-unit id="Akq-Gr-LNH.text" xml:space="preserve">
        <source>Private comment</source>
        <target>Комментарий (только для себя)</target>
        <note>Class = "UITextView"; text = "Private comment"; ObjectID = "Akq-Gr-LNH";</note>
      </trans-unit>
      <trans-unit id="AoI-xo-VbS.text" xml:space="preserve">
        <source>Muted</source>
        <target>Без уведомлений</target>
        <note>Class = "UILabel"; text = "Muted"; ObjectID = "AoI-xo-VbS";</note>
      </trans-unit>
      <trans-unit id="BRf-xV-zvt.headerTitle" xml:space="preserve">
        <source>Password reset</source>
        <target>Пароль изменен</target>
        <note>Class = "UITableViewSection"; headerTitle = "Password reset"; ObjectID = "BRf-xV-zvt";</note>
      </trans-unit>
      <trans-unit id="BS4-zj-4bf.text" xml:space="preserve">
        <source>Tinode</source>
        <target>Tinode</target>
        <note>Class = "UILabel"; text = "Tinode"; ObjectID = "BS4-zj-4bf";</note>
      </trans-unit>
      <trans-unit id="C6Z-tO-4g8.text" xml:space="preserve">
        <source>image/jpeg</source>
        <target>image/jpeg</target>
        <note>Class = "UILabel"; text = "image/jpeg"; ObjectID = "C6Z-tO-4g8";</note>
      </trans-unit>
      <trans-unit id="Cib-aE-hH5.title" xml:space="preserve">
        <source>Video Call</source>
        <target>Видеозвонок</target>
        <note>Class = "UIViewController"; title = "Video Call"; ObjectID = "Cib-aE-hH5";</note>
      </trans-unit>
      <trans-unit id="Cy6-Bq-QCi.placeholder" xml:space="preserve">
        <source>Optional description</source>
        <target>Описание (не обязательно)</target>
        <note>Class = "UITextField"; placeholder = "Optional description"; ObjectID = "Cy6-Bq-QCi";</note>
      </trans-unit>
      <trans-unit id="D3z-yf-zJA.text" xml:space="preserve">
        <source>Description</source>
        <target>Пояснение (только для себя)</target>
        <note>Class = "UITextView"; text = "Description"; ObjectID = "D3z-yf-zJA";</note>
      </trans-unit>
      <trans-unit id="D6H-jy-Zh4.text" xml:space="preserve">
        <source>Address</source>
        <target>Адрес</target>
        <note>Class = "UILabel"; text = "Address"; ObjectID = "D6H-jy-Zh4";</note>
      </trans-unit>
      <trans-unit id="DEM-ia-TIj.text" xml:space="preserve">
        <source>Archived</source>
        <target>Архивировано</target>
        <note>Class = "UILabel"; text = "Archived"; ObjectID = "DEM-ia-TIj";</note>
      </trans-unit>
      <trans-unit id="DMQ-om-04T.normalTitle" xml:space="preserve">
        <source>OK</source>
        <target>OK</target>
        <note>Class = "UIButton"; normalTitle = "OK"; ObjectID = "DMQ-om-04T";</note>
      </trans-unit>
      <trans-unit id="Do2-Ue-UdA.placeholder" xml:space="preserve">
        <source>Additional info (private)</source>
        <target>Пояснение (только для себя)</target>
        <note>Class = "UITextField"; placeholder = "Additional info (private)"; ObjectID = "Do2-Ue-UdA";</note>
      </trans-unit>
      <trans-unit id="DtN-H7-Ovv.text" xml:space="preserve">
        <source>00:00D</source>
        <note>Class = "UILabel"; text = "00:00D"; ObjectID = "DtN-H7-Ovv";</note>
      </trans-unit>
      <trans-unit id="FeF-3T-sWp.text" xml:space="preserve">
        <source>Add members</source>
        <target>Пригласить</target>
        <note>Class = "UILabel"; text = "Add members"; ObjectID = "FeF-3T-sWp";</note>
      </trans-unit>
      <trans-unit id="Fjs-5K-JCI.text" xml:space="preserve">
        <source>Delete account</source>
        <target>Удалить аккаунт</target>
        <note>Class = "UILabel"; text = "Delete account"; ObjectID = "Fjs-5K-JCI";</note>
      </trans-unit>
      <trans-unit id="GgZ-QG-K19.text" xml:space="preserve">
        <source>timestamp</source>
        <note>Class = "UILabel"; text = "timestamp"; ObjectID = "GgZ-QG-K19";</note>
      </trans-unit>
      <trans-unit id="H78-sG-L0j.headerTitle" xml:space="preserve">
        <source>Default Permissions</source>
        <target>Разрешения по умолчанию</target>
        <note>Class = "UITableViewSection"; headerTitle = "Default Permissions"; ObjectID = "H78-sG-L0j";</note>
      </trans-unit>
      <trans-unit id="HIs-n4-sFa.text" xml:space="preserve">
        <source>placeholder_file_name</source>
        <target>placeholder_file_name</target>
        <note>Class = "UILabel"; text = "placeholder_file_name"; ObjectID = "HIs-n4-sFa";</note>
      </trans-unit>
      <trans-unit id="Hah-A8-0yd.title" xml:space="preserve">
        <source>Video Preview</source>
<<<<<<< HEAD
        <target>Предпросмотр видео</target>
        <note>Class = "UINavigationItem"; title = "Video Preview"; ObjectID = "Hah-A8-0yd";</note>
      </trans-unit>
      <trans-unit id="IMk-1F-WiZ.title" xml:space="preserve">
        <source>Reset Password</source>
        <target>Восстановить пароль</target>
        <note>Class = "UITableViewController"; title = "Reset Password"; ObjectID = "IMk-1F-WiZ";</note>
      </trans-unit>
=======
        <target>Превью видео</target>
        <note>Class = "UINavigationItem"; title = "Video Preview"; ObjectID = "Hah-A8-0yd";</note>
      </trans-unit>
>>>>>>> ebcef7d6
      <trans-unit id="IbJ-of-vl0.text" xml:space="preserve">
        <source>Add optional description</source>
        <target>Добавить описание (не обязательно)</target>
        <note>Class = "UILabel"; text = "Add optional description"; ObjectID = "IbJ-of-vl0";</note>
      </trans-unit>
      <trans-unit id="IzY-DL-wiS.text" xml:space="preserve">
        <source>Verified</source>
        <target>Официальный</target>
        <note>Class = "UILabel"; text = "Verified"; ObjectID = "IzY-DL-wiS";</note>
      </trans-unit>
      <trans-unit id="JlG-TH-asZ.text" xml:space="preserve">
        <source>Confirmation code</source>
        <target>Код подтверждения</target>
        <note>Class = "UILabel"; text = "Confirmation code"; ObjectID = "JlG-TH-asZ";</note>
      </trans-unit>
      <trans-unit id="JpP-JB-AWY.title" xml:space="preserve">
        <source>Image Preview</source>
        <target>Предпросмотр</target>
        <note>Class = "UINavigationItem"; title = "Image Preview"; ObjectID = "JpP-JB-AWY";</note>
      </trans-unit>
      <trans-unit id="K7L-Uc-b68.text" xml:space="preserve">
        <source>Subtitle</source>
        <target>Подзаголовок</target>
        <note>Class = "UILabel"; text = "Subtitle"; ObjectID = "K7L-Uc-b68";</note>
      </trans-unit>
      <trans-unit id="KL3-O0-A0I.text" xml:space="preserve">
        <source>Untrustworthy</source>
        <target>Подозрительный</target>
        <note>Class = "UILabel"; text = "Untrustworthy"; ObjectID = "KL3-O0-A0I";</note>
      </trans-unit>
      <trans-unit id="KSy-US-Bkx.text" xml:space="preserve">
        <source>Block Contact</source>
        <target>Заблокировать контакт</target>
        <note>Class = "UILabel"; text = "Block Contact"; ObjectID = "KSy-US-Bkx";</note>
      </trans-unit>
      <trans-unit id="LRu-ae-drd.title" xml:space="preserve">
        <source>Edit Members</source>
        <target>Изменить участников</target>
        <note>Class = "UINavigationItem"; title = "Edit Members"; ObjectID = "LRu-ae-drd";</note>
      </trans-unit>
      <trans-unit id="LVG-dB-flA.title" xml:space="preserve">
        <source>New Chat</source>
        <target>Новый чат</target>
        <note>Class = "UIBarButtonItem"; title = "New Chat"; ObjectID = "LVG-dB-flA";</note>
      </trans-unit>
      <trans-unit id="LVW-qL-KG8.text" xml:space="preserve">
        <source>Untrusworthy</source>
        <target>Подозрительный</target>
        <note>Class = "UILabel"; text = "Untrusworthy"; ObjectID = "LVW-qL-KG8";</note>
      </trans-unit>
      <trans-unit id="Lh9-1X-ez1.text" xml:space="preserve">
        <source>Blocked contacts</source>
        <target>Заблокированные контакты</target>
        <note>Class = "UILabel"; text = "Blocked contacts"; ObjectID = "Lh9-1X-ez1";</note>
      </trans-unit>
      <trans-unit id="NNn-m0-IQE.placeholder" xml:space="preserve">
        <source>New Email Address</source>
        <target>Новый емейл</target>
        <note>Class = "UITextField"; placeholder = "New Email Address"; ObjectID = "NNn-m0-IQE";</note>
      </trans-unit>
      <trans-unit id="O9h-LB-2lW.title" xml:space="preserve">
        <source>Notifications</source>
        <target>Уведомления</target>
        <note>Class = "UINavigationItem"; title = "Notifications"; ObjectID = "O9h-LB-2lW";</note>
      </trans-unit>
      <trans-unit id="OeG-Kx-gwG.text" xml:space="preserve">
        <source>Content type:</source>
        <target>Тип контента:</target>
        <note>Class = "UILabel"; text = "Content type:"; ObjectID = "OeG-Kx-gwG";</note>
      </trans-unit>
      <trans-unit id="OwU-2N-QQV.text" xml:space="preserve">
        <source>Address</source>
        <target>Адрес</target>
        <note>Class = "UILabel"; text = "Address"; ObjectID = "OwU-2N-QQV";</note>
      </trans-unit>
      <trans-unit id="Pnk-9m-ZVg.title" xml:space="preserve">
        <source>Account Settings</source>
        <target>Настройки аккаунта</target>
        <note>Class = "UITableViewController"; title = "Account Settings"; ObjectID = "Pnk-9m-ZVg";</note>
      </trans-unit>
      <trans-unit id="PuQ-zO-4Of.text" xml:space="preserve">
        <source>First and Last Name</source>
        <target>Имя и фамилия</target>
        <note>Class = "UILabel"; text = "First and Last Name"; ObjectID = "PuQ-zO-4Of";</note>
      </trans-unit>
      <trans-unit id="QwO-fs-VYW.headerTitle" xml:space="preserve">
        <source>Security</source>
        <target>Безопасность</target>
        <note>Class = "UITableViewSection"; headerTitle = "Security"; ObjectID = "QwO-fs-VYW";</note>
      </trans-unit>
      <trans-unit id="R6w-cr-96Z.normalTitle" xml:space="preserve">
        <source>Request</source>
        <target>Запросить</target>
        <note>Class = "UIButton"; normalTitle = "Request"; ObjectID = "R6w-cr-96Z";</note>
      </trans-unit>
      <trans-unit id="RA0-dx-dSp.text" xml:space="preserve">
        <source>Topic or user ID</source>
        <target>Адрес пользователя или группы</target>
        <note>Class = "UILabel"; text = "Topic or user ID"; ObjectID = "RA0-dx-dSp";</note>
      </trans-unit>
      <trans-unit id="ROK-aW-Tlk.text" xml:space="preserve">
        <source>Staff-managed</source>
        <target>Административный</target>
        <note>Class = "UILabel"; text = "Staff-managed"; ObjectID = "ROK-aW-Tlk";</note>
      </trans-unit>
      <trans-unit id="Rgo-YL-uPZ.title" xml:space="preserve">
        <source>Tinode</source>
        <target>Tinode</target>
        <note>Class = "UINavigationItem"; title = "Tinode"; ObjectID = "Rgo-YL-uPZ";</note>
      </trans-unit>
      <trans-unit id="Rv6-qQ-FqW.normalTitle" xml:space="preserve">
        <source>Sign up</source>
        <target>Зарегистрироваться</target>
        <note>Class = "UIButton"; normalTitle = "Sign up"; ObjectID = "Rv6-qQ-FqW";</note>
      </trans-unit>
      <trans-unit id="RvM-se-Nch.text" xml:space="preserve">
        <source>Content type:</source>
        <target>Тип контента:</target>
        <note>Class = "UILabel"; text = "Content type:"; ObjectID = "RvM-se-Nch";</note>
      </trans-unit>
<<<<<<< HEAD
      <trans-unit id="SQN-GC-qEL.placeholder" xml:space="preserve">
        <source>Email</source>
        <target>Емейл</target>
        <note>Class = "UITextField"; placeholder = "Email"; ObjectID = "SQN-GC-qEL";</note>
      </trans-unit>
=======
>>>>>>> ebcef7d6
      <trans-unit id="T7l-iC-Rs6.title" xml:space="preserve">
        <source>By ID</source>
        <target>По адресу</target>
        <note>Class = "UITabBarItem"; title = "By ID"; ObjectID = "T7l-iC-Rs6";</note>
      </trans-unit>
      <trans-unit id="TQV-dP-vL9.headerTitle" xml:space="preserve">
        <source>Contacts</source>
        <target>Контакты</target>
        <note>Class = "UITableViewSection"; headerTitle = "Contacts"; ObjectID = "TQV-dP-vL9";</note>
      </trans-unit>
      <trans-unit id="TvF-F9-blO.normalTitle" xml:space="preserve">
        <source>Sign In</source>
        <target>Войти</target>
        <note>Class = "UIButton"; normalTitle = "Sign In"; ObjectID = "TvF-F9-blO";</note>
      </trans-unit>
      <trans-unit id="U5T-k4-DgP.headerTitle" xml:space="preserve">
        <source>Actions</source>
        <target>Действия</target>
        <note>Class = "UITableViewSection"; headerTitle = "Actions"; ObjectID = "U5T-k4-DgP";</note>
      </trans-unit>
      <trans-unit id="UgX-En-K1m.title" xml:space="preserve">
        <source>Find Controller</source>
        <target>Find Controller</target>
        <note>Class = "UITableViewController"; title = "Find Controller"; ObjectID = "UgX-En-K1m";</note>
      </trans-unit>
      <trans-unit id="Ukl-EW-zMS.text" xml:space="preserve">
        <source>Anonymous users</source>
        <target>Анонимные</target>
        <note>Class = "UILabel"; text = "Anonymous users"; ObjectID = "Ukl-EW-zMS";</note>
      </trans-unit>
      <trans-unit id="Un9-ds-iQd.text" xml:space="preserve">
        <source>N</source>
        <target>N</target>
        <note>Class = "UILabel"; text = "N"; ObjectID = "Un9-ds-iQd";</note>
      </trans-unit>
      <trans-unit id="VLd-3M-5wj.headerTitle" xml:space="preserve">
        <source>Current Credential</source>
        <target>Текущая запись</target>
        <note>Class = "UITableViewSection"; headerTitle = "Current Credential"; ObjectID = "VLd-3M-5wj";</note>
      </trans-unit>
      <trans-unit id="WTE-Mf-oSE.placeholder" xml:space="preserve">
        <source>New password</source>
        <target>Новый пароль</target>
        <note>Class = "UITextField"; placeholder = "New password"; ObjectID = "WTE-Mf-oSE";</note>
      </trans-unit>
      <trans-unit id="WVu-hr-VVU.text" xml:space="preserve">
        <source>The name of the group</source>
        <target>Название группы</target>
        <note>Class = "UILabel"; text = "The name of the group"; ObjectID = "WVu-hr-VVU";</note>
      </trans-unit>
      <trans-unit id="Wyn-hP-c2H.placeholder" xml:space="preserve">
        <source>Email</source>
        <target>Емейл</target>
        <note>Class = "UITextField"; placeholder = "Email"; ObjectID = "Wyn-hP-c2H";</note>
      </trans-unit>
      <trans-unit id="YLX-fZ-c26.text" xml:space="preserve">
        <source>image/jpeg</source>
        <target>image/jpeg</target>
        <note>Class = "UILabel"; text = "image/jpeg"; ObjectID = "YLX-fZ-c26";</note>
      </trans-unit>
      <trans-unit id="YmQ-cB-rjH.title" xml:space="preserve">
        <source>SignUp</source>
        <target>SignUp</target>
        <note>Class = "UITableViewController"; title = "SignUp"; ObjectID = "YmQ-cB-rjH";</note>
      </trans-unit>
      <trans-unit id="ZQy-2N-acy.placeholder" xml:space="preserve">
        <source>Password</source>
        <target>Пароль</target>
        <note>Class = "UITextField"; placeholder = "Password"; ObjectID = "ZQy-2N-acy";</note>
      </trans-unit>
      <trans-unit id="ZTD-e7-fNF.accessibilityHint" xml:space="preserve">
        <source>Login</source>
        <target>Логин</target>
        <note>Class = "UITextField"; accessibilityHint = "Login"; ObjectID = "ZTD-e7-fNF";</note>
      </trans-unit>
      <trans-unit id="ZTD-e7-fNF.accessibilityLabel" xml:space="preserve">
        <source>Login</source>
        <target>Логин</target>
        <note>Class = "UITextField"; accessibilityLabel = "Login"; ObjectID = "ZTD-e7-fNF";</note>
      </trans-unit>
      <trans-unit id="ZTD-e7-fNF.placeholder" xml:space="preserve">
        <source>User name</source>
        <target>Имя пользователя</target>
        <note>Class = "UITextField"; placeholder = "User name"; ObjectID = "ZTD-e7-fNF";</note>
      </trans-unit>
      <trans-unit id="ZTN-Oj-COh.title" xml:space="preserve">
        <source>File Preview</source>
        <target>Предпросмотр</target>
        <note>Class = "UIViewController"; title = "File Preview"; ObjectID = "ZTN-Oj-COh";</note>
      </trans-unit>
      <trans-unit id="Zdw-nR-1tB.text" xml:space="preserve">
        <source>Others can find group by these tags</source>
        <target>Тэги для поиска</target>
        <note>Class = "UILabel"; text = "Others can find group by these tags"; ObjectID = "Zdw-nR-1tB";</note>
      </trans-unit>
      <trans-unit id="Zn8-7V-BcX.text" xml:space="preserve">
        <source>Privacy policy</source>
        <target>Политика конфиденциальности</target>
        <note>Class = "UILabel"; text = "Privacy policy"; ObjectID = "Zn8-7V-BcX";</note>
      </trans-unit>
      <trans-unit id="a2m-CR-0Zc.title" xml:space="preserve">
        <source>Image Preview</source>
        <target>Предпросмотр</target>
        <note>Class = "UIViewController"; title = "Image Preview"; ObjectID = "a2m-CR-0Zc";</note>
      </trans-unit>
      <trans-unit id="a4o-bz-GPx.text" xml:space="preserve">
        <source>Report Group</source>
        <target>Пожаловаться на группу</target>
        <note>Class = "UILabel"; text = "Report Group"; ObjectID = "a4o-bz-GPx";</note>
      </trans-unit>
      <trans-unit id="a45-p0-44d.text" xml:space="preserve">
        <source>GROUP MEMBERS</source>
        <target>УЧАСТНИКИ</target>
        <note>Class = "UILabel"; text = "GROUP MEMBERS"; ObjectID = "a45-p0-44d";</note>
      </trans-unit>
      <trans-unit id="aA7-FA-fcf.text" xml:space="preserve">
        <source>File name:</source>
        <target>Имя файла:</target>
        <note>Class = "UILabel"; text = "File name:"; ObjectID = "aA7-FA-fcf";</note>
      </trans-unit>
      <trans-unit id="aCk-Z4-8m7.text" xml:space="preserve">
        <source>Notifications</source>
        <target>Уведомления</target>
        <note>Class = "UILabel"; text = "Notifications"; ObjectID = "aCk-Z4-8m7";</note>
      </trans-unit>
      <trans-unit id="aFc-MO-QyO.normalTitle" xml:space="preserve">
        <source>Confirm</source>
        <target>Подтвердить</target>
        <note>Class = "UIButton"; normalTitle = "Confirm"; ObjectID = "aFc-MO-QyO";</note>
      </trans-unit>
      <trans-unit id="aMv-to-Vu2.text" xml:space="preserve">
        <source>N</source>
        <target>N</target>
        <note>Class = "UILabel"; text = "N"; ObjectID = "aMv-to-Vu2";</note>
      </trans-unit>
      <trans-unit id="ab5-J1-Lx7.normalTitle" xml:space="preserve">
        <source>I Have Code</source>
        <target>У меня есть код</target>
        <note>Class = "UIButton"; normalTitle = "I Have Code"; ObjectID = "ab5-J1-Lx7";</note>
      </trans-unit>
      <trans-unit id="af7-97-1pu.title" xml:space="preserve">
        <source>ForwardTo</source>
        <note>Class = "UITableViewController"; title = "ForwardTo"; ObjectID = "af7-97-1pu";</note>
      </trans-unit>
      <trans-unit id="awR-up-0dD.title" xml:space="preserve">
        <source>General Settings</source>
        <target>Общие настройки</target>
        <note>Class = "UITableViewController"; title = "General Settings"; ObjectID = "awR-up-0dD";</note>
      </trans-unit>
      <trans-unit id="axr-PN-Xcr.text" xml:space="preserve">
        <source>Verified</source>
        <target>Официальный</target>
        <note>Class = "UILabel"; text = "Verified"; ObjectID = "axr-PN-Xcr";</note>
      </trans-unit>
      <trans-unit id="aza-Xk-MXu.text" xml:space="preserve">
        <source>00:00C</source>
        <note>Class = "UILabel"; text = "00:00C"; ObjectID = "aza-Xk-MXu";</note>
      </trans-unit>
      <trans-unit id="bEA-WA-uoH.text" xml:space="preserve">
        <source>Last active</source>
        <target>Был онлайн</target>
        <note>Class = "UILabel"; text = "Last active"; ObjectID = "bEA-WA-uoH";</note>
      </trans-unit>
      <trans-unit id="bYc-bz-7iK.text" xml:space="preserve">
        <source>No results</source>
        <target>Пусто</target>
        <note>Class = "UILabel"; text = "No results"; ObjectID = "bYc-bz-7iK";</note>
      </trans-unit>
      <trans-unit id="bZv-2Q-BI9.text" xml:space="preserve">
        <source>N</source>
        <target>N</target>
        <note>Class = "UILabel"; text = "N"; ObjectID = "bZv-2Q-BI9";</note>
      </trans-unit>
      <trans-unit id="bca-bT-6Tn.placeholder" xml:space="preserve">
        <source>Description (optional)</source>
        <target>Описание (не обязательно)</target>
        <note>Class = "UITextField"; placeholder = "Description (optional)"; ObjectID = "bca-bT-6Tn";</note>
      </trans-unit>
      <trans-unit id="bfU-AG-oM0.text" xml:space="preserve">
        <source>We will send a message with confirmation code to address above</source>
        <target>Мы отправим сообщение с кодом подтверждения на указанный адрес</target>
        <note>Class = "UILabel"; text = "We will send a message with confirmation code to address above"; ObjectID = "bfU-AG-oM0";</note>
      </trans-unit>
      <trans-unit id="bvE-OV-sy1.headerTitle" xml:space="preserve">
        <source>Contacts</source>
        <target>Контакты</target>
        <note>Class = "UITableViewSection"; headerTitle = "Contacts"; ObjectID = "bvE-OV-sy1";</note>
      </trans-unit>
      <trans-unit id="bvN-my-ZPi.text" xml:space="preserve">
        <source> MyUID</source>
        <target> MyUID</target>
        <note>Class = "UILabel"; text = " MyUID"; ObjectID = "bvN-my-ZPi";</note>
      </trans-unit>
      <trans-unit id="cD6-Om-VgZ.text" xml:space="preserve">
        <source>Add optional description</source>
        <target>Добавить описание (не обязательно)</target>
        <note>Class = "UILabel"; text = "Add optional description"; ObjectID = "cD6-Om-VgZ";</note>
      </trans-unit>
      <trans-unit id="cOw-88-WKy.normalTitle" xml:space="preserve">
        <source>Change</source>
        <target>Изменить</target>
        <note>Class = "UIButton"; normalTitle = "Change"; ObjectID = "cOw-88-WKy";</note>
      </trans-unit>
      <trans-unit id="d7l-9Y-8mk.title" xml:space="preserve">
        <source>Help and About</source>
        <target>Помощь, о приложении</target>
        <note>Class = "UINavigationItem"; title = "Help and About"; ObjectID = "d7l-9Y-8mk";</note>
      </trans-unit>
      <trans-unit id="dLA-fr-G0I.text" xml:space="preserve">
        <source>Alice Hatter</source>
        <note>Class = "UILabel"; text = "Alice Hatter"; ObjectID = "dLA-fr-G0I";</note>
      </trans-unit>
      <trans-unit id="dT7-dW-WFv.text" xml:space="preserve">
        <source>Delete Group</source>
        <target>Удалить группу</target>
        <note>Class = "UILabel"; text = "Delete Group"; ObjectID = "dT7-dW-WFv";</note>
      </trans-unit>
      <trans-unit id="eHa-mE-ZbY.text" xml:space="preserve">
        <source>Manage tags</source>
        <target>Управлять</target>
        <note>Class = "UILabel"; text = "Manage tags"; ObjectID = "eHa-mE-ZbY";</note>
      </trans-unit>
      <trans-unit id="eVu-vx-CU8.text" xml:space="preserve">
        <source>128x365; 35KB</source>
        <target>128x365; 35KB</target>
        <note>Class = "UILabel"; text = "128x365; 35KB"; ObjectID = "eVu-vx-CU8";</note>
      </trans-unit>
      <trans-unit id="fO5-2o-Zk6.title" xml:space="preserve">
        <source>Forward To</source>
        <target>Переслать к</target>
        <note>Class = "UINavigationItem"; title = "Forward To"; ObjectID = "fO5-2o-Zk6";</note>
      </trans-unit>
      <trans-unit id="fP4-sa-3Wz.title" xml:space="preserve">
        <source>Archived chats</source>
        <target>Архив чатов</target>
        <note>Class = "UINavigationItem"; title = "Archived chats"; ObjectID = "fP4-sa-3Wz";</note>
      </trans-unit>
      <trans-unit id="fPM-Ht-gZz.text" xml:space="preserve">
        <source>Help and About</source>
        <target>Помощь, о приложении</target>
        <note>Class = "UILabel"; text = "Help and About"; ObjectID = "fPM-Ht-gZz";</note>
      </trans-unit>
      <trans-unit id="ftJ-J6-tqx.text" xml:space="preserve">
        <source>ALL USERS</source>
        <target>ВСЕ ПОЛЬЗОВАТЕЛИ</target>
        <note>Class = "UILabel"; text = "ALL USERS"; ObjectID = "ftJ-J6-tqx";</note>
      </trans-unit>
      <trans-unit id="gLF-JR-ZfF.accessibilityHint" xml:space="preserve">
        <source>Password</source>
        <target>Пароль</target>
        <note>Class = "UITextField"; accessibilityHint = "Password"; ObjectID = "gLF-JR-ZfF";</note>
      </trans-unit>
      <trans-unit id="gLF-JR-ZfF.accessibilityLabel" xml:space="preserve">
        <source>Password</source>
        <target>Пароль</target>
        <note>Class = "UITextField"; accessibilityLabel = "Password"; ObjectID = "gLF-JR-ZfF";</note>
      </trans-unit>
      <trans-unit id="gLF-JR-ZfF.placeholder" xml:space="preserve">
        <source>Password</source>
        <target>Пароль</target>
        <note>Class = "UITextField"; placeholder = "Password"; ObjectID = "gLF-JR-ZfF";</note>
      </trans-unit>
      <trans-unit id="geh-gC-6qO.text" xml:space="preserve">
        <source>Send read receipts</source>
        <target>Уведомления о прочтении</target>
        <note>Class = "UILabel"; text = "Send read receipts"; ObjectID = "geh-gC-6qO";</note>
      </trans-unit>
      <trans-unit id="gfT-SI-43h.title" xml:space="preserve">
        <source>Video Preview</source>
<<<<<<< HEAD
        <target>Предпросмотр видео</target>
=======
        <target>Превью видео</target>
>>>>>>> ebcef7d6
        <note>Class = "UIViewController"; title = "Video Preview"; ObjectID = "gfT-SI-43h";</note>
      </trans-unit>
      <trans-unit id="goO-Va-Eyu.title" xml:space="preserve">
        <source>FowardTo Navigation</source>
        <note>Class = "UINavigationController"; title = "FowardTo Navigation"; ObjectID = "goO-Va-Eyu";</note>
      </trans-unit>
      <trans-unit id="hTR-e8-PeX.title" xml:space="preserve">
        <source>Blocked Contacts</source>
        <target>Заблокированные</target>
        <note>Class = "UINavigationItem"; title = "Blocked Contacts"; ObjectID = "hTR-e8-PeX";</note>
      </trans-unit>
      <trans-unit id="hUo-8f-ZiA.title" xml:space="preserve">
        <source>Personal</source>
        <target>О себе</target>
        <note>Class = "UINavigationItem"; title = "Personal"; ObjectID = "hUo-8f-ZiA";</note>
      </trans-unit>
      <trans-unit id="hZA-k4-xku.title" xml:space="preserve">
        <source>New Chat</source>
        <target>Новый чат</target>
        <note>Class = "UINavigationItem"; title = "New Chat"; ObjectID = "hZA-k4-xku";</note>
      </trans-unit>
      <trans-unit id="hoE-gS-bIw.normalTitle" xml:space="preserve">
        <source>Request</source>
        <target>Запросить</target>
        <note>Class = "UIButton"; normalTitle = "Request"; ObjectID = "hoE-gS-bIw";</note>
      </trans-unit>
      <trans-unit id="iYo-Ip-40L.headerTitle" xml:space="preserve">
        <source>General</source>
        <target>Общее</target>
        <note>Class = "UITableViewSection"; headerTitle = "General"; ObjectID = "iYo-Ip-40L";</note>
      </trans-unit>
      <trans-unit id="ity-bg-zqr.text" xml:space="preserve">
        <source>Title</source>
        <target>Название группы</target>
        <note>Class = "UITextView"; text = "Title"; ObjectID = "ity-bg-zqr";</note>
      </trans-unit>
      <trans-unit id="jZE-Vv-ggf.text" xml:space="preserve">
        <source>Add Members</source>
        <target>Добавить участников</target>
        <note>Class = "UILabel"; text = "Add Members"; ObjectID = "jZE-Vv-ggf";</note>
      </trans-unit>
      <trans-unit id="jal-tR-OpF.headerTitle" xml:space="preserve">
        <source>Tags (Content Discovery)</source>
        <target>Тэги (поиск групп и контактов)</target>
        <note>Class = "UITableViewSection"; headerTitle = "Tags (Content Discovery)"; ObjectID = "jal-tR-OpF";</note>
      </trans-unit>
      <trans-unit id="jjO-7B-XRZ.headerTitle" xml:space="preserve">
        <source>Confirmation</source>
        <target>Подтверждение</target>
        <note>Class = "UITableViewSection"; headerTitle = "Confirmation"; ObjectID = "jjO-7B-XRZ";</note>
      </trans-unit>
      <trans-unit id="kDN-bf-JDL.placeholder" xml:space="preserve">
        <source>Name of the group</source>
        <target>Название группы</target>
        <note>Class = "UITextField"; placeholder = "Name of the group"; ObjectID = "kDN-bf-JDL";</note>
      </trans-unit>
      <trans-unit id="kJw-Pr-jNc.headerTitle" xml:space="preserve">
        <source>Permissions</source>
        <target>Права доступа</target>
        <note>Class = "UITableViewSection"; headerTitle = "Permissions"; ObjectID = "kJw-Pr-jNc";</note>
      </trans-unit>
      <trans-unit id="kSc-xN-hqx.text" xml:space="preserve">
        <source>File name:</source>
        <target>Имя файла:</target>
        <note>Class = "UILabel"; text = "File name:"; ObjectID = "kSc-xN-hqx";</note>
      </trans-unit>
      <trans-unit id="kiu-a5-pT6.text" xml:space="preserve">
        <source>Content type:</source>
        <target>Тип контента:</target>
        <note>Class = "UILabel"; text = "Content type:"; ObjectID = "kiu-a5-pT6";</note>
      </trans-unit>
      <trans-unit id="lJB-qW-1zX.headerTitle" xml:space="preserve">
        <source>Group Members</source>
        <target>Участники</target>
        <note>Class = "UITableViewSection"; headerTitle = "Group Members"; ObjectID = "lJB-qW-1zX";</note>
      </trans-unit>
      <trans-unit id="lRE-RJ-Qgv.text" xml:space="preserve">
        <source>File name:</source>
        <target>Имя файла:</target>
        <note>Class = "UILabel"; text = "File name:"; ObjectID = "lRE-RJ-Qgv";</note>
<<<<<<< HEAD
=======
      </trans-unit>
      <trans-unit id="lq5-3O-Yva.title" xml:space="preserve">
        <source>Reset Password</source>
        <target>Напомнить пароль</target>
        <note>Class = "UIViewController"; title = "Reset Password"; ObjectID = "lq5-3O-Yva";</note>
>>>>>>> ebcef7d6
      </trans-unit>
      <trans-unit id="mTa-Ke-dom.text" xml:space="preserve">
        <source>N</source>
        <target>N</target>
        <note>Class = "UILabel"; text = "N"; ObjectID = "mTa-Ke-dom";</note>
      </trans-unit>
      <trans-unit id="mV4-Fq-kmc.title" xml:space="preserve">
        <source>Account and Security</source>
        <target>Аккаунт и безопасность</target>
        <note>Class = "UINavigationItem"; title = "Account and Security"; ObjectID = "mV4-Fq-kmc";</note>
      </trans-unit>
      <trans-unit id="moa-6V-LhX.text" xml:space="preserve">
        <source>Size: </source>
        <target>Размер: </target>
        <note>Class = "UILabel"; text = "Size: "; ObjectID = "moa-6V-LhX";</note>
      </trans-unit>
      <trans-unit id="n9d-hv-55K.title" xml:space="preserve">
        <source>Chats</source>
        <target>Чаты</target>
        <note>Class = "UIViewController"; title = "Chats"; ObjectID = "n9d-hv-55K";</note>
      </trans-unit>
      <trans-unit id="nho-5Y-Mt8.placeholder" xml:space="preserve">
        <source>Login</source>
        <target>Логин</target>
        <note>Class = "UITextField"; placeholder = "Login"; ObjectID = "nho-5Y-Mt8";</note>
      </trans-unit>
      <trans-unit id="ntt-8z-Ay2.text" xml:space="preserve">
        <source>No results</source>
        <target>Не найдено</target>
        <note>Class = "UILabel"; text = "No results"; ObjectID = "ntt-8z-Ay2";</note>
      </trans-unit>
      <trans-unit id="o1j-Ss-Jhj.accessibilityLabel" xml:space="preserve">
        <source>LocalView</source>
        <note>Class = "UIView"; accessibilityLabel = "LocalView"; ObjectID = "o1j-Ss-Jhj";</note>
      </trans-unit>
      <trans-unit id="oDj-ht-EO8.title" xml:space="preserve">
        <source>ChatsNavigationController</source>
        <target>ChatsNavigationController</target>
        <note>Class = "UINavigationController"; title = "ChatsNavigationController"; ObjectID = "oDj-ht-EO8";</note>
      </trans-unit>
      <trans-unit id="oER-Xi-WOZ.title" xml:space="preserve">
        <source>Confirm credentials</source>
        <target>Подтвердить емейл</target>
        <note>Class = "UINavigationItem"; title = "Confirm credentials"; ObjectID = "oER-Xi-WOZ";</note>
      </trans-unit>
      <trans-unit id="oPa-Qr-HlP.title" xml:space="preserve">
        <source>StartNavigationController</source>
        <target>StartNavigationController</target>
        <note>Class = "UINavigationController"; title = "StartNavigationController"; ObjectID = "oPa-Qr-HlP";</note>
      </trans-unit>
      <trans-unit id="om5-K5-yRq.text" xml:space="preserve">
        <source>TopicID</source>
        <target>TopicID</target>
        <note>Class = "UILabel"; text = "TopicID"; ObjectID = "om5-K5-yRq";</note>
      </trans-unit>
      <trans-unit id="q6T-TC-n42.normalTitle" xml:space="preserve">
        <source>Forgot password?</source>
        <target>Забыл пароль?</target>
        <note>Class = "UIButton"; normalTitle = "Forgot password?"; ObjectID = "q6T-TC-n42";</note>
      </trans-unit>
      <trans-unit id="qBo-ye-avT.title" xml:space="preserve">
        <source>New chat</source>
        <target>Новый чат</target>
        <note>Class = "UITabBarController"; title = "New chat"; ObjectID = "qBo-ye-avT";</note>
      </trans-unit>
      <trans-unit id="qY7-Dy-tZI.text" xml:space="preserve">
        <source>Size:</source>
        <target>Размер:</target>
        <note>Class = "UILabel"; text = "Size:"; ObjectID = "qY7-Dy-tZI";</note>
      </trans-unit>
      <trans-unit id="qeU-hX-VEM.title" xml:space="preserve">
        <source>Administrative and Security</source>
        <target>Административные настройки</target>
        <note>Class = "UINavigationItem"; title = "Administrative and Security"; ObjectID = "qeU-hX-VEM";</note>
      </trans-unit>
      <trans-unit id="qvs-D4-f94.text" xml:space="preserve">
        <source>Change password</source>
        <target>Изменить пароль</target>
        <note>Class = "UILabel"; text = "Change password"; ObjectID = "qvs-D4-f94";</note>
      </trans-unit>
      <trans-unit id="r8j-wT-BLF.text" xml:space="preserve">
        <source>Manage Tags</source>
        <target>Настройки тэгов</target>
        <note>Class = "UILabel"; text = "Manage Tags"; ObjectID = "r8j-wT-BLF";</note>
      </trans-unit>
      <trans-unit id="raq-d6-2nI.headerTitle" xml:space="preserve">
        <source>Actions</source>
        <target>Действия</target>
        <note>Class = "UITableViewSection"; headerTitle = "Actions"; ObjectID = "raq-d6-2nI";</note>
      </trans-unit>
      <trans-unit id="rlG-v4-QUc.title" xml:space="preserve">
        <source>Profile</source>
        <target>Профиль</target>
        <note>Class = "UIBarButtonItem"; title = "Profile"; ObjectID = "rlG-v4-QUc";</note>
      </trans-unit>
      <trans-unit id="rlX-B4-4KE.text" xml:space="preserve">
        <source>Leave Group</source>
        <target>Покинуть группу</target>
        <note>Class = "UILabel"; text = "Leave Group"; ObjectID = "rlX-B4-4KE";</note>
      </trans-unit>
      <trans-unit id="rqZ-eR-8TP.title" xml:space="preserve">
        <source>Find</source>
        <target>Найти</target>
        <note>Class = "UITabBarItem"; title = "Find"; ObjectID = "rqZ-eR-8TP";</note>
      </trans-unit>
      <trans-unit id="s6S-ku-F63.text" xml:space="preserve">
        <source>N</source>
        <target>N</target>
        <note>Class = "UILabel"; text = "N"; ObjectID = "s6S-ku-F63";</note>
      </trans-unit>
      <trans-unit id="skU-B7-Zed.text" xml:space="preserve">
        <source>This is a channel</source>
        <target>Это канал</target>
        <note>Class = "UILabel"; text = "This is a channel"; ObjectID = "skU-B7-Zed"; Note = "Label for channel switch";</note>
      </trans-unit>
      <trans-unit id="syF-Vp-vRc.text" xml:space="preserve">
        <source>John Doe</source>
        <target>Иван Петров</target>
        <note>Class = "UILabel"; text = "John Doe"; ObjectID = "syF-Vp-vRc";</note>
      </trans-unit>
      <trans-unit id="te7-Jx-ztq.accessibilityLabel" xml:space="preserve">
        <source>Footer</source>
        <target>Footer</target>
        <note>Class = "UIView"; accessibilityLabel = "Footer"; ObjectID = "te7-Jx-ztq";</note>
      </trans-unit>
      <trans-unit id="wPJ-94-8aV.text" xml:space="preserve">
        <source>Yours</source>
        <target>Ваш</target>
        <note>Class = "UILabel"; text = "Yours"; ObjectID = "wPJ-94-8aV";</note>
      </trans-unit>
      <trans-unit id="wd7-ah-oJu.text" xml:space="preserve">
        <source>Authenticated users</source>
        <target>Авторизованныые</target>
        <note>Class = "UILabel"; text = "Authenticated users"; ObjectID = "wd7-ah-oJu";</note>
      </trans-unit>
      <trans-unit id="wfA-TG-Chj.text" xml:space="preserve">
        <source>128x365; 35KB</source>
        <target>128x365; 35KB</target>
        <note>Class = "UILabel"; text = "128x365; 35KB"; ObjectID = "wfA-TG-Chj";</note>
      </trans-unit>
      <trans-unit id="wnZ-ve-5xb.text" xml:space="preserve">
        <source>Delete Messages</source>
        <target>Удалить сообщения</target>
        <note>Class = "UILabel"; text = "Delete Messages"; ObjectID = "wnZ-ve-5xb";</note>
      </trans-unit>
      <trans-unit id="x1J-Xq-2H1.text" xml:space="preserve">
        <source>128x365; 35KB</source>
        <note>Class = "UILabel"; text = "128x365; 35KB"; ObjectID = "x1J-Xq-2H1";</note>
      </trans-unit>
      <trans-unit id="xIw-r0-6Pv.accessibilityLabel" xml:space="preserve">
        <source>Footer</source>
        <target>Footer</target>
        <note>Class = "UIView"; accessibilityLabel = "Footer"; ObjectID = "xIw-r0-6Pv";</note>
      </trans-unit>
      <trans-unit id="xMh-7W-PhM.text" xml:space="preserve">
        <source>Subtitle</source>
        <target>Подзаголовок</target>
        <note>Class = "UILabel"; text = "Subtitle"; ObjectID = "xMh-7W-PhM";</note>
      </trans-unit>
      <trans-unit id="xmn-wq-Hpr.placeholder" xml:space="preserve">
        <source>usr123aBcDef</source>
        <target>usr123aBcDef</target>
        <note>Class = "UITextField"; placeholder = "usr123aBcDef"; ObjectID = "xmn-wq-Hpr";</note>
      </trans-unit>
      <trans-unit id="xyg-ee-0pd.text" xml:space="preserve">
        <source>Incognito mode</source>
        <target>Инкогнито</target>
        <note>Class = "UILabel"; text = "Incognito mode"; ObjectID = "xyg-ee-0pd"; Note = "Label for incognito mode switch";</note>
      </trans-unit>
      <trans-unit id="y4A-Jz-woo.placeholder" xml:space="preserve">
        <source>Confirmation code</source>
        <target>Код подтверждения</target>
        <note>Class = "UITextField"; placeholder = "Confirmation code"; ObjectID = "y4A-Jz-woo";</note>
      </trans-unit>
      <trans-unit id="yFq-90-cu1.normalTitle" xml:space="preserve">
        <source>Confirm</source>
        <target>Подтвердить</target>
        <note>Class = "UIButton"; normalTitle = "Confirm"; ObjectID = "yFq-90-cu1";</note>
      </trans-unit>
      <trans-unit id="yKx-xt-rdn.placeholder" xml:space="preserve">
        <source>First and last name</source>
        <target>Имя и фамилия</target>
        <note>Class = "UITextField"; placeholder = "First and last name"; ObjectID = "yKx-xt-rdn";</note>
      </trans-unit>
      <trans-unit id="z08-iK-CeG.text" xml:space="preserve">
        <source>Account and Security</source>
        <target>Аккаунт и безопасность</target>
        <note>Class = "UILabel"; text = "Account and Security"; ObjectID = "z08-iK-CeG";</note>
      </trans-unit>
      <trans-unit id="zW8-KF-N8J.headerTitle" xml:space="preserve">
        <source>Default Permissions</source>
        <target>Права доступа по умолчанию</target>
        <note>Class = "UITableViewSection"; headerTitle = "Default Permissions"; ObjectID = "zW8-KF-N8J";</note>
      </trans-unit>
      <trans-unit id="zkl-8R-Tma.text" xml:space="preserve">
        <source>Staff-managed</source>
        <target>Административный</target>
        <note>Class = "UILabel"; text = "Staff-managed"; ObjectID = "zkl-8R-Tma";</note>
      </trans-unit>
      <trans-unit id="zmL-3Y-R2r.placeholder" xml:space="preserve">
        <source>Email</source>
        <target>Емейл или телефон</target>
        <note>Class = "UITextField"; placeholder = "Email"; ObjectID = "zmL-3Y-R2r";</note>
      </trans-unit>
      <trans-unit id="zr8-yN-F8L.text" xml:space="preserve">
        <source>Leave Conversation</source>
        <target>Покинуть чат</target>
        <note>Class = "UILabel"; text = "Leave Conversation"; ObjectID = "zr8-yN-F8L";</note>
      </trans-unit>
      <trans-unit id="zww-h7-9s0.title" xml:space="preserve">
        <source>Settings</source>
        <target>Настройки</target>
        <note>Class = "UINavigationItem"; title = "Settings"; ObjectID = "zww-h7-9s0";</note>
      </trans-unit>
      <trans-unit id="zz2-fg-2IG.text" xml:space="preserve">
        <source>Permissions, block or report chat</source>
        <target>Разрешения, заблокировать или пожаловаться</target>
        <note>Class = "UILabel"; text = "Permissions, block or report chat"; ObjectID = "zz2-fg-2IG";</note>
      </trans-unit>
    </body>
  </file>
  <file original="Tinodios/en.lproj/InfoPlist.strings" source-language="en" target-language="ru" datatype="plaintext">
    <header>
      <tool tool-id="com.apple.dt.xcode" tool-name="Xcode" tool-version="14.2" build-num="14C18"/>
    </header>
    <body>
      <trans-unit id="CFBundleDisplayName" xml:space="preserve">
        <source>Tinode</source>
        <note>Bundle display name</note>
      </trans-unit>
      <trans-unit id="CFBundleName" xml:space="preserve">
        <source>Tinodios</source>
        <note>Bundle name</note>
      </trans-unit>
      <trans-unit id="NSCameraUsageDescription" xml:space="preserve">
        <source>Tinode takes photos with the camera to use as avatar or to send them to your contacts</source>
        <target>Tinode использует камеру для того, чтобы создать аватар или для того, чтобы отправить фото вашим контактам</target>
        <note>Privacy - Camera Usage Description</note>
      </trans-unit>
      <trans-unit id="NSContactsUsageDescription" xml:space="preserve">
        <source>Tinode sends only emails and phone numbers to the Tinode server to help you connect with other users</source>
        <target>Tinode сохраняет емейлы и номера телефонов на сервере для того, чтобы найти по ним ваших знакомых</target>
        <note>Privacy - Contacts Usage Description</note>
      </trans-unit>
      <trans-unit id="NSMicrophoneUsageDescription" xml:space="preserve">
        <source>Tinode uses microphone to record audio messages you send to your contacts</source>
        <target>Tinode использует микрофон для записи аудио, которое вы отправляете в своих сообщениях</target>
        <note>Privacy - Microphone Usage Description</note>
      </trans-unit>
      <trans-unit id="NSPhotoLibraryAddUsageDescription" xml:space="preserve">
        <source>Images and pictures from Tinode can be saved in the photo library</source>
        <target>Фото и картинки из Tinode могут быть сохранены в фото-библиотеке</target>
        <note>Privacy - Photo Library Additions Usage Description</note>
      </trans-unit>
      <trans-unit id="NSPhotoLibraryUsageDescription" xml:space="preserve">
        <source>Tinode needs access to your photos to let you you send them to your contacts</source>
        <target>Tinode-у нужно получить доступ к вашим фото для того, чтобы вы могли прикреплять их к сообщениям</target>
        <note>Privacy - Photo Library Usage Description</note>
      </trans-unit>
    </body>
  </file>
  <file original="Tinodios/Settings.bundle/en.lproj/ConnectionSettings.strings" source-language="en" target-language="ru" datatype="plaintext">
    <header>
      <tool tool-id="com.apple.dt.xcode" tool-name="Xcode" tool-version="14.2" build-num="14C18"/>
    </header>
    <body>
      <trans-unit id="Host name" xml:space="preserve">
        <source>Host name</source>
        <target>Имя сервера</target>
        <note/>
      </trans-unit>
      <trans-unit id="Use TLS" xml:space="preserve">
        <source>Use TLS</source>
        <target>Использовать TLS</target>
        <note/>
      </trans-unit>
      <trans-unit id="Wire transport" xml:space="preserve">
        <source>Wire transport</source>
        <target>Протокол обмена</target>
        <note>A single strings file, whose title is specified in your preferences schema. The strings files provide the localized content to display to the user for each of your preferences.</note>
      </trans-unit>
    </body>
  </file>
  <file original="Tinodios/Settings.bundle/en.lproj/Root.strings" source-language="en" target-language="ru" datatype="plaintext">
    <header>
      <tool tool-id="com.apple.dt.xcode" tool-name="Xcode" tool-version="14.2" build-num="14C18"/>
    </header>
    <body>
      <trans-unit id="Connection settings" xml:space="preserve">
        <source>Connection settings</source>
        <target>Настройки соединения</target>
        <note>A single strings file, whose title is specified in your preferences schema. The strings files provide the localized content to display to the user for each of your preferences.</note>
      </trans-unit>
    </body>
  </file>
  <file original="Tinodios/widgets/Base.lproj/MultilineAlertView.xib" source-language="en" target-language="ru" datatype="plaintext">
    <header>
      <tool tool-id="com.apple.dt.xcode" tool-name="Xcode" tool-version="14.2" build-num="14C18"/>
    </header>
    <body>
      <trans-unit id="A57-2v-ao9.normalTitle" xml:space="preserve">
        <source>OK</source>
        <note>Class = "UIButton"; normalTitle = "OK"; ObjectID = "A57-2v-ao9";</note>
      </trans-unit>
      <trans-unit id="AMx-JQ-2f8.normalTitle" xml:space="preserve">
        <source>Cancel</source>
        <target>Отменить</target>
        <note>Class = "UIButton"; normalTitle = "Cancel"; ObjectID = "AMx-JQ-2f8";</note>
      </trans-unit>
      <trans-unit id="W0P-gB-P5h.text" xml:space="preserve">
        <source>Title</source>
        <target>Название</target>
        <note>Class = "UILabel"; text = "Title"; ObjectID = "W0P-gB-P5h";</note>
      </trans-unit>
    </body>
  </file>
  <file original="Tinodios/widgets/Base.lproj/TagsEditDialogView.xib" source-language="en" target-language="ru" datatype="plaintext">
    <header>
      <tool tool-id="com.apple.dt.xcode" tool-name="Xcode" tool-version="14.2" build-num="14C18"/>
    </header>
    <body>
      <trans-unit id="PJ7-dH-ATp.normalTitle" xml:space="preserve">
        <source>OK</source>
        <note>Class = "UIButton"; normalTitle = "OK"; ObjectID = "PJ7-dH-ATp";</note>
      </trans-unit>
      <trans-unit id="eeW-SH-URg.text" xml:space="preserve">
        <source>Tags (content discovery)</source>
        <target>Тэги (поиск контактов)</target>
        <note>Class = "UILabel"; text = "Tags (content discovery)"; ObjectID = "eeW-SH-URg";</note>
      </trans-unit>
      <trans-unit id="vOv-C1-oEb.normalTitle" xml:space="preserve">
        <source>Cancel</source>
        <target>Отменить</target>
        <note>Class = "UIButton"; normalTitle = "Cancel"; ObjectID = "vOv-C1-oEb";</note>
      </trans-unit>
    </body>
  </file>
  <file original="TinodiosNSExtension/en.lproj/InfoPlist.strings" datatype="plaintext" source-language="en" target-language="ru">
    <header>
      <tool tool-id="com.apple.dt.xcode" tool-name="Xcode" tool-version="14.2" build-num="14C18"/>
    </header>
    <body>
      <trans-unit id="CFBundleDisplayName" xml:space="preserve">
        <source>TinodiosNSExtension</source>
        <note>Bundle display name</note>
      </trans-unit>
      <trans-unit id="CFBundleName" xml:space="preserve">
        <source>TinodiosNSExtension</source>
        <note>Bundle name</note>
      </trans-unit>
    </body>
  </file>
  <file original="TinodiosNSExtension/en.lproj/Localizable.strings" source-language="en" target-language="ru" datatype="plaintext">
    <header>
      <tool tool-id="com.apple.dt.xcode" tool-name="Xcode" tool-version="14.2" build-num="14C18"/>
    </header>
    <body>
      <trans-unit id="New chat" xml:space="preserve">
        <source>New chat</source>
        <target>Новый чат</target>
        <note>Push notification title</note>
      </trans-unit>
      <trans-unit id="Unknown" xml:space="preserve">
        <source>Unknown</source>
        <target>Неизвестно</target>
        <note>Placeholder for missing topic name
   Placeholder for missing user name</note>
      </trans-unit>
    </body>
  </file>
</xliff><|MERGE_RESOLUTION|>--- conflicted
+++ resolved
@@ -215,11 +215,7 @@
       </trans-unit>
       <trans-unit id="Edit" xml:space="preserve">
         <source>Edit</source>
-<<<<<<< HEAD
-        <target>Редактировать</target>
-=======
         <target>Изменить</target>
->>>>>>> ebcef7d6
         <note>Menu item</note>
       </trans-unit>
       <trans-unit id="Edit Description" xml:space="preserve">
@@ -659,14 +655,11 @@
         <target>Не поддерживается</target>
         <note>Label shown next to an unsupported Drafty format element
    Unsupported (unknown) Drafty tag</note>
-<<<<<<< HEAD
       </trans-unit>
       <trans-unit id="Updating password..." xml:space="preserve">
         <source>Updating password...</source>
         <target>Пароль изменяется...</target>
         <note>Progress overlay</note>
-=======
->>>>>>> ebcef7d6
       </trans-unit>
       <trans-unit id="Upload failed (%@). No server response." xml:space="preserve">
         <source>Upload failed (%@). No server response.</source>
@@ -691,7 +684,6 @@
       <trans-unit id="Video" xml:space="preserve">
         <source>Video</source>
         <target>Видео</target>
-<<<<<<< HEAD
         <note>Label shown next to an inline video</note>
       </trans-unit>
       <trans-unit id="We will send a SMS with confirmation code to the number below" xml:space="preserve">
@@ -703,10 +695,6 @@
         <source>We will send an email with confirmation code to the address below</source>
         <target>Мы отправим емейл с кодом подтверждения на адрес, указанный ниже</target>
         <note>Email password reset prompt</note>
-=======
-        <note>Label shown next to an inline video
-   Menu item: video call</note>
->>>>>>> ebcef7d6
       </trans-unit>
       <trans-unit id="You" xml:space="preserve">
         <source>You</source>
@@ -749,11 +737,7 @@
       </trans-unit>
       <trans-unit id="connecting" xml:space="preserve">
         <source>connecting</source>
-<<<<<<< HEAD
-        <target>соединяемся</target>
-=======
         <target>соединяется</target>
->>>>>>> ebcef7d6
         <note>Label for initiated call</note>
       </trans-unit>
       <trans-unit id="edited" xml:space="preserve">
@@ -880,14 +864,11 @@
         <target>Индикатор печати</target>
         <note>Class = "UILabel"; text = "Send typing notifications"; ObjectID = "4ll-eW-b8Z";</note>
       </trans-unit>
-<<<<<<< HEAD
       <trans-unit id="4ur-p6-jff.title" xml:space="preserve">
         <source>Credentials Change</source>
         <target>Изменение учетных данных</target>
         <note>Class = "UITableViewController"; title = "Credentials Change"; ObjectID = "4ur-p6-jff";</note>
       </trans-unit>
-=======
->>>>>>> ebcef7d6
       <trans-unit id="5CT-4e-SGR.text" xml:space="preserve">
         <source>image/jpeg</source>
         <note>Class = "UILabel"; text = "image/jpeg"; ObjectID = "5CT-4e-SGR";</note>
@@ -1077,8 +1058,7 @@
       </trans-unit>
       <trans-unit id="Hah-A8-0yd.title" xml:space="preserve">
         <source>Video Preview</source>
-<<<<<<< HEAD
-        <target>Предпросмотр видео</target>
+        <target>Превью видео</target>
         <note>Class = "UINavigationItem"; title = "Video Preview"; ObjectID = "Hah-A8-0yd";</note>
       </trans-unit>
       <trans-unit id="IMk-1F-WiZ.title" xml:space="preserve">
@@ -1086,11 +1066,6 @@
         <target>Восстановить пароль</target>
         <note>Class = "UITableViewController"; title = "Reset Password"; ObjectID = "IMk-1F-WiZ";</note>
       </trans-unit>
-=======
-        <target>Превью видео</target>
-        <note>Class = "UINavigationItem"; title = "Video Preview"; ObjectID = "Hah-A8-0yd";</note>
-      </trans-unit>
->>>>>>> ebcef7d6
       <trans-unit id="IbJ-of-vl0.text" xml:space="preserve">
         <source>Add optional description</source>
         <target>Добавить описание (не обязательно)</target>
@@ -1211,14 +1186,11 @@
         <target>Тип контента:</target>
         <note>Class = "UILabel"; text = "Content type:"; ObjectID = "RvM-se-Nch";</note>
       </trans-unit>
-<<<<<<< HEAD
       <trans-unit id="SQN-GC-qEL.placeholder" xml:space="preserve">
         <source>Email</source>
         <target>Емейл</target>
         <note>Class = "UITextField"; placeholder = "Email"; ObjectID = "SQN-GC-qEL";</note>
       </trans-unit>
-=======
->>>>>>> ebcef7d6
       <trans-unit id="T7l-iC-Rs6.title" xml:space="preserve">
         <source>By ID</source>
         <target>По адресу</target>
@@ -1488,11 +1460,7 @@
       </trans-unit>
       <trans-unit id="gfT-SI-43h.title" xml:space="preserve">
         <source>Video Preview</source>
-<<<<<<< HEAD
-        <target>Предпросмотр видео</target>
-=======
         <target>Превью видео</target>
->>>>>>> ebcef7d6
         <note>Class = "UIViewController"; title = "Video Preview"; ObjectID = "gfT-SI-43h";</note>
       </trans-unit>
       <trans-unit id="goO-Va-Eyu.title" xml:space="preserve">
@@ -1573,14 +1541,11 @@
         <source>File name:</source>
         <target>Имя файла:</target>
         <note>Class = "UILabel"; text = "File name:"; ObjectID = "lRE-RJ-Qgv";</note>
-<<<<<<< HEAD
-=======
       </trans-unit>
       <trans-unit id="lq5-3O-Yva.title" xml:space="preserve">
         <source>Reset Password</source>
         <target>Напомнить пароль</target>
         <note>Class = "UIViewController"; title = "Reset Password"; ObjectID = "lq5-3O-Yva";</note>
->>>>>>> ebcef7d6
       </trans-unit>
       <trans-unit id="mTa-Ke-dom.text" xml:space="preserve">
         <source>N</source>
