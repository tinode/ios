--- conflicted
+++ resolved
@@ -59,11 +59,7 @@
         self.content = Expression<String?>("content")
     }
     func destroyTable() {
-<<<<<<< HEAD
         try! self.db.run(self.table.dropIndex(topicId, seq.desc, ifExists: true))
-=======
-        try! self.db.run(self.table.dropIndex(topicId, seq, ifExists: true))
->>>>>>> 048a181a
         try! self.db.run(self.table.drop(ifExists: true))
     }
     func createTable() {
@@ -84,11 +80,7 @@
             t.column(head)
             t.column(content)
         })
-<<<<<<< HEAD
         try! self.db.run(self.table.createIndex(topicId, seq.desc, unique: true, ifNotExists: true))
-=======
-        try! self.db.run(self.table.createIndex(topicId, seq, unique: true, ifNotExists: true))
->>>>>>> 048a181a
     }
 
     private func getId(onTopicId topicId: Int64, withSeqId seq: Int) -> Int64 {
@@ -110,7 +102,7 @@
             // No such message? Create it.
             try insertRaw(topic: topic, msg: msg, withSeqId: seqId)
         } else {
-            replacedMsg = query(msgId: replacedId)
+            replacedMsg = query(msgId: replacedId, previewLen: -1)
 
             let record = self.table.filter(self.id == replacedId)
             var setters = [Setter]()
@@ -192,7 +184,6 @@
     }
 
     func insert(topic: TopicProto?, msg: StoredMessage?) -> Int64 {
-        //return insertRaw(topic: topic, msg: msg)
         guard let topic = topic, let msg = msg else {
             return -1
         }
@@ -387,13 +378,6 @@
         }
         return sm
     }
-<<<<<<< HEAD
-    public func query(topicId: Int64?, pageCount: Int, pageSize: Int, descending: Bool = true) -> [StoredMessage]? {
-        let queryTable = self.table
-            .filter(self.topicId == topicId && self.replSeq == nil)
-            .order(descending ? self.seq.desc : self.seq.asc)
-            .limit(pageCount * pageSize)
-=======
 
     /// Load messages from `topicId` stating with seq `from` (exclusive) and returning no more than `limit`.
     /// If `forward` is `true`, load newer messages, older otherwise.
@@ -401,10 +385,11 @@
         guard let topicId = topicId else { return nil }
 
         var query = self.table
-        query = forward ? query.filter(self.topicId == topicId && self.seq > from) : query.filter(self.topicId == topicId && self.seq < from)
+        query = forward ?
+            query.filter(self.topicId == topicId && self.seq > from && self.replSeq == nil) :
+            query.filter(self.topicId == topicId && self.seq < from && self.replSeq == nil)
         query = (forward ? query.order(self.seq.asc) : query.order(self.seq.desc)).limit(limit)
 
->>>>>>> 048a181a
         do {
             var messages: [StoredMessage] = []
             for row in try db.prepare(query) {
@@ -417,12 +402,8 @@
             return nil
         }
     }
-<<<<<<< HEAD
-    func query(msgId: Int64?, previewLen: Int = -1) -> StoredMessage? {
-=======
 
     func query(msgId: Int64?, previewLen: Int) -> StoredMessage? {
->>>>>>> 048a181a
         guard let msgId = msgId else { return nil }
         let record = self.table.filter(self.id == msgId)
         if let row = try? db.pluck(record) {
